<!--
Licensed to the Apache Software Foundation (ASF) under one or more
contributor license agreements.  See the NOTICE file distributed with
this work for additional information regarding copyright ownership.
The ASF licenses this file to You under the Apache License, Version 2.0
(the "License"); you may not use this file except in compliance with
the License.  You may obtain a copy of the License at

  http://www.apache.org/licenses/LICENSE-2.0

Unless required by applicable law or agreed to in writing, software
distributed under the License is distributed on an "AS IS" BASIS,
WITHOUT WARRANTIES OR CONDITIONS OF ANY KIND, either express or implied.
See the License for the specific language governing permissions and
limitations under the License.
-->
<project xmlns="http://maven.apache.org/POM/4.0.0" xmlns:xsi="http://www.w3.org/2001/XMLSchema-instance"
         xsi:schemaLocation="http://maven.apache.org/POM/4.0.0 http://maven.apache.org/maven-v4_0_0.xsd">
    <modelVersion>4.0.0</modelVersion>
    <parent>
        <groupId>org.apache.tinkerpop</groupId>
        <artifactId>tinkerpop</artifactId>
        <version>3.6.0-SNAPSHOT</version>
    </parent>
    <artifactId>gremlin-shaded</artifactId>
    <name>Apache TinkerPop :: Gremlin Shaded</name>
    <dependencies>
        <!-- Review the shade plugin config whenever you change the versions of these dependencies. Specifically,
             validate that there are no package naming changes in these dependencies and that no new paths need
             to be shaded -->
        <dependency>
            <groupId>com.esotericsoftware</groupId>
            <artifactId>kryo-shaded</artifactId>
            <version>3.0.3</version>
            <optional>true</optional>
        </dependency>
        <dependency>
            <groupId>com.esotericsoftware</groupId>
            <artifactId>minlog</artifactId>
            <version>1.3.0</version>
            <optional>true</optional>
        </dependency>
        <dependency>
            <groupId>org.objenesis</groupId>
            <artifactId>objenesis</artifactId>
            <optional>true</optional>
        </dependency>
        <dependency>
            <groupId>com.fasterxml.jackson.core</groupId>
            <artifactId>jackson-databind</artifactId>
<<<<<<< HEAD
            <version>2.13.1</version>
=======
            <version>2.13.2.2</version>
>>>>>>> 663b6b93
            <optional>true</optional>
        </dependency>
    </dependencies>
    <build>
        <directory>${basedir}/target</directory>
        <finalName>${project.artifactId}-${project.version}</finalName>
        <plugins>
            <plugin>
                <artifactId>maven-shade-plugin</artifactId>
                <executions>
                    <execution>
                        <id>shade-kryo</id>
                        <phase>package</phase>
                        <goals>
                            <goal>shade</goal>
                        </goals>
                        <configuration>
                            <createDependencyReducedPom>false</createDependencyReducedPom>
                            <artifactSet>
                                <includes>
                                    <include>com.esotericsoftware:*</include>
                                    <include>org.objenesis:*</include>
                                    <include>com.fasterxml.jackson.core:*</include>
                                </includes>
                            </artifactSet>
                            <relocations>
                                <relocation>
                                    <pattern>com.esotericsoftware.reflectasm</pattern>
                                    <shadedPattern>org.apache.tinkerpop.shaded.kryo</shadedPattern>
                                </relocation>
                                <relocation>
                                    <pattern>com.esotericsoftware.kryo</pattern>
                                    <shadedPattern>org.apache.tinkerpop.shaded.kryo</shadedPattern>
                                </relocation>
                                <relocation>
                                    <pattern>org.objenesis</pattern>
                                    <shadedPattern>org.apache.tinkerpop.shaded.objenesis</shadedPattern>
                                </relocation>
                                <relocation>
                                    <pattern>com.esotericsoftware.minlog</pattern>
                                    <shadedPattern>org.apache.tinkerpop.shaded.minlog</shadedPattern>
                                </relocation>
                                <relocation>
                                    <pattern>com.fasterxml.jackson</pattern>
                                    <shadedPattern>org.apache.tinkerpop.shaded.jackson</shadedPattern>
                                </relocation>
                            </relocations>
                            <filters>
                                <!-- Exclude service descriptors because they still reference unshaded classes, this
                                     causes an error if the JAR is used as an automatic module in a JPMS app. -->
                                <filter>
                                  <artifact>*</artifact>
                                  <excludes>
                                    <exclude>META-INF/services/**</exclude>
                                  </excludes>
                                </filter>
                            </filters>
                            <!-- false below means the shade plugin overwrites the main project artifact (the one
                                 with no classifier). false does *not* actually detach the main artifact, despite what
                                 the option name suggests. -->
                            <shadedArtifactAttached>false</shadedArtifactAttached>
                            <minimizeJar>false</minimizeJar>
                        </configuration>
                    </execution>
                </executions>
            </plugin>
        </plugins>
    </build>
</project><|MERGE_RESOLUTION|>--- conflicted
+++ resolved
@@ -48,11 +48,7 @@
         <dependency>
             <groupId>com.fasterxml.jackson.core</groupId>
             <artifactId>jackson-databind</artifactId>
-<<<<<<< HEAD
-            <version>2.13.1</version>
-=======
             <version>2.13.2.2</version>
->>>>>>> 663b6b93
             <optional>true</optional>
         </dependency>
     </dependencies>
