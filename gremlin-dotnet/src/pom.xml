<!--
Licensed to the Apache Software Foundation (ASF) under one or more
contributor license agreements.  See the NOTICE file distributed with
this work for additional information regarding copyright ownership.
The ASF licenses this file to You under the Apache License, Version 2.0
(the "License"); you may not use this file except in compliance with
the License.  You may obtain a copy of the License at

  http://www.apache.org/licenses/LICENSE-2.0

Unless required by applicable law or agreed to in writing, software
distributed under the License is distributed on an "AS IS" BASIS,
WITHOUT WARRANTIES OR CONDITIONS OF ANY KIND, either express or implied.
See the License for the specific language governing permissions and
limitations under the License.
-->
<project xmlns="http://maven.apache.org/POM/4.0.0"
         xmlns:xsi="http://www.w3.org/2001/XMLSchema-instance"
         xsi:schemaLocation="http://maven.apache.org/POM/4.0.0 http://maven.apache.org/xsd/maven-4.0.0.xsd">
    <modelVersion>4.0.0</modelVersion>
    <parent>
        <groupId>org.apache.tinkerpop</groupId>
        <artifactId>gremlin-dotnet</artifactId>
        <version>3.6.1-SNAPSHOT</version>
    </parent>
    <artifactId>gremlin-dotnet-source</artifactId>
    <name>Apache TinkerPop :: Gremlin.Net - Source</name>
    <packaging>${packaging.type}</packaging>
    <properties>
        <nugetVersion>4.9.2</nugetVersion>
        <nugetExe>nuget-${nugetVersion}.exe</nugetExe>
    </properties>

    <build>
        <plugins>
            <plugin>
                <groupId>org.codehaus.gmavenplus</groupId>
                <artifactId>gmavenplus-plugin</artifactId>
                <dependencies>
                    <dependency>
                        <groupId>org.codehaus.groovy</groupId>
                        <artifactId>groovy-all</artifactId>
                        <version>${groovy.version}</version>
                        <type>pom</type>
                        <scope>runtime</scope>
                    </dependency>
                </dependencies>
                <executions>
                    <execution>
                        <id>update-version</id>
                        <phase>generate-sources</phase>
                        <goals>
                            <goal>execute</goal>
                        </goals>
                        <configuration>
                            <properties>
                                <property>
                                    <name>projectBaseDir</name>
                                    <value>${project.basedir}</value>
                                </property>
                                <property>
                                    <name>mavenVersion</name>
                                    <value>${project.version}</value>
                                </property>
                            </properties>
                            <scripts>
                                <script>
<<<<<<< HEAD
                                    def platformAgnosticBaseDirPath = new File(".this-definitely-does-not-exist").absolutePath.replace("\\.this-definitely-does-not-exist", "").replace("/.this-definitely-does-not-exist", "").replace("\\", "/")
                                    def file = new File(platformAgnosticBaseDirPath + "/gremlin-dotnet/src/Gremlin.Net/Gremlin.Net.csproj")
=======
                                    def mavenVersion = "${project.version}"
                                    def platformAgnosticBaseDirPath = project.basedir.getAbsolutePath().replace("\\", "/")
                                    def file = new File(platformAgnosticBaseDirPath + "/Gremlin.Net/Gremlin.Net.csproj")
>>>>>>> 47a855a4
                                    file.write(file.getText("UTF-8").replaceFirst(/&lt;Version&gt;(.*)&lt;\/Version&gt;/, "&lt;Version&gt;" + mavenVersion + "&lt;/Version&gt;"))

                                    file = new File(platformAgnosticBaseDirPath + "/Gremlin.Net.Template/Gremlin.Net.Template.csproj")
                                    file.write(file.getText("UTF-8").replaceFirst(/Version="(.*)"/, "Version=\"" + mavenVersion + "\""))

                                    file = new File(platformAgnosticBaseDirPath + "/Gremlin.Net.Template/Gremlin.Net.Template.nuspec")
                                    file.write(file.getText("UTF-8").replaceFirst(/&lt;version&gt;(.*)&lt;\/version&gt;/, "&lt;version&gt;" + mavenVersion + "&lt;/version&gt;"))
                                </script>
                            </scripts>
                        </configuration>
                    </execution>
                </executions>
            </plugin>
            <!--
            there is no point to building/deploying the jvm stuff - there is no java source really - just poms
            -->
            <plugin>
                <groupId>org.apache.maven.plugins</groupId>
                <artifactId>maven-deploy-plugin</artifactId>
                <configuration>
                    <skip>true</skip>
                </configuration>
            </plugin>
        </plugins>
    </build>

    <profiles>
        <profile>
            <id>gremlin-dotnet-standard</id>
            <activation>
                <activeByDefault>true</activeByDefault>
            </activation>
            <properties>
                <packaging.type>pom</packaging.type>
            </properties>
        </profile>
        <!-- activates the building of .NET components and requires that the .NET SDK be installed on the system -->
        <profile>
            <id>gremlin-dotnet</id>
            <activation>
                <activeByDefault>false</activeByDefault>
                <file>
                    <exists>.glv</exists>
                </file>
            </activation>
            <properties>
                <packaging.type>dotnet-library</packaging.type>
            </properties>
            <build>
                <directory>${basedir}/target</directory>
                <finalName>${project.artifactId}-${project.version}</finalName>
                <plugins>
                    <plugin>
                        <groupId>org.eobjects.build</groupId>
                        <artifactId>dotnet-maven-plugin</artifactId>
                        <extensions>true</extensions>
                        <configuration>
                            <packEnabled>true</packEnabled>
                            <nugetPushEnabled>false</nugetPushEnabled>
                            <nugetAddEnabled>false</nugetAddEnabled>
                        </configuration>
                    </plugin>
                    <plugin>
                        <groupId>org.apache.maven.plugins</groupId>
                        <artifactId>maven-antrun-plugin</artifactId>
                        <executions>
                            <execution>
                                <id>docfx</id>
                                <phase>process-resources</phase>
                                <goals>
                                    <goal>run</goal>
                                </goals>
                                <configuration>
                                    <target>
                                        <taskdef resource="net/sf/antcontrib/antcontrib.properties" />
                                        <if>
                                            <!-- docfx sadly requires mono and nuget at this time:
                                                 1. https://github.com/dotnet/docfx/issues/3389 (nuget required for a dll not in mono
                                                 2. https://github.com/dotnet/docfx/issues/718#issuecomment-256700598 (mono workaround) -->
                                            <and>
                                                <available file="mono" filepath="${env.PATH}"/>
                                                <available file="${nugetExe}"/>
                                            </and>
                                            <then>
                                                <if>
                                                    <available file="docfx/docfx.exe"/>
                                                    <then>
                                                        <echo>docfx already downloaded.</echo>
                                                    </then>

                                                    <else>
                                                        <exec executable="wget" failonerror="true">
                                                            <arg line="https://github.com/dotnet/docfx/releases/download/v2.58/docfx.zip"/>
                                                        </exec>
                                                        <mkdir dir="docfx"/>
                                                        <exec executable="unzip" failonerror="true">
                                                            <arg line="docfx.zip -d docfx"/>
                                                        </exec>
                                                        <delete file="docfx.zip"/>
                                                        <exec executable="mono" failonerror="true">
                                                            <arg line="${nugetExe} install -OutputDirectory docfx SQLitePCLRaw.core -ExcludeVersion"/>
                                                        </exec>
                                                    </else>
                                                </if>
                                                <exec executable="mono" failonerror="true">
                                                    <arg line="docfx/docfx.exe"/>
                                                </exec>
                                            </then>
                                            <else>
                                                <echo>Skipping docfx generation as mono and nuget are required.</echo>
                                                <echo>nuget must be installed as it would if doing a .NET deployment - see the glv-dotnet-deploy Maven profile for more information.</echo>
                                            </else>
                                        </if>
                                    </target>
                                </configuration>
                            </execution>
                        </executions>
                        <dependencies>
                            <dependency>
                                <groupId>ant-contrib</groupId>
                                <artifactId>ant-contrib</artifactId>
                                <version>20020829</version>
                            </dependency>
                        </dependencies>
                    </plugin>
                </plugins>
            </build>
        </profile>
        <!--
        Provides a way to deploy the Gremlin.Net GLV to nuget. This cannot be part of the standard maven execution
        because nuget does not have a staging environment like sonatype for releases. As soon as the release is
        published it is public. In our release workflow, deploy occurs prior to vote on the release and we can't
        make this stuff public until the vote is over.
        -->
        <profile>
            <id>glv-dotnet-deploy</id>
            <activation>
                <activeByDefault>false</activeByDefault>
                <property>
                    <name>nuget</name>
                </property>
            </activation>
            <properties>
                <packaging.type>dotnet-library</packaging.type>
            </properties>
            <build>
                <plugins>
                    <!--
                      not seeing much point to making this OS agnostic really. as far as it is known, no one who does
                      deployments will do so from a windows machine. this part of the build requires mono. note that
                      the "correct" version of nuget is downloaded as part of the process.
                     -->
                    <plugin>
                        <groupId>org.apache.maven.plugins</groupId>
                        <artifactId>maven-antrun-plugin</artifactId>
                        <executions>
                            <execution>
                                <id>pack-dotnet-template</id>
                                <phase>package</phase>
                                <goals>
                                    <goal>run</goal>
                                </goals>
                                <configuration>
                                    <target>
                                        <taskdef resource="net/sf/antcontrib/antcontrib.properties" />                                       
                                        <if>
                                            <available file="mono" filepath="${env.PATH}"/>
                                            <then>
                                                <if>
                                                    <available file="${nugetExe}"/>
                                                    <then>
                                                        <echo>nuget.exe already downloaded.</echo>
                                                    </then>

                                                    <else>
                                                        <exec executable="wget" failonerror="true">
                                                            <arg line="https://dist.nuget.org/win-x86-commandline/v${nugetVersion}/nuget.exe -O ${nugetExe}"/>
                                                        </exec>
                                                    </else>
                                                </if>
                                                <exec executable="mono" failonerror="true">
                                                    <arg line="${nugetExe} pack Gremlin.Net.Template/Gremlin.Net.Template.nuspec"/>
                                                </exec>
                                            </then>
                                            <else>
                                                <echo>Skipping packaging of Gremlin.Net.Template as mono is not available</echo>
                                            </else>
                                        </if>
                                    </target>
                                </configuration>
                            </execution>
                            <execution>
                                <id>deploy-nuget</id>
                                <phase>deploy</phase>
                                <goals>
                                    <goal>run</goal>
                                </goals>
                                <configuration>
                                    <target>
                                        <taskdef resource="net/sf/antcontrib/antcontrib.properties" />
                                        <if>
                                            <available file="${nugetExe}"/>
                                            <then>
                                                <echo>nuget.exe already downloaded.</echo>
                                            </then>

                                            <else>
                                                <exec executable="wget" failonerror="true">
                                                    <arg line="https://dist.nuget.org/win-x86-commandline/v${nugetVersion}/nuget.exe -O ${nugetExe}"/>
                                                </exec>
                                            </else>
                                        </if>

                                        <!--
                                        until https://github.com/NuGet/Home/issues/4095 we have to have to specify
                                        the "ConfigFile" option to nuget.
                                        -->
                                        <exec executable="mono" failonerror="true">
                                            <arg line="${nugetExe} push Gremlin.Net/bin/Gremlin.Net.${project.version}.nupkg -Source https://api.nuget.org/v3/index.json -ConfigFile ${user.home}/.config/NuGet/NuGet.Config"/>
                                        </exec>
                                        <exec executable="mono" failonerror="true">
                                            <arg line="${nugetExe} push Gremlin.Net.Template.${project.version}.nupkg -Source https://api.nuget.org/v3/index.json -ConfigFile ${user.home}/.config/NuGet/NuGet.Config"/>
                                        </exec>
                                    </target>
                                </configuration>
                            </execution>
                        </executions>
                        <dependencies>
                            <dependency>
                                <groupId>ant-contrib</groupId>
                                <artifactId>ant-contrib</artifactId>
                                <version>20020829</version>
                            </dependency>
                        </dependencies>
                    </plugin>
                    <plugin>
                        <groupId>org.codehaus.gmavenplus</groupId>
                        <artifactId>gmavenplus-plugin</artifactId>
                        <dependencies>
                            <dependency>
                                <groupId>org.apache.tinkerpop</groupId>
                                <artifactId>gremlin-core</artifactId>
                                <version>${project.version}</version>
                                <scope>runtime</scope>
                            </dependency>
                            <dependency>
                                <groupId>org.codehaus.groovy</groupId>
                                <artifactId>groovy-all</artifactId>
                                <version>${groovy.version}</version>
                                <type>pom</type>
                                <scope>runtime</scope>
                            </dependency>
                            <dependency>
                                <groupId>ch.qos.logback</groupId>
                                <artifactId>logback-classic</artifactId>
                                <version>${logback.version}</version>
                                <scope>runtime</scope>
                            </dependency>
                        </dependencies>
                        <executions>
                            <execution>
                                <id>generate-dsl</id>
                                <phase>deploy</phase>
                                <goals>
                                    <goal>execute</goal>
                                </goals>
                                <configuration>
                                    <scripts>
                                        <script><![CDATA[
// prevent SNAPSHOT deployment for .NET
def versionToUse = '${project.version}'
if (versionToUse.endsWith("-SNAPSHOT"))
  throw new RuntimeException("Current version is a SNAPSHOT which can not be deployed to nuget")
]]>
                                        </script>
                                    </scripts>
                                </configuration>
                            </execution>
                        </executions>
                    </plugin>
                </plugins>
            </build>
        </profile>
    </profiles>
</project><|MERGE_RESOLUTION|>--- conflicted
+++ resolved
@@ -65,14 +65,8 @@
                             </properties>
                             <scripts>
                                 <script>
-<<<<<<< HEAD
-                                    def platformAgnosticBaseDirPath = new File(".this-definitely-does-not-exist").absolutePath.replace("\\.this-definitely-does-not-exist", "").replace("/.this-definitely-does-not-exist", "").replace("\\", "/")
-                                    def file = new File(platformAgnosticBaseDirPath + "/gremlin-dotnet/src/Gremlin.Net/Gremlin.Net.csproj")
-=======
-                                    def mavenVersion = "${project.version}"
                                     def platformAgnosticBaseDirPath = project.basedir.getAbsolutePath().replace("\\", "/")
                                     def file = new File(platformAgnosticBaseDirPath + "/Gremlin.Net/Gremlin.Net.csproj")
->>>>>>> 47a855a4
                                     file.write(file.getText("UTF-8").replaceFirst(/&lt;Version&gt;(.*)&lt;\/Version&gt;/, "&lt;Version&gt;" + mavenVersion + "&lt;/Version&gt;"))
 
                                     file = new File(platformAgnosticBaseDirPath + "/Gremlin.Net.Template/Gremlin.Net.Template.csproj")
