--- conflicted
+++ resolved
@@ -564,13 +564,9 @@
 
                 // apply settings if they were made available
                 options.getBatchSize().ifPresent(batchSize -> request.add(Tokens.ARGS_BATCH_SIZE, batchSize));
-<<<<<<< HEAD
                 options.getTimeout().ifPresent(timeout -> request.add(Tokens.ARGS_EVAL_TIMEOUT, timeout));
-=======
-                options.getTimeout().ifPresent(timeout -> request.add(Tokens.ARGS_SCRIPT_EVAL_TIMEOUT, timeout));
                 options.getOverrideRequestId().ifPresent(request::overrideRequestId);
                 options.getUserAgent().ifPresent(userAgent -> request.add(Tokens.ARGS_USER_AGENT, userAgent));
->>>>>>> 21d878ec
 
                 return submitAsync(request.create());
             } catch (Exception ex) {
