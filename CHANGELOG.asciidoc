////
Licensed to the Apache Software Foundation (ASF) under one or more
contributor license agreements.  See the NOTICE file distributed with
this work for additional information regarding copyright ownership.
The ASF licenses this file to You under the Apache License, Version 2.0
(the "License"); you may not use this file except in compliance with
the License.  You may obtain a copy of the License at

  http://www.apache.org/licenses/LICENSE-2.0

Unless required by applicable law or agreed to in writing, software
distributed under the License is distributed on an "AS IS" BASIS,
WITHOUT WARRANTIES OR CONDITIONS OF ANY KIND, either express or implied.
See the License for the specific language governing permissions and
limitations under the License.
////
= TinkerPop3 CHANGELOG

== TinkerPop 3.5.0 (The Sleeping Gremlin: No. 18 Entr'acte symphonique)

image::https://raw.githubusercontent.com/apache/tinkerpop/master/docs/static/images/gremlin-sleeping-beauty.png[width=185]

[[release-3-5-0]]
=== TinkerPop 3.5.0 (Release Date: NOT OFFICIALLY RELEASED YET)

This release also includes changes from <<release-3-4-3, 3.4.3>>.

* Allowed the possibility for the propagation of `null` as a `Traverser` in Gremlin.
* Fixed a bug where spark-gremlin was not re-attaching properties when using `dedup()`.
* Ensured better consistency of the use of `null` as arguments to mutation steps.
* Allowed `property(T.label,Object)` to be used if no value was supplied to `addV(String)`.
* Added a `Graph.Feature` for `supportsNullPropertyValues`.
* Modified `TokenTraversal` to support `Property` thus `by(key)` and `by(value)` can now apply to `Edge` and meta-properties.
* Added `Grouping` step interface.
* Added `TraversalParent.replaceTraversal()` which can replace a direct child traversal.
* Added `ByModulatorOptimizationStrategy` which replaces certain standard traversals w/ optimized traversals (e.g. `TokenTraversal`).
* Refactored `MapStep` to move its logic to `ScalarMapStep` so that the old behavior could be preserved while allow other implementations to have more flexibility.
* Modified TinkerGraph to support `null` property values and can be configured to disable that feature.
* Modified `null` handling in mutations to be consistent for a new `Vertex` as well as update to an existing one.
* Enforced use of anonymous child traversals.
* Removed support for Python 2.x in gremlinpython.
* Upgraded to Apache Commons Configuration2.
* Renamed `StoreStep` to `AggregateLocalStep`.
* Renamed `AggregateStep` to `AggregateGlobalStep`.
* Renamed `SERVER_ERROR_SCRIPT_EVALUATION` to `SERVER_ERROR_EVALUATION` given that this response code applies to remote traversals as well as scripts.
* Refactored `TraversalStrategies` to implement `Iterable`.
* Refactored `Traversal` semantics to always expect `EmptyStep` as a parent if it is meant to be the root `Traversal`.
* Configured GraphBinary as the default binary serialization format for the Java Driver.
* Configured GraphSON 3.0 as the default text serialization format when no serializer can be determined.
* Configured GraphSON 3.0 as the default setting for the `GraphSONMapper`.
* Bumped to Neo4j 3.4.11.
* Bumped to Groovy 3.0.3.
* Added a parameterized `TypeTranslator` for use with `GroovyTranslator` that should produce more cache hits.
* Added support for `TextP` in Neo4j using its string search functions.
* Changed `TraversalStrategy` application methodology to apply each strategy in turn to each level of the traversal hierarchy starting from root down to children.
* Prevented more than one `Client` from connecting to the same Gremlin Server session.
* Bumped to Jackson 2.11.x.
* Removed internal functionality for the session close message in Gremlin Server - the message is accepted but ignored if sent.
* Removed `Property.Exceptions.propertyValueCanNotBeNull` exception type as `null` now has meaning in Gremlin.
* Removed the "experimental" support for multi/meta-properties in Neo4j.
* Removed Gryo serialization configurations from Gremlin Server sample configurations and default configurations.
* Removed previously deprecated `Cluster.maxWaitForSessionClose` configuration option.
* Removed previously deprecated `TraversalStrategies.applyStrategies()`.
* Removed previously deprecated `scriptEvaluationTimeout`.
* Removed previously deprecated `NioChannelizer` and related classes.
* Removed previously deprecated remote traversal side-effects and related infrastructure.
* Removed previously deprecated `Serializers.DEFAULT_RESULT_SERIALIZER` and `Serializers.DEFAULT_REQUEST_SERIALIZER`.
* Removed previously deprecated `decr` and `incr` from `Order`.
* Removed previously deprecated `TraversalSource.withRemote()`.
* Removed previously deprecated `ResponseHandlerContext` infrastructure.
* Removed previously deprecated `VertexProgram` related infrastructure.
* Removed previously deprecated SSL settings: `keyCertChainFile`, `keyFile`, `keyPassword` and `trustCertChainFile` and related infrastructure.
* Removed previously deprecated `PropertyMapStep` constructor and `isIncludeTokens`.
* Removed previously deprecated `StarGraph.builder()` and `StarGraph.Builder.create()`.
* Removed previously deprecated `AbstractOpProcessor.generateMetaData(ChannelHandlerContext, RequestMessage, ResponseStatusCode, Iterator)`
* Removed previously deprecated `BulkDumperVertexProgram` and `BulkLoaderVertexProgram`.

== TinkerPop 3.4.0 (Avant-Gremlin Construction #3 for Theremin and Flowers)

image::https://raw.githubusercontent.com/apache/tinkerpop/master/docs/static/images/avant-gremlin.png[width=185]

[[release-3-4-8]]
=== TinkerPop 3.4.8 (Release Date: NOT OFFICIALLY RELEASED YET)

<<<<<<< HEAD
==== Bugs

* TINKERPOP-2374 Fix authorization bug when using WsAndHttpChannelizerHandler with keepAlive=true
=======
* Fix authorization bug when using `WsAndHttpChannelizerHandler` with keep-alive enabled.
>>>>>>> 6e258744

[[release-3-4-7]]
=== TinkerPop 3.4.7 (Release Date: June 1, 2020)

This release also includes changes from <<release-3-3-11, 3.3.11>>.

* Gremlin.NET driver: Fixed a `NullReferenceException` and throw clear exception if received message is empty.
* Bumped to Groovy 2.5.11.
* Modified `ImportGremlinPlugin` to allow for field imports.
* Improved error message for `math()` when the selected key in a `Map` is `null` or not a `Number`.
* Added `:cls` command to Gremlin Console to clear the screen.
* Bump Netty 4.1.49.

==== Bugs

* TINKERPOP-2192 Gremlin.Net.Driver.Connection.Parse throws a NullReferenceException
* TINKERPOP-2345 NullPointerException when Map key is not found for math()
* TINKERPOP-2347 Remove invalid service descriptors from gremlin-shaded
* TINKERPOP-2350 clone() is not deep copying Traversal internals
* TINKERPOP-2351 Local Map ordering of keys can generate cast errors
* TINKERPOP-2353 Error while Shutting Down Gremlin Server
* TINKERPOP-2355 Jackson-databind version in Gremlin shaded dependency needs to be increased  - introduces vulnerability issues
* TINKERPOP-2360 failed to deserializer int32 when gremlin-python submit bytecode with a big int value
* TINKERPOP-2365 LazyBarrierStrategy adds a NoOpBarrierStep when profile() is present
* TINKERPOP-2368 JAVA_OPTIONS are not properly expanded in gremlin-console

==== Improvements

* TINKERPOP-2215 Better exception message for connection problems
* TINKERPOP-2336 Allow close of channel without having to wait for server
* TINKERPOP-2339 Gremlin.Net: Update System.Net.WebSockets.Client dependency
* TINKERPOP-2354 Document recommendation to reuse graph traversal source
* TINKERPOP-2357 Add a command to clear the Gremlin Console screen
* TINKERPOP-2371 Add possibility to import constants with ImportGremlinPlugin

[[release-3-4-6]]
=== TinkerPop 3.4.6 (Release Date: February 20, 2020)

* Fixed bug in `drop()` of properties which was introduced in 3.4.5.

==== Bugs

* TINKERPOP-2338 drop() not removing all edge/meta properties

[[release-3-4-5]]
=== TinkerPop 3.4.5 (Release Date: February 3, 2020)

This release also includes changes from <<release-3-3-10, 3.3.10>>.

* Expanded the use of `by(String)` modulator so that it can work on `Map` as well as `Element`.
* Improved error messaging for `by(String)` so that it is more clear as to what the problem is
* Bump to Netty 4.1.42
* Improved SPARQL query translation to better allow for index optimizations during execution.
* Improved Gremlin Server websocket handling preventing automatic server close of the channel for protocol errors.
* Introduced internal `Buffer` API as a way to wrap Netty's Buffer API and moved `GraphBinaryReader`, `GraphBinaryWriter` and `TypeSerializer<T>` to `gremlin-core`.
* Unified the behavior of property comparison: only compare key&value.
* Supported `hasKey()` and `hasValue()` step for edge property and meta property, like `g.E().properties().hasKey('xx')`.
* Modified driver to send `overrideRequestId` and `userAgent` to server when they are present in `RequestOptions` for bytecode requests.

==== Bugs

* TINKERPOP-2175 Executor thread is not returned on channel close
* TINKERPOP-2266 Keep alive not started at connection creation
* TINKERPOP-2274 Test of TinkerGraph Gremlin fail on Windows and non EN locale
* TINKERPOP-2318 Edge properties dedup() not work with spark-gremlin *(breaking)*
* TINKERPOP-2332 JavaScript GLV: structure element toString() should internally call toString()
* TINKERPOP-2333 JavaScript GLV: GraphSON2/3 Edge deserialization is invalid

==== Improvements

* TINKERPOP-1733 hasKey, hasValues should work on Element and Property
* TINKERPOP-2262 Improve Netty protocol handling
* TINKERPOP-2305 GraphBinary: Wrap Buffer API
* TINKERPOP-2307 Add better error message for badly configured Channelizer
* TINKERPOP-2309 Bump gremlinpython to Tornado 5.x
* TINKERPOP-2314 Employ by(String) for Map when possible and improve errors around incorrect types
* TINKERPOP-2315 Implement some form of clone() or reset() for Traversal in GLVs
* TINKERPOP-2320 [SECURITY] XMLInputFactory initialization in GraphMLReader introduces
* TINKERPOP-2322 Deprecate Jython support
* TINKERPOP-2324 Deprecate the raw NIO support in the Java driver
* TINKERPOP-2325 Generate traversals that will better yield index lookups with SPARQL
* TINKERPOP-2329 JavaScript GLV: Update websocket library dependency
* TINKERPOP-2330 JavaScript GLV should expose GraphSON2Writer and GraphSONReader

[[release-3-4-4]]
=== TinkerPop 3.4.4 (Release Date: October 14, 2019)

This release also includes changes from <<release-3-3-9, 3.3.9>>.

* Provided support for DSLs by way of remote connections through `AnonymousTraversalSource`.
* Added `elementMap()` step.
* Added GraphBinary support for Python.
* Allowed for embedded map assertions in GLV tests.
* Added `Direction` deserialization support in GLVs.

==== Bugs

* TINKERPOP-2159 EventStrategy doesn't handle multi-valued properties
* TINKERPOP-2276 No constructor for remote connection in DSL generated traversal source
* TINKERPOP-2283 GraphStep's ids null exception
* TINKERPOP-2285 Error object is unreachable
* TINKERPOP-2289 Use address instead of hostname for connection
* TINKERPOP-2290 Javascript GLV connection refused error handling
* TINKERPOP-2291 TraversalExplanation deserialization in GraphSON
* TINKERPOP-2298 Bytecode.java  flattenArguments throw exception when null
* TINKERPOP-2303 GremlinDsl generate addV instead of addE

==== Improvements

* TINKERPOP-1810 Add Lambda.binaryOperator and Lambda.unaryOperator
* TINKERPOP-1838 Python sample script
* TINKERPOP-2046 Gremlin-Python: Support custom request headers in WebSocket request
* TINKERPOP-2213 Replace scriptEvaluationTimeout in favor of something more suitable to bytecode
* TINKERPOP-2275 Update jackson databind 2.9.9.3+
* TINKERPOP-2277 Python sdk postpone the timing to create transport
* TINKERPOP-2279 GraphBinary support in Python
* TINKERPOP-2280 Prevent use of T values as property key overloads
* TINKERPOP-2284 Make it easier to return more structure of graph elements
* TINKERPOP-2302 Add isOnGraphComputer() field accessor to ElementMapStep

[[release-3-4-3]]
=== TinkerPop 3.4.3 (Release Date: August 5, 2019)

This release also includes changes from <<release-3-3-8, 3.3.8>>.

* Improved error messaging on timeouts returned to the console from `:>`.
* Added a `toString()` serializer for GraphBinary.
* Configured the Gremlin Console to use GraphBinary by default.
* Fixed transaction management for empty iterators in Gremlin Server.
* Deprecated `MessageSerializer` implementations for Gryo in Gremlin Server.
* Deprecated `Serializers` enum values of `GRYO_V1D0` and `GRYO_V3D0`.
* Deprecated `SerTokens` values of `MIME_GRYO_V1D0` and `MIME_GRYO_V3D0`.
* Added a Docker command to start Gremlin Server with the standard GLV test configurations.
* Added `aggregate(Scope,String)` and deprecated `store()` in favor of `aggregate(local)`.
* Modified `NumberHelper` to better ignore `Double.NaN` in `min()` and `max()` comparisons.
* Bump to Netty 4.1.36.
* Bump to Groovy 2.5.7.
* Added `userAgent` to RequestOptions. Gremlin Console sends `Gremlin Console/<version>` as the `userAgent`.
* Fixed DriverRemoteConnection ignoring `with` `Token` options when multiple were set.
* Added `:set warnings <true|false>` to Gremlin Console.

==== Bugs

* TINKERPOP-1619 TinkerGraphComputer worker count affects OptionalStep query results
* TINKERPOP-2157 SparkStarBarrierInterceptor injects (Byte) 0
* TINKERPOP-2224 Detect and fix resource leak
* TINKERPOP-2230 match() step unexpected behaviours
* TINKERPOP-2232 RemoteStrategy does not call parent class TraversalStrategy __init__
* TINKERPOP-2238 Fix remaining iterator leaks marked by @IgnoreIteratorLeak
* TINKERPOP-2241 Client exception don't match Server exception when server  throw StackOverflowError
* TINKERPOP-2248 Instability of driver for blocked requests
* TINKERPOP-2257 transaction itty  may still be visited after commit
* TINKERPOP-2264 Gremlin Python should deserialize g:Date to UTC

==== Improvements

* TINKERPOP-1084 Branch option tokens should be allowed to be traversals.
* TINKERPOP-1553 Deprecate store() in favor of aggregate(Scope)
* TINKERPOP-1921 Support hasNext terminal step in GLVs
* TINKERPOP-2020 Support withComputer() for javascript
* TINKERPOP-2223 Update jackson databind to 2.9.9
* TINKERPOP-2236 Improve error messaging for TinkerGraph IdManagers that fail on conversions
* TINKERPOP-2237 Prevent error when closing sessions that don't exist *(breaking)*
* TINKERPOP-2242 Bump to netty 4.1.36
* TINKERPOP-2243 Add user-agent to RequestOptions
* TINKERPOP-2246 Consolidate the error propagation to the client
* TINKERPOP-2250 Support toString serialization in GraphBinary
* TINKERPOP-2256 processAllStarts of AggregateStep should only be called when barrier is empty
* TINKERPOP-2260 Update jackson databind 2.9.9.1
* TINKERPOP-2265 Deprecate Traversal.getSideEffects() functionality for remoting purposes
* TINKERPOP-2270 Deprecate multi/metaproperty support in Neo4j
* TINKERPOP-2271 Add console preference to control server-originated warning display
* TINKERPOP-2272 Rename steps and tokens that conflict with standard python functions

[[release-3-4-2]]
=== TinkerPop 3.4.2 (Release Date: May 28, 2019)

This release also includes changes from <<release-3-3-7, 3.3.7>>.

* Allow a `Traversal` to know what `TraversalSource` it spawned from.
* Fixed problem with connection pool sizing and retry.
* Added status attribute for warnings to be returned to the client.
* Modified Gremlin Console to report warning status attributes.
* Changed `:>` in Gremlin Console to submit the client-side timeout on each request.
* Provided method to override the request identifier with `RequestOptions`.
* Added option to set per-request settings on a `Traversal` submitted via `Bytecode`.
* Fixed the Gryo registration for `OptionsStrategy` as it was not serializing state properly.

==== Bugs

* TINKERPOP-2090 After running backend for a day or so System.IO.IOException keep throwing
* TINKERPOP-2112 Folding in property() step is not being optimally performed
* TINKERPOP-2180 gremlin.sh doesn't work when directories contain spaces
* TINKERPOP-2183 InterpreterModeASTTransformation needs to be more specific about what it transforms
* TINKERPOP-2189 ConnectedComponent test assumes fixed order of vertices
* TINKERPOP-2194 Enforcing an order on properties in one test method of ChooseTest
* TINKERPOP-2196 PartitionStrategy with includeMetaProperties(true) can't add labeled vertex
* TINKERPOP-2198 Documentation for Store contradicts itself
* TINKERPOP-2199 within step does not work with more than two parameters with python
* TINKERPOP-2200 AddEdgeStartStep used DetachedFactory.detach instead of EventStrategy.detach
* TINKERPOP-2204 Client receives no response on failed request
* TINKERPOP-2206 Certain types in javascript don't appear to serialize with a GraphSON type
* TINKERPOP-2212 Path is not detaching properly under certain conditions
* TINKERPOP-2217 Race condition in Gremlin.net driver connection

==== Improvements

* TINKERPOP-2089 Javascript DSL support
* TINKERPOP-2179 Have o.a.t.g.driver.ser.SerializationException extend IOException
* TINKERPOP-2181 Allow ctrl+c to break out of a long running process in Gremlin Console
* TINKERPOP-2182 Remove gperfutils from Gremlin Console *(breaking)*
* TINKERPOP-2190 Document Gremlin sanitization best practices
* TINKERPOP-2191 Implement EdgeLabelVerificationStrategy
* TINKERPOP-2193 Allow a Traversal to know what TraversalSource it spawned from
* TINKERPOP-2203 Bind the console timeout to the request timeout
* TINKERPOP-2208 Include inject() in DSLs generated with Java annotation processor
* TINKERPOP-2211 Provide API to add per request option for a bytecode
* TINKERPOP-2216 Consider adding conventional status attribute key for warnings
* TINKERPOP-2219 Upgrade Netty version

[[release-3-4-1]]
=== TinkerPop 3.4.1 (Release Date: March 18, 2019)

This release also includes changes from <<release-3-3-6, 3.3.6>>.

* Gremlin.NET driver: Fixed removal of closed connections and added round-robin scheduling.
* Added GraphBinary serializer for TraversalMetrics
* Added registration for `SparqlStrategy` for GraphSON.
* Fixed up `SparqlStrategy` so that it could be used properly with `RemoteStrategy`.
* Fixed `ByteBuffer` serialization for GraphBinary.
* Fixed `Path.toString()` in `gremlin-javascript` which was referencing an invalid object.
* Fixed potential for an infinite loop in connection creation for `gremlin-dotnet`.
* Added fallback resolver to `TypeSerializerRegistry` for GraphBinary.
* Added easier to understand exceptions for connection problems in the Gremlin.Net driver.
* Support configuring the type registry builder for GraphBinary.
* Bump to Groovy 2.5.6.
* Release working buffers in case of failure for GraphBinary.
* GraphBinary: Use the same `ByteBuf` instance to write during serialization. Changed signature of write methods in type serializers.
* Remove unused parameter in GraphBinary's `ResponseMessageSerializer`.
* Changed `SparqlTraversalSource` so as to enable Gremlin steps to be used to process results from the `sparql()` step.
* GraphBinary: Cache expression to obtain the method in `PSerializer`.

==== Bugs

* TINKERPOP-1992 count has negative time in profile
* TINKERPOP-2126 toString() methods not thread-safe
* TINKERPOP-2135 Gremlin.Net ConnectionPool doesn't handle closed idle connections properly
* TINKERPOP-2139 Errors during request serialization in WebSocketGremlinRequestEncoder/NioGremlinRequestEncoder are not reported to the client
* TINKERPOP-2141 ByteBufferSerializer modifies buffer's position
* TINKERPOP-2148 "no connection available!" is being thrown despite lots of free connections
* TINKERPOP-2152 Path toString fails in Gremlin JavaScript
* TINKERPOP-2153 Remove unused parameter from ResponseMessageSerializer *(breaking)*
* TINKERPOP-2154 GraphBinary: Serializers should release resources in case of failures
* TINKERPOP-2155 Situation can occur that causes infinite amount of connection to be opened, causing System.Net.WebSockets.WebSocketException
* TINKERPOP-2161 GraphBinary: Write serialization performance issue
* TINKERPOP-2169 Responses exceeding maxContentLength cause subsequent queries to hang
* TINKERPOP-2172 PartitionStrategy doesn't apply to AddEdgeStartStep
* TINKERPOP-2173 Incorrect reset of log level in integration test
* TINKERPOP-2177 Streaming response immediately after authentication stops after first partial response

==== Improvements

* TINKERPOP-1435 Support for extended GraphSON in gremlin-python
* TINKERPOP-1882 Apply range and limit steps as early as possible
* TINKERPOP-1998 IoGraphTest use different schemas for standard and readGraph configurations
* TINKERPOP-2088 Enable SourceLink for Gremlin.Net
* TINKERPOP-2098 Improve gremlin-server.sh help output
* TINKERPOP-2122 Expose status codes from server errors
* TINKERPOP-2124 InlineFilterStrategy produces wrong result
* TINKERPOP-2125 Extend release validation script
* TINKERPOP-2127 Add g:TraversalMetrics and g:Metrics deserializers for gremlinpython
* TINKERPOP-2129 Mask security secret or password in logs
* TINKERPOP-2130 Cannot instantiate DriverRemoteConnection without passing an options object
* TINKERPOP-2131 NoConnectionAvailableException doesn't reveal the reason
* TINKERPOP-2134 Bump to Groovy 2.5.6
* TINKERPOP-2136 Inside lower bound inclusion (documentation)
* TINKERPOP-2138 Provide a configuration to disable the global closure cache
* TINKERPOP-2140 Test build with Docker automatically
* TINKERPOP-2144 Better handle Authenticator instance failures
* TINKERPOP-2147 Add GraphBinary serializer for TraversalMetrics
* TINKERPOP-2149 GraphBinary: Make type serializer resolution pluggable
* TINKERPOP-2150 GraphBinary: Support configuring the TypeSerializerRegistry builder class in config
* TINKERPOP-2163 JavaTranslator performance enhancements
* TINKERPOP-2164 Bytecode's hashCode impl (and its inner classes) can produce hash collisions
* TINKERPOP-2165 Prefer commons-lang3 to commons-lang
* TINKERPOP-2166 GraphBinary: P deserialization should be optimized
* TINKERPOP-2167 Gremlin Javascript Traversal as async iterable
* TINKERPOP-2171 Allow SPARQL to be extended with Gremlin steps
* TINKERPOP-2174 Improve Docker Image Security

[[release-3-4-0]]
=== TinkerPop 3.4.0 (Release Date: January 2, 2019)

This release also includes changes from <<release-3-3-4, 3.3.4>> and <<release-3-3-5, 3.3.5>>.

* Changed Python "bindings" to use an actual `Bindings` object rather than a 2-tuple.
* Improved the Gremlin.NET driver: It now uses request pipelining and its `ConnectionPool` has a fixed size.
* Implemented `IndexStep` which allows to transform local collections into indexed collections or maps.
* Made `valueMap()` aware of `by` and `with` modulators and deprecated `valueMap(boolean)` overloads.
* Use `Compare.eq` in `Contains` predicates to ensure the same filter behavior for numeric values.
* Added `OptionsStrategy` to allow traversals to take arbitrary traversal-wide configurations.
* Added text predicates.
* Added `BulkSet` as a GraphSON type with support in all language variants.
* Added `ReferenceElementStrategy` to auto-detach elements to "reference" from a traversal.
* Added initial release of the GraphBinary serialization format with Java support.
* Allowed `ImportCustomizer` to accept fields.
* Removed groovy-sql dependency.
* Modified `Mutating` steps so that they are no longer marked as `final`.
* Rewrote `ConnectiveStrategy` to support an arbitrary number of infix notations in a single traversal.
* GraphSON `MessageSerializer` s will automatically register the GremlinServerModule to a provided GraphSONMapper.
* Removed support for `-i` option in Gremlin Server which was previously deprecated.
* Implemented `ShortestPathVertexProgram` and the `shortestPath()` step.
* `AbstractGraphProvider` uses `g.io()` for loading test data.
* Added the `io()` start step and `read()` and `write()` termination steps to the Gremlin language.
* Added `GraphFeatures.supportsIoRead()` and `GraphFeatures.supportsIoWrite()`.
* Deprecated `Graph.io()` and related infrastructure.
* `GraphMLReader` better handles edge and vertex properties with the same name.
* Maintained order of annotations in metrics returned from `profile()`-step.
* Refactored `TypeTranslator` to be directly extensible for `ScriptTranslator` functions.
* Bumped to Netty 4.1.25.
* Bumped to Spark 2.4.0.
* Bumped to Groovy 2.5.4.
* Modified Gremlin Server to return a "host" status attribute on responses.
* Added ability to the Java, .NET, Python and JavaScript drivers to retrieve status attributes returned from the server.
* Modified Java and Gremlin.Net `ResponseException` to include status code and status attributes.
* Modified Python `GremlinServerError` to include status attributes.
* Modified the return type for `IGremlinClient.SubmitAsync()` to be a `ResultSet` rather than an `IReadOnlyCollection`.
* Deprecated two `submit()`-related methods on the Java driver `Client` class.
* Added `Client.submit()` overloads that accept per-request `RequestOptions`.
* Added sparql-gremlin.
* Fixed a bug in dynamic Gryo registration where registrations that did not have serializers would fail.
* Moved `Parameterizing` interface to the `org.apache.tinkerpop.gremlin.process.traversal.step` package with other marker interfaces of its type.
* Replaced `Parameterizing.addPropertyMutations()` with `Configuring.configure()`.
* Changed interface hierarchy for `Parameterizing` and `Mutating` interfaces as they are tightly related.
* Introduced the `with(k,v)` and `with(k)` step modulators which can supply configuration options to `Configuring` steps.
* Added `OptionsStrategy` to allow traversals to take arbitrary traversal-wide configurations.
* Introduced the `with(k,v)` and `with(k)` traveral source configuration options which can supply configuration options to the traversal.
* Added `connectedComponent()` step and related `VertexProgram`.
* Added `supportsUpsert()` option to `VertexFeatures` and `EdgeFeatures`.
* `min()` and `max()` now support all types implementing `Comparable`.
* Change the `toString()` of `Path` to be standardized as other graph elements are.
* `hadoop-gremlin` no longer generates a test artifact.
* Allowed `GraphProvider` to expose a cached `Graph.Feature` object so that the test suite could re-use them to speed test runs.
* Fixed a bug in `ReducingBarrierStep`, that returned the provided seed value despite no elements being available.
* Changed the order of `select()` scopes. The order is now: maps, side-effects, paths.
* Moved `TraversalEngine` to `gremlin-test` as it has long been only used in testing infrastructure.
* Nested loop support added allowing `repeat()` steps to be nested.
* Events from `EventStrategy` raised from "new" mutations will now return a `KeyedVertexProperty` or `KeyedProperty` as is appropriate.
* `MutationListener#vertexPropertyChanged(Vertex, VertexProperty, Object, Object...)` no longer has a default implementation.
* Deprecated `GraphSONMessageSerializerV2d0` as it is now analogous to `GraphSONMessageSerializerGremlinV2d0`.
* Moved previously deprecated `RemoteGraph` to `gremlin-test` as it is now just a testing component.
* Removed previously deprecated `RemoteStrategy.instance()` and the strategy no longer has any connection to `RemoteGraph`.
* Removed previously deprecated methods in `SubgraphStrategy` and `PartitionStrategy` builders.
* Removed previously deprecated Credentials DSL infrastructure.
* Removed previously deprecated `RemoteConnection#submit(Traversal)` and `RemoteConnection#submit(Bytecode)` methods.
* Removed previously deprecated `MutationListener#vertexPropertyChanged(Vertex, Property, Object, Object...)`.
* Removed previously deprecated `OpSelectorHandler` constructor.
* Removed previously deprecated `close()` from `GremlinGroovyScriptEngine` which no longer implements `AutoCloseable`.
* Removed previously deprecated `getGraphInputFormat()` and `getGraphOutputFormat()` from `HadoopConfiguration`.
* Removed previously deprecated `AbstractOpProcessor#makeFrame()` method.
* Removed previously deprecated `AuthenticationSettings.className` configuration option in Gremlin Server.
* Removed previously deprecated `GraphManager` methods `getGraphs()` and `getTraversalSources()`.
* Removed previously deprecated Gremlin Server setting for `serializedResponseTimeout`.
* Removed previously deprecated Structure API exceptions related to "element not found" situations.
* Removed previously deprecated `rebindings` options from the Java driver API.
* Removed previously deprecated `LambdaCollectingBarrierStep.Consumers` enum.
* Removed previously deprecated `HasContainer#makeHasContainers(String, P)`
* Removed support for Giraph.
* Removed previously deprecated JavaScript Driver property `traversers` of the `ResultSet`.
* gremlin-python: use explicit Bindings object for python instead of a 2-tuple

==== Bugs

* TINKERPOP-1777 Gremlin .max step returns -2147483648 for empty result sets *(breaking)*
* TINKERPOP-1869 Profile step and iterate do not play nicely with each other
* TINKERPOP-1898 Issue with bindings in strategies and lambdas
* TINKERPOP-1927 Gherkin scenario expects list with duplicates, but receives g:Set
* TINKERPOP-1933 gremlin-python maximum recursion depth exceeded on large responses
* TINKERPOP-1947 Path history isn't preserved for keys in mutations
* TINKERPOP-1949 Formatting error on website
* TINKERPOP-1958 TinkerGraphCountStrategy can return wrong counts
* TINKERPOP-1961 Duplicate copies of images directory in docs
* TINKERPOP-1962 GroovyTranslator doesn't handle empty maps
* TINKERPOP-1963 Use of reducing step in choose()
* TINKERPOP-1972 inject() tests are throwing exceptions in .NET GLV tests
* TINKERPOP-1978 Check for Websocket connection state when retrieved from Connection Pool missing
* TINKERPOP-1979 Several OLAP issues in MathStep
* TINKERPOP-1988 minor error in documentation
* TINKERPOP-1999 [Java][gremlin-driver] Query to a remote server via the websocket client hangs indefinitely if the server becomes unavailable
* TINKERPOP-2005 Intermittent NullPointerException in response handling
* TINKERPOP-2006 GraphML serialization invalid if a vertex and edge have similar named property
* TINKERPOP-2009 Pick.any and Pick.none should be exposed in Gremlin-JavaScript
* TINKERPOP-2021 Prevent maximum recursion depth failure
* TINKERPOP-2028 AbstractGraphSONMessageSerializerV2d0 should register GremlinServerModule when mapper is provided
* TINKERPOP-2029 ConcurrentModificationException for InlineFilterStrategy
* TINKERPOP-2030 KeepAlive task executed for every Connection.write call
* TINKERPOP-2032 Update jython-standalone
* TINKERPOP-2044 Cannot reconnect to Azure cosmos host that becomes available again
* TINKERPOP-2058 Contains predicates should rely on Compare predicates *(breaking)*
* TINKERPOP-2081 PersistedOutputRDD materialises rdd lazily with Spark 2.x
* TINKERPOP-2091 Wrong/Missing feature requirements in StructureStandardTestSuite
* TINKERPOP-2094 Gremlin Driver Cluster Builder serializer method does not use mimeType as suggested
* TINKERPOP-2095 GroupStep looks for irrelevant barrier steps
* TINKERPOP-2096 gremlinpython: AttributeError when connection is closed before result is received
* TINKERPOP-2100 coalesce() creating unexpected results when used with order()
* TINKERPOP-2113 P.Within() doesn't work when given a List argument

==== Improvements

* TINKERPOP-550 Gremlin IO needs to support both OLTP and OLAP naturally.
* TINKERPOP-967 Support nested-repeat() structures
* TINKERPOP-1113 GraphComputer subclasses should support native methods
* TINKERPOP-1143 Remove deprecated TraversalSource.Builder and TraversalEngine. *(breaking)*
* TINKERPOP-1296 Remove deprecated serializedResponseTimeout from Gremlin Server *(breaking)*
* TINKERPOP-1342 Allow setting scriptEvaluationTimeout in driver
* TINKERPOP-1365 Log the seed used to initialize Random in tests
* TINKERPOP-1410 mvn install -Dmaven.test.skip=true doesn't work on a clean machine *(breaking)*
* TINKERPOP-1446 Add a StringFactory for Path which prefixes with type.
* TINKERPOP-1447 Add some JavaScript intelligence to the documentation so that comments and output are not copied in a copy paste
* TINKERPOP-1494 Means of exposing execution information from a result produced by RemoteConnection
* TINKERPOP-1518 Provide a way for providers to expose static Graph.Features to tests
* TINKERPOP-1522 Order of select() scopes *(breaking)*
* TINKERPOP-1595 Go through TraversalVertexProgram with a profile and optimize.
* TINKERPOP-1628 Implement TraversalSelectStep
* TINKERPOP-1685 Introduce optional feature to allow for upserts without read-before-write
* TINKERPOP-1705 Remove deprecated rebindings option *(breaking)*
* TINKERPOP-1707 Remove deprecated AuthenticationSettings.className option *(breaking)*
* TINKERPOP-1755 No docs for ReferenceElements
* TINKERPOP-1769 Python graph[empty] string representation is confusing
* TINKERPOP-1774 Gremlin .NET: Support min and max sizes in Connection pool
* TINKERPOP-1775 Gremlin .NET: Implement a Connection write queue to support request pipelining
* TINKERPOP-1778 Do not promote timedInterrupt option for Gremlin Server script processing
* TINKERPOP-1780 Add authentication tests for gremlin-python
* TINKERPOP-1831 Refactor EventStrategy  *(breaking)*
* TINKERPOP-1836 .NET sample project
* TINKERPOP-1841 Include Python GLV tests on TravisCI
* TINKERPOP-1849 Provide a way to fold() with an index
* TINKERPOP-1864 Gremlin Python tests for GraphSON 2.0 and 3.0
* TINKERPOP-1878 Sparql to Gremlin Compiler
* TINKERPOP-1888 Extend max and min to all Comparable properties, not just Numbers *(breaking)*
* TINKERPOP-1889 JavaScript GLV: Use heartbeat to prevent connection timeout
* TINKERPOP-1897 Provide Docker images of Gremlin Server and Console
* TINKERPOP-1906 Make ResponseException explorable
* TINKERPOP-1912 Remove MD5 checksums
* TINKERPOP-1913 Expose metadata from Gremlin Server to Clients
* TINKERPOP-1930 Drop support for Giraph *(breaking)*
* TINKERPOP-1934 Bump to latest version of httpclient
* TINKERPOP-1936 Performance enhancement to Bytecode deserialization
* TINKERPOP-1941 Remove deprecated Structure API exception methods *(breaking)*
* TINKERPOP-1942 Binary serialization format
* TINKERPOP-1945 Add support for extended GraphSon types to Gremlin.net
* TINKERPOP-1946 Remove the deprecated Credentials DSL infrastructure *(breaking)*
* TINKERPOP-1950 Traversal construction performance enhancements
* TINKERPOP-1951 gremlin-server.bat doesn't support paths containing spaces
* TINKERPOP-1953 Bump to Groovy 2.4.15
* TINKERPOP-1954 Remove deprecated GraphManager methods *(breaking)*
* TINKERPOP-1959 Provide a way to submit scripts to the server in gremlin-javascript
* TINKERPOP-1967 Add a connectedComponent() step
* TINKERPOP-1968 Refactor elements of Gremlin Server testing
* TINKERPOP-1975 Introduce with() step modulator *(breaking)*
* TINKERPOP-1976 Include Computer tests for GLVs
* TINKERPOP-1977 Gremlin-JavaScript: Support SASL authentication
* TINKERPOP-1984 Allow support for multiple serializer versions in Gremlin Server HTTP *(breaking)*
* TINKERPOP-1985 Update position on bulk loading
* TINKERPOP-1986 Remove deprecation from PartitionStrategy, SubgraphStrategy and GremlinScriptEngine *(breaking)*
* TINKERPOP-1987 Bump to Netty 4.1.x
* TINKERPOP-1989 Preserve order that plugins are applied in Gremlin Console
* TINKERPOP-1990 Add a shortestPath() step
* TINKERPOP-1993 Bump to Spark 2.3.1
* TINKERPOP-1995 DriverRemoteConnection close() method returns undefined
* TINKERPOP-1996 Introduce read() and write() steps
* TINKERPOP-2002 Create a blog post explaining the value of using TinkerPop
* TINKERPOP-2010 Generate jsdoc for gremlin-javascript
* TINKERPOP-2011 Use NumberHelper on choose()
* TINKERPOP-2012 Target .NET Standard 2.0 for Gremlin.Net
* TINKERPOP-2013 Process tests that are auto-ignored stink
* TINKERPOP-2015 Allow users to configure the WebSocket connections
* TINKERPOP-2016 Upgrade Jackson FasterXML to 2.9.5 or later to fix security vulnerability
* TINKERPOP-2017 Check for Column in by()
* TINKERPOP-2018 Generate API docs for Gremlin.Net
* TINKERPOP-2022 Cluster SSL should trust default ca certs by default
* TINKERPOP-2023 Gremlin Server should not create self-signed certs *(breaking)*
* TINKERPOP-2024 Gremlin Server Application archetype should connect via withRemote
* TINKERPOP-2025 Change to SHA-256/512 and drop SHA-1 for releases
* TINKERPOP-2026 Gremlin.Net.Driver should check ClientWebSocket.State before closing
* TINKERPOP-2031 Remove support for -i in gremlin-server.sh *(breaking)*
* TINKERPOP-2033 Maintain order of profile() annotations
* TINKERPOP-2034 Register synchronizedMap() with Gryo
* TINKERPOP-2037 Remove unused groovy-sql dependency
* TINKERPOP-2038 Make groovy script cache size configurable
* TINKERPOP-2039 Bump to Groovy 2.5.2 *(breaking)*
* TINKERPOP-2040 Improve flexibility of GroovyTranslator to handle custom types
* TINKERPOP-2041 Text Predicates
* TINKERPOP-2045 Remove non-indy groovy dependencies
* TINKERPOP-2049 Single argument with() overload
* TINKERPOP-2050 Add a :bytecode command to Gremlin Console
* TINKERPOP-2053 Provider OptionsStrategy for traversal configurations
* TINKERPOP-2055 Provide support for special number cases like Infinity in GraphSON
* TINKERPOP-2056 Use NumberHelper in Compare
* TINKERPOP-2059 Modulation of valueMap() *(breaking)*
* TINKERPOP-2060 Make Mutating steps non-final
* TINKERPOP-2061 Add with() configuration as global to a traversal
* TINKERPOP-2062 Add Traversal class to CoreImports
* TINKERPOP-2064 Add status attributes to results for gremlin-javascript
* TINKERPOP-2065 Optimize iterate() for remote traversals
* TINKERPOP-2066 Bump to Groovy 2.5.3
* TINKERPOP-2067 Allow getting raw data from Gremlin.Net.Driver.IGremlinClient
* TINKERPOP-2068 Bump Jackson Databind 2.9.7
* TINKERPOP-2069 Document configuration of Gremlin.Net
* TINKERPOP-2070 gremlin-javascript: Introduce Connection representation
* TINKERPOP-2071 gremlin-python: the graphson deserializer for g:Set should return a python set
* TINKERPOP-2072 Refactor custom type translation for ScriptTranslators *(breaking)*
* TINKERPOP-2073 Generate tabs for static code blocks
* TINKERPOP-2074 Ensure that only NuGet packages for the current version are pushed
* TINKERPOP-2075 Introduce ReferenceElementStrategy
* TINKERPOP-2077 VertexProgram.Builder should have a default create() method with no Graph
* TINKERPOP-2078 Hide use of EmptyGraph or RemoteGraph behind a more unified method for TraversalSource construction
* TINKERPOP-2079 Move RemoteGraph to test package *(breaking)*
* TINKERPOP-2084 For remote requests in console display the remote stack trace
* TINKERPOP-2092 Deprecate default GraphSON serializer fields
* TINKERPOP-2093 Bump to Groovy 2.5.4
* TINKERPOP-2097 Create a DriverRemoteConnection with an initialized Client
* TINKERPOP-2101 Support Spark 2.4
* TINKERPOP-2103 Remove deprecated submit() options on RemoteConnection *(breaking)*
* TINKERPOP-2104 Allow ImportCustomizer to handle fields
* TINKERPOP-2106 When gremlin executes timeout, throw TimeoutException instead of TraversalInterruptedException/InterruptedIOException
* TINKERPOP-2110 Allow Connection on Different Path (from /gremlin)
* TINKERPOP-2111 Add BulkSet as a GraphSON type *(breaking)*
* TINKERPOP-2114 Document common Gremlin anti-patterns
* TINKERPOP-2116 Explicit Bindings object for Python *(breaking)*
* TINKERPOP-2117 gremlin-python: Provide a better data structure for a Binding
* TINKERPOP-2119 Validate C# code samples in docs
* TINKERPOP-2121 Bump Jackson Databind 2.9.8

== TinkerPop 3.3.0 (Gremlin Symphony #40 in G Minor)

image::https://raw.githubusercontent.com/apache/tinkerpop/master/docs/static/images/gremlin-mozart.png[width=185]

[[release-3-3-11]]
=== TinkerPop 3.3.11 (Release Date: June 1, 2020)

* Added `trustStoreType` such that keystore and truststore can be of different types in the Java driver.
* Added session support to all GLVs: Javascript, .NET and Python.
* Fixed bug in Gremlin Server shutdown if failures occurred during `GraphManager` initialization.
* Modified Gremlin Server to close the session when the channel itself is closed.
* Fixed bug in `Order` where comparisons of `enum` types wouldn't compare with `String` values.
* Added `maxWaitForClose` configuration option to the Java driver.
* Deprecated `maxWaitForSessionClose` in the Java driver.
* Bumped to Jackson 2.9.10.4.
* Remove invalid service descriptors from gremlin-shaded.
* Fixed bug in Python and .NET traversal `clone()` where deep copies of bytecode were not occurring.
* Fixed bug where `profile()` was forcing `LazyBarrierStrategy` to add an extra `barrier()` to the end of traversals.
* Fixed bug in Python about integer serializer which was out of range of `g:Int32`
* Bumped commons-codec 1.14

==== Bugs

* TINKERPOP-2347 Remove invalid service descriptors from gremlin-shaded
* TINKERPOP-2350 clone() is not deep copying Traversal internals
* TINKERPOP-2351 Local Map ordering of keys can generate cast errors
* TINKERPOP-2353 Error while Shutting Down Gremlin Server
* TINKERPOP-2355 Jackson-databind version in Gremlin shaded dependency needs to be increased  - introduces vulnerability issues
* TINKERPOP-2360 failed to deserializer int32 when gremlin-python submit bytecode with a big int value
* TINKERPOP-2365 LazyBarrierStrategy adds a NoOpBarrierStep when profile() is present

==== Improvements

* TINKERPOP-2336 Allow close of channel without having to wait for server
* TINKERPOP-2339 Gremlin.Net: Update System.Net.WebSockets.Client dependency
* TINKERPOP-2354 Document recommendation to reuse graph traversal source

[[release-3-3-10]]
=== TinkerPop 3.3.10 (Release Date: February 3, 2020)

* Improved error messaging for a `Cluster` with a bad `Channelizer` configuration in the Java driver.
* Made `Cluster` be able to open configuration file on resources directory.
* Implemented `Traversal.clone()` operations for all language variants.
* Refactored `PathProcessorStrategy` to use the marker model.
* Bump to Tornado 5.x for gremlin-python.
* Started keep-alive polling on `Connection` construction to ensure that a `Connection` doesn't die in the pool.
* Deprecated `TraversalStrategies.applyStrategies()`.
* Deprecated Jython support in `gremlin-python`.
* Deprecated `NioChannelizer` and related classes in `gremlin-driver` and `gremlin-server`.
* Fixed a bug in the `ClassCacheRequestCount` metric for `GremlinGroovyScriptEngine` which wasn't including the cache hit count, only the misses.
* Improved Gremlin Server executor thread handling on client close requests.
* Reverted: Modified Java driver to use IP address rather than hostname to create connections.
* Allow custom XMLInputFactory to be used with GraphMLReader.

==== Bugs

* TINKERPOP-2175 Executor thread is not returned on channel close
* TINKERPOP-2266 Keep alive not started at connection creation
* TINKERPOP-2274 Test of TinkerGraph Gremlin fail on Windows and non EN locale
* TINKERPOP-2332 JavaScript GLV: structure element toString() should internally call toString()
* TINKERPOP-2333 JavaScript GLV: GraphSON2/3 Edge deserialization is invalid

==== Improvements

* TINKERPOP-2307 Add better error message for badly configured Channelizer
* TINKERPOP-2309 Bump gremlinpython to Tornado 5.x
* TINKERPOP-2315 Implement some form of clone() or reset() for Traversal in GLVs
* TINKERPOP-2320 [SECURITY] XMLInputFactory initialization in GraphMLReader introduces
* TINKERPOP-2322 Deprecate Jython support
* TINKERPOP-2324 Deprecate the raw NIO support in the Java driver
* TINKERPOP-2329 JavaScript GLV: Update websocket library dependency
* TINKERPOP-2330 JavaScript GLV should expose GraphSON2Writer and GraphSONReader

[[release-3-3-9]]
=== TinkerPop 3.3.9 (Release Date: October 14, 2019)

* Exposed response status attributes in a `ResponseError` in gremlin-javascript.
* Added `ImmutableExplanation` for a `TraversalExplanation` that just contains data.
* Added support for `UnaryOperator` and `BinaryOperator` for `Lambda` instances.
* Fixed `TraversalExplanation` deserialization in GraphSON 2 and 3 which was not supported before in Java.
* Added support for custom request headers in Python.
* Fixed Java DSL annotation for generation of `addE()` which was formerly calling the wrong step.
* Deprecated `scriptEvaluationTimeout` in favor of the more generic `evaluationTimeout`.
* Bumped jackson-databind to 2.9.10 due to CVE-2019-14379, CVE-2019-14540, CVE-2019-16335.
* Added `ReservedKeysVerificationStrategy` to allow warnings or exceptions when certain keys are used for properties.
* Added the `AbstractWarningVerificationStrategy` base class for "warning" style `VerificationStrategy` implementations.
* Refactored `EdgeLabelVerificationStrategy` to use `AbstractWarningVerificationStrategy`.
* Added `EdgeLabelVerificationStrategy` to Python.
* Improved handling of `null` values in bytecode construction.
* Fixed Java driver authentication problems when calling the driver from multiple threads.
* Modified Java driver to use IP address rather than hostname to create connections.
* Fixed potential for `NullPointerException` with empty identifiers in `GraphStep`.
* Postponed the timing of transport creation to `connection.write` in Gremlin Python.
* Made `EventStrategy` compatible with multi-valued properties.
* Changed `TraversalOpProcessor` to throw a `SERVER_ERROR_SCRIPT_EVALUATION` (597) if lambdas don't compile.
* Bumped `commons-compress` to 1.19 due to CVE-2018-11771.
* gremlin-javascript: Use `socketError` Connection event to prevent exit on error and expose Connection events.

==== Bugs

* TINKERPOP-2159 EventStrategy doesn't handle multi-valued properties
* TINKERPOP-2283 GraphStep's ids null exception
* TINKERPOP-2285 Error object is unreachable
* TINKERPOP-2289 Use address instead of hostname for connection
* TINKERPOP-2290 Javascript GLV connection refused error handling
* TINKERPOP-2291 TraversalExplanation deserialization in GraphSON
* TINKERPOP-2298 Bytecode.java  flattenArguments throw exception when null
* TINKERPOP-2303 GremlinDsl generate addV instead of addE

==== Improvements

* TINKERPOP-1810 Add Lambda.binaryOperator and Lambda.unaryOperator
* TINKERPOP-1838 Python sample script
* TINKERPOP-2046 Gremlin-Python: Support custom request headers in WebSocket request
* TINKERPOP-2213 Replace scriptEvaluationTimeout in favor of something more suitable to bytecode
* TINKERPOP-2275 Update jackson databind 2.9.9.3+
* TINKERPOP-2277 Python sdk postpone the timing to create transport
* TINKERPOP-2280 Prevent use of T values as property key overloads

[[release-3-3-8]]
=== TinkerPop 3.3.8 (Release Date: August 5, 2019)

* Provided support for `withComputer()` in gremlin-javascript.
* Deprecated remote traversal side-effect retrieval and related infrastructure.
* Bumped to Groovy 2.4.17.
* Bumped to Jackson Databind 2.9.9.1.
* Fixed bug with Python in `g:Date` of GraphSON where local time zone was being used during serialization/deserialization.
* Improved error messaging when an attempt is made to serialize multi-properties to GraphML.
* Deprecated multi/meta-property support in `Neo4jGraph`.
* Improved exception and messaging for gt/gte/lt/lte when one of the object isn't a `Comparable`.
* Added test infrastructure to check for storage iterator leak.
* Fixed multiple iterator leaks in query processor.
* Fixed `optional()` so that the child traversal is treated as local.
* Changed default keep-alive time for driver to 3 minutes.
* Fixed bug where server-side keep-alive was not always disabled when its setting was zero.
* Added support for `hasNext()` in Javascript and .NET.
* Improved error messaging for invalid inputs to the TinkerGraph `IdManager` instances.
* Forced replacement of connections in Java driver for certain exception types that seem to ultimately kill the connection.
* Changed the `reverse()` of `desc` and `asc` on `Order` to not use the deprecated `decr` and `incr`.
* Fixed bug in `MatchStep` where the correct was not properly determined.
* Fixed bug where client/server exception mismatch when server throw StackOverflowError
* Added underscore suffixed steps and tokens in Gremlin-Python that conflict with global function names.
* Prevent exception when closing a session that doesn't exist.
* Allow predicates and traversals to be used as options in `BranchStep`.
* Ensure only a single final response is sent to the client with Gremlin Server.
* Deprecated `ResponseHandlerContext` with related infrastructure and folded its functionality into `Context` in Gremlin Server.
* Improved performance of `aggregate()` by avoiding excessive calls to `hasNext()` when the barrier is empty.

==== Bugs

* TINKERPOP-1619 TinkerGraphComputer worker count affects OptionalStep query results
* TINKERPOP-2224 Detect and fix resource leak
* TINKERPOP-2230 match() step unexpected behaviours
* TINKERPOP-2232 RemoteStrategy does not call parent class TraversalStrategy __init__
* TINKERPOP-2238 Fix remaining iterator leaks marked by @IgnoreIteratorLeak
* TINKERPOP-2241 Client exception don't match Server exception when server  throw StackOverflowError
* TINKERPOP-2248 Instability of driver for blocked requests
* TINKERPOP-2264 Gremlin Python should deserialize g:Date to UTC

==== Improvements

* TINKERPOP-1084 Branch option tokens should be allowed to be traversals.
* TINKERPOP-1921 Support hasNext terminal step in GLVs
* TINKERPOP-2020 Support withComputer() for javascript
* TINKERPOP-2223 Update jackson databind to 2.9.9
* TINKERPOP-2236 Improve error messaging for TinkerGraph IdManagers that fail on conversions
* TINKERPOP-2237 Prevent error when closing sessions that don't exist *(breaking)*
* TINKERPOP-2246 Consolidate the error propagation to the client
* TINKERPOP-2256 processAllStarts of AggregateStep should only be called when barrier is empty
* TINKERPOP-2260 Update jackson databind 2.9.9.1
* TINKERPOP-2265 Deprecate Traversal.getSideEffects() functionality for remoting purposes
* TINKERPOP-2270 Deprecate multi/metaproperty support in Neo4j
* TINKERPOP-2272 Rename steps and tokens that conflict with standard python functions

[[release-3-3-7]]
=== TinkerPop 3.3.7 (Release Date: May 28, 2019)

* Developed DSL pattern for gremlin-javascript.
* Generated uberjar artifact for Gremlin Console.
* Improved folding of `property()` step into related mutating steps.
* Added `inject()` to steps generated on the DSL `TraversalSource`.
* Removed `gperfutils` dependencies from Gremlin Console.
* Fixed `PartitionStrategy` when setting vertex label and having `includeMetaProperties` configured to `true`.
* Ensure `gremlin.sh` works when directories contain spaces.
* Prevented client-side hangs if metadata generation fails on the server.
* Fixed bug with `EventStrategy` in relation to `addE()` where detachment was not happening properly.
* Ensured that `gremlin.sh` works when directories contain spaces.
* Fixed bug in detachment of `Path` where embedded collection objects would prevent that process.
* Enabled `ctrl+c` to interrupt long running processes in Gremlin Console.
* Quieted "host unavailable" warnings for both the driver and Gremlin Console.
* Fixed construction of `g:List` from arrays in gremlin-javascript.
* Fixed bug in `GremlinGroovyScriptEngine` interpreter mode around class definitions.
* Implemented `EdgeLabelVerificationStrategy`.
* Fixed behavior of `P` for `within()` and `without()` in GLVs to be consistent with Java when using varargs.
* Cleared the input buffer after exceptions in Gremlin Console.
* Added parameter to configure the `processor` in the gremlin-javascript `client` constructor.
* Bumped `Netty` to 4.1.32.

==== Bugs

* TINKERPOP-2112 Folding in property() step is not being optimally performed
* TINKERPOP-2180 gremlin.sh doesn't work when directories contain spaces
* TINKERPOP-2183 InterpreterModeASTTransformation needs to be more specific about what it transforms
* TINKERPOP-2194 Enforcing an order on properties in one test method of ChooseTest
* TINKERPOP-2196 PartitionStrategy with includeMetaProperties(true) can't add labeled vertex
* TINKERPOP-2198 Documentation for Store contradicts itself
* TINKERPOP-2199 within step does not work with more than two parameters with python
* TINKERPOP-2200 AddEdgeStartStep used DetachedFactory.detach instead of EventStrategy.detach
* TINKERPOP-2204 Client receives no response on failed request
* TINKERPOP-2206 Certain types in javascript don't appear to serialize with a GraphSON type
* TINKERPOP-2212 Path is not detaching properly under certain conditions

==== Improvements

* TINKERPOP-2089 Javascript DSL support
* TINKERPOP-2179 Have o.a.t.g.driver.ser.SerializationException extend IOException
* TINKERPOP-2181 Allow ctrl+c to break out of a long running process in Gremlin Console
* TINKERPOP-2182 Remove gperfutils from Gremlin Console *(breaking)*
* TINKERPOP-2191 Implement EdgeLabelVerificationStrategy
* TINKERPOP-2211 Provide API to add per request option for a bytecode

[[release-3-3-6]]
=== TinkerPop 3.3.6 (Release Date: March 18, 2019)

* Docker images use user `gremlin` instead of `root`
* Added a new `ResponseStatusCode` for client-side serialization errors.
* Refactored use of `commons-lang` to use `common-lang3` only, though dependencies may still use `commons-lang`.
* Bumped `commons-lang3` to 3.8.1.
* Improved handling of client-side serialization errors that were formerly just being logged rather than being raised.
* Add Python `TraversalMetrics` and `Metrics` deserializers.
* Masked sensitive configuration options in the logs of `KryoShimServiceLoader`.
* Added `globalFunctionCacheEnabled` to the `GroovyCompilerGremlinPlugin` to allow that cache to be disabled.
* Added `globalFunctionCacheEnabled` override to `SessionOpProcessor` configuration.
* Added status code to `GremlinServerError` so that it would be more directly accessible during failures.
* Added GraphSON serialization support for `Duration`, `Char`, `ByteBuffer`, `Byte`, `BigInteger` and `BigDecimal` in `gremlin-python`.
* Added `ProfilingAware` interface to allow steps to be notified that `profile()` was being called.
* Fixed bug where `profile()` could produce negative timings when `group()` contained a reducing barrier.
* Improved logic determining the dead or alive state of a Java driver `Connection`.
* Improved handling of dead connections and the availability of hosts.
* Bumped `httpclient` to 4.5.7.
* Bumped `slf4j` to 1.7.25.
* Bumped `commons-codec` to 1.12.
* Fixed partial response failures when using authentication in `gremlin-python`.
* Fixed concurrency issues in `TraverserSet.toString()` and `ObjectWritable.toString()`.
* Fixed a bug in `InlineFilterStrategy` that mixed up and's and or's when folding merging conditions together.
* Fixed a bug in `PartitionStrategy` where `addE()` as a start step was not applying the partition.
* Improved handling of failing `Authenticator` instances thus improving server responses to drivers.
* Improved performance of `JavaTranslator` by reducing calls to `Method.getParameters()`.
* Implemented `EarlyLimitStrategy` which is supposed to significantly reduce backend operations for queries that use `range()`.
* Reduced chance of hash collisions in `Bytecode` and its inner classes.
* Added `Symbol.asyncIterator` member to the `Traversal` class to provide support for `await ... of` loops (async iterables).

==== Bugs

* TINKERPOP-2081 PersistedOutputRDD materialises rdd lazily with Spark 2.x
* TINKERPOP-2091 Wrong/Missing feature requirements in StructureStandardTestSuite
* TINKERPOP-2094 Gremlin Driver Cluster Builder serializer method does not use mimeType as suggested
* TINKERPOP-2095 GroupStep looks for irrelevant barrier steps
* TINKERPOP-2096 gremlinpython: AttributeError when connection is closed before result is received
* TINKERPOP-2100 coalesce() creating unexpected results when used with order()
* TINKERPOP-2105 Gremlin-Python connection not returned back to the pool on exception from gremlin server
* TINKERPOP-2113 P.Within() doesn't work when given a List argument

==== Improvements

* TINKERPOP-1889 JavaScript GLV: Use heartbeat to prevent connection timeout
* TINKERPOP-2010 Generate jsdoc for gremlin-javascript
* TINKERPOP-2013 Process tests that are auto-ignored stink
* TINKERPOP-2018 Generate API docs for Gremlin.Net
* TINKERPOP-2038 Make groovy script cache size configurable
* TINKERPOP-2050 Add a :bytecode command to Gremlin Console
* TINKERPOP-2062 Add Traversal class to CoreImports
* TINKERPOP-2065 Optimize iterate() for remote traversals
* TINKERPOP-2067 Allow getting raw data from Gremlin.Net.Driver.IGremlinClient
* TINKERPOP-2068 Bump Jackson Databind 2.9.7
* TINKERPOP-2069 Document configuration of Gremlin.Net
* TINKERPOP-2070 gremlin-javascript: Introduce Connection representation
* TINKERPOP-2071 gremlin-python: the graphson deserializer for g:Set should return a python set
* TINKERPOP-2073 Generate tabs for static code blocks
* TINKERPOP-2074 Ensure that only NuGet packages for the current version are pushed
* TINKERPOP-2077 VertexProgram.Builder should have a default create() method with no Graph
* TINKERPOP-2078 Hide use of EmptyGraph or RemoteGraph behind a more unified method for TraversalSource construction
* TINKERPOP-2084 For remote requests in console display the remote stack trace
* TINKERPOP-2092 Deprecate default GraphSON serializer fields
* TINKERPOP-2097 Create a DriverRemoteConnection with an initialized Client
* TINKERPOP-2102 Deprecate static fields on TraversalSource related to remoting
* TINKERPOP-2106 When gremlin executes timeout, throw TimeoutException instead of TraversalInterruptedException/InterruptedIOException
* TINKERPOP-2110 Allow Connection on Different Path (from /gremlin)
* TINKERPOP-2114 Document common Gremlin anti-patterns
* TINKERPOP-2118 Bump to Groovy 2.4.16
* TINKERPOP-2121 Bump Jackson Databind 2.9.8

[[release-3-3-5]]
=== TinkerPop 3.3.5 (Release Date: January 2, 2019)

This release also includes changes from <<release-3-2-11, 3.2.11>>.

* Fixed and/or folding in `InlineFilterStrategy`.
* Fixed configuration and serialization of `SubgraphStrategy` which was missing the `checkAdjacentVertices` flag.
* Captured `TraversalInterruptionException` and converted to `TimeoutException` for `GremlinExecutor`.
* Fixed a bug in `CoalesceStep` which squared the bulk if the step followed a `Barrier` step.
* Fixed a bug in `GroupStep` that assigned wrong reducing bi-operators
* Added `:bytecode` command to help developers debugging `Bytecode`-based traversals.
* Added option to set the path for the URI on the Java driver.
* Fixed `PersistedOutputRDD` to eager persist RDD by adding `count()` action calls.
* Deserialized `g:Set` to a Python `Set` in GraphSON in `gremlin-python`.
* Deprecated `StarGraph.builder()` and `StarGraph.Builder.build()` in favor of the more common "builder" patterns of `build()` and `create()` respectively.
* Deprecated `Serializers.DEFAULT_RESULT_SERIALIZER` and `DEFAULT_REQUEST_SERIALIZER`.
* Deprecated `TraversalSource#GREMLIN_REMOTE` and `TraversalSource#GREMLIN_REMOTE_CONNECTION_CLASS` moving them to `RemoteConnection`.
* Fixed the setting of the default label for a `ReferenceVertex` when the original vertex was of type `ComputerAdjacentVertex`.
* Changed Java driver to expect a generic `RemoteTraverser` object rather than the specific `DefaultRemoteTraverser`.
* Better handled server disconnect condition for the `gremlin-python` driver by throwing a clear exception.
* Display the remote stack trace in the Gremlin Console when scripts sent to the server fail.
* Added `AnonymousTraversalSource` which provides a more unified means of constructing a `TraversalSource`.
* Added `DriverRemoteConnection.using(Client)` to provide users better control over the number of connections being created.
* Changed behavior of GraphSON deserializer in gremlin-python such that `g:Set` returns a Python `Set`.
* Bumped to Groovy 2.4.16.
* Fixed bug that prevented `TraversalExplanation` from serializing properly with GraphSON.
* Changed behavior of `iterate()` in Python, Javascript and .NET to send `none()` thus avoiding unnecessary results being returned.
* Provided for a configurable class map cache in the `GremlinGroovyScriptEngine` and exposed that in Gremlin Server.
* `GraphProvider` instances can be annotated with `OptOut` configurations that will be applied in addition to the `OptOut` instances on a `Graph`.

==== Bugs

* TINKERPOP-2081 PersistedOutputRDD materialises rdd lazily with Spark 2.x
* TINKERPOP-2091 Wrong/Missing feature requirements in StructureStandardTestSuite
* TINKERPOP-2094 Gremlin Driver Cluster Builder serializer method does not use mimeType as suggested
* TINKERPOP-2095 GroupStep looks for irrelevant barrier steps
* TINKERPOP-2096 gremlinpython: AttributeError when connection is closed before result is received
* TINKERPOP-2100 coalesce() creating unexpected results when used with order()
* TINKERPOP-2113 P.Within() doesn't work when given a List argument

==== Improvements

* TINKERPOP-1889 JavaScript GLV: Use heartbeat to prevent connection timeout
* TINKERPOP-2010 Generate jsdoc for gremlin-javascript
* TINKERPOP-2013 Process tests that are auto-ignored stink
* TINKERPOP-2018 Generate API docs for Gremlin.Net
* TINKERPOP-2038 Make groovy script cache size configurable
* TINKERPOP-2050 Add a :bytecode command to Gremlin Console
* TINKERPOP-2062 Add Traversal class to CoreImports
* TINKERPOP-2065 Optimize iterate() for remote traversals
* TINKERPOP-2067 Allow getting raw data from Gremlin.Net.Driver.IGremlinClient
* TINKERPOP-2069 Document configuration of Gremlin.Net
* TINKERPOP-2070 gremlin-javascript: Introduce Connection representation
* TINKERPOP-2071 gremlin-python: the graphson deserializer for g:Set should return a python set
* TINKERPOP-2073 Generate tabs for static code blocks
* TINKERPOP-2074 Ensure that only NuGet packages for the current version are pushed
* TINKERPOP-2077 VertexProgram.Builder should have a default create() method with no Graph
* TINKERPOP-2078 Hide use of EmptyGraph or RemoteGraph behind a more unified method for TraversalSource construction
* TINKERPOP-2084 For remote requests in console display the remote stack trace
* TINKERPOP-2092 Deprecate default GraphSON serializer fields
* TINKERPOP-2097 Create a DriverRemoteConnection with an initialized Client
* TINKERPOP-2102 Deprecate static fields on TraversalSource related to remoting
* TINKERPOP-2106 When gremlin executes timeout, throw TimeoutException instead of TraversalInterruptedException/InterruptedIOException
* TINKERPOP-2110 Allow Connection on Different Path (from /gremlin)
* TINKERPOP-2114 Document common Gremlin anti-patterns
* TINKERPOP-2118 Bump to Groovy 2.4.16
* TINKERPOP-2121 Bump Jackson Databind 2.9.8

[[release-3-3-4]]
=== TinkerPop 3.3.4 (Release Date: October 15, 2018)

This release also includes changes from <<release-3-2-10, 3.2.10>>.

* Added synchronized `Map` to Gryo 3.0 registrations.
* Removed `timedInterrupt` from documentation as a way to timeout.
* Deprecated `Order` for `incr` and `decr` in favor of `asc` and `desc`.
* Fixed bug in `math()` for OLAP where `ComputerVerificationStrategy` was incorrectly detecting path label access and preventing execution.

==== Bugs

* TINKERPOP-1898 Issue with bindings in strategies and lambdas
* TINKERPOP-1933 gremlin-python maximum recursion depth exceeded on large responses
* TINKERPOP-1958 TinkerGraphCountStrategy can return wrong counts
* TINKERPOP-1961 Duplicate copies of images directory in docs
* TINKERPOP-1962 GroovyTranslator doesn't handle empty maps
* TINKERPOP-1963 Use of reducing step in choose()
* TINKERPOP-1972 inject() tests are throwing exceptions in .NET GLV tests
* TINKERPOP-1978 Check for Websocket connection state when retrieved from Connection Pool missing
* TINKERPOP-1979 Several OLAP issues in MathStep
* TINKERPOP-1988 minor error in documentation
* TINKERPOP-1999 [Java][gremlin-driver] Query to a remote server via the websocket client hangs indefinitely if the server becomes unavailable
* TINKERPOP-2005 Intermittent NullPointerException in response handling
* TINKERPOP-2009 Pick.any and Pick.none should be exposed in Gremlin-JavaScript
* TINKERPOP-2021 Prevent maximum recursion depth failure
* TINKERPOP-2030 KeepAlive task executed for every Connection.write call
* TINKERPOP-2032 Update jython-standalone
* TINKERPOP-2044 Cannot reconnect to Azure cosmos host that becomes available again

==== Improvements

* TINKERPOP-1113 GraphComputer subclasses should support native methods
* TINKERPOP-1365 Log the seed used to initialize Random in tests
* TINKERPOP-1447 Add some JavaScript intelligence to the documentation so that comments and output are not copied in a copy paste
* TINKERPOP-1595 Go through TraversalVertexProgram with a profile and optimize.
* TINKERPOP-1778 Do not promote timedInterrupt option for Gremlin Server script processing
* TINKERPOP-1780 Add authentication tests for gremlin-python
* TINKERPOP-1836 .NET sample project
* TINKERPOP-1841 Include Python GLV tests on TravisCI
* TINKERPOP-1864 Gremlin Python tests for GraphSON 2.0 and 3.0
* TINKERPOP-1897 Provide Docker images of Gremlin Server and Console
* TINKERPOP-1945 Add support for extended GraphSon types to Gremlin.net
* TINKERPOP-1951 gremlin-server.bat doesn't support paths containing spaces
* TINKERPOP-1956 Deprecate Order incr/decr for asc/desc
* TINKERPOP-1959 Provide a way to submit scripts to the server in gremlin-javascript
* TINKERPOP-1968 Refactor elements of Gremlin Server testing
* TINKERPOP-1976 Include Computer tests for GLVs
* TINKERPOP-1977 Gremlin-JavaScript: Support SASL authentication
* TINKERPOP-1985 Update position on bulk loading
* TINKERPOP-1989 Preserve order that plugins are applied in Gremlin Console
* TINKERPOP-1995 DriverRemoteConnection close() method returns undefined
* TINKERPOP-2011 Use NumberHelper on choose()
* TINKERPOP-2012 Target .NET Standard 2.0 for Gremlin.Net
* TINKERPOP-2015 Allow users to configure the WebSocket connections
* TINKERPOP-2016 Upgrade Jackson FasterXML to 2.9.5 or later to fix security vulnerability
* TINKERPOP-2017 Check for Column in by()
* TINKERPOP-2022 Cluster SSL should trust default ca certs by default
* TINKERPOP-2023 Gremlin Server should not create self-signed certs *(breaking)*
* TINKERPOP-2024 Gremlin Server Application archetype should connect via withRemote
* TINKERPOP-2025 Change to SHA-256/512 and drop SHA-1 for releases
* TINKERPOP-2026 Gremlin.Net.Driver should check ClientWebSocket.State before closing
* TINKERPOP-2034 Register synchronizedMap() with Gryo
* TINKERPOP-2035 Gremlin-JavaScript: Pass custom headers to the websocket connection
* TINKERPOP-2040 Improve flexibility of GroovyTranslator to handle custom types
* TINKERPOP-2045 Remove non-indy groovy dependencies
* TINKERPOP-2055 Provide support for special number cases like Infinity in GraphSON
* TINKERPOP-2056 Use NumberHelper in Compare

[[release-3-3-3]]
=== TinkerPop 3.3.3 (Release Date: May 8, 2018)

This release also includes changes from <<release-3-2-9, 3.2.9>>.

* Implemented `TraversalSelectStep` which allows to `select()` runtime-generated keys.
* Coerced `BulkSet` to `g:List` in GraphSON 3.0.
* Deprecated `CredentialsGraph` DSL in favor of `CredentialsTraversalDsl` which uses the recommended method for Gremlin DSL development.
* Allowed `iterate()` to be called after `profile()`.

==== Bugs

* TINKERPOP-1869 Profile step and iterate do not play nicely with each other
* TINKERPOP-1927 Gherkin scenario expects list with duplicates, but receives g:Set
* TINKERPOP-1947 Path history isn't preserved for keys in mutations

==== Improvements

* TINKERPOP-1628 Implement TraversalSelectStep
* TINKERPOP-1755 No docs for ReferenceElements
* TINKERPOP-1903 Credentials DSL should use the Java annotation processor
* TINKERPOP-1912 Remove MD5 checksums
* TINKERPOP-1934 Bump to latest version of httpclient
* TINKERPOP-1936 Performance enhancement to Bytecode deserialization
* TINKERPOP-1943 JavaScript GLV: Support GraphSON3
* TINKERPOP-1944 JavaScript GLV: DriverRemoteConnection is not exported in the root module
* TINKERPOP-1950 Traversal construction performance enhancements
* TINKERPOP-1953 Bump to Groovy 2.4.15

[[release-3-3-2]]
=== TinkerPop 3.3.2 (Release Date: April 2, 2018)

This release also includes changes from <<release-3-2-8, 3.2.8>>.

* Fixed regression issue where the HTTPChannelizer doesn't instantiate the specified AuthenticationHandler.
* Defaulted GLV tests for gremlin-python to run for GraphSON 3.0.
* Fixed a bug with `Tree` serialization in GraphSON 3.0.
* In gremlin-python, the GraphSON 3.0 `g:Set` type is now deserialized to `List`.

==== Bugs

* TINKERPOP-1053 installed plugins are placed in a directory relative to where gremlin.sh is started
* TINKERPOP-1509 Failing test case for tree serialization
* TINKERPOP-1738 Proper functioning of GraphSONReader depends on order of elements in String representation
* TINKERPOP-1758 RemoteStrategy should be before all other DecorationStrategies.
* TINKERPOP-1855 Update Rexster links
* TINKERPOP-1858 HttpChannelizer regression: Does not create specified AuthenticationHandler
* TINKERPOP-1859 Complex instance of P not serializing to bytecode properly
* TINKERPOP-1860 valueMap(True) result in error in gremlin-python
* TINKERPOP-1862 TinkerGraph VertexProgram message passing doesn't work properly when using Direction.BOTH
* TINKERPOP-1867 union() can produce extra traversers
* TINKERPOP-1872 Apply edgeFunction in SparkMessenger
* TINKERPOP-1873 min() and max() work only in the range of Integer values
* TINKERPOP-1874 P does not appear to be serialized consistently in GraphSON
* TINKERPOP-1875 Gremlin-Python only aggregates to list when using GraphSON3
* TINKERPOP-1879 Gremlin Console does not resepect equal sign for flag argument assignments
* TINKERPOP-1880 Gremlin.NET Strong name signature could not be verified. (HRESULT: 0x80131045)
* TINKERPOP-1883 gremlinpython future will never return
* TINKERPOP-1890 getAnonymousTraversalClass() is not being generated for Java DSLs
* TINKERPOP-1891 Serialization of P.not() for gremlin-javascript
* TINKERPOP-1892 GLV test failures for .NET
* TINKERPOP-1894 GraphSONMessageSerializerV2d0 fails to deserialize valid P.not()
* TINKERPOP-1896 gremlin-python lambdas error
* TINKERPOP-1907 Fix failing GLV test for withSack() in .NET
* TINKERPOP-1917 gx:BigDecimal serialization broken in Gremlin.Net on systems with ',' as decimal separator
* TINKERPOP-1918 Scenarios fail because of wrong numerical types
* TINKERPOP-1919 Gherkin runner doesn't work with P.And() and P.Or() in Gremlin.Net
* TINKERPOP-1920 Tests fail because P.Within() arguments are wrapped in an array in Gremlin.Net
* TINKERPOP-1922 Gherkin features fail that contain P.not() in Gremlin.Net

==== Improvements

* TINKERPOP-1357 Centrality Recipes should mention pageRank and OLAP.
* TINKERPOP-1489 Provide a Javascript Gremlin Language Variant
* TINKERPOP-1586 SubgraphStrategy in OLAP
* TINKERPOP-1726 Support WebSockets ping/pong keep-alive in Gremlin server
* TINKERPOP-1842 iterate() missing in terminal steps documentation
* TINKERPOP-1844 Python GLV test should run for GraphSON 3.0 *(breaking)*
* TINKERPOP-1850 Range step has undocumented special values
* TINKERPOP-1854 Support lambdas in Gremlin.Net
* TINKERPOP-1857 GLV test suite consistency and completeness
* TINKERPOP-1863 Delaying the setting of requestId till the RequestMessage instantiation time
* TINKERPOP-1865 Run Gremlin .NET GLV tests with GraphSON 3.0
* TINKERPOP-1866 Support g:T for .NET
* TINKERPOP-1868 Support inject source step in Gremlin.Net
* TINKERPOP-1870 n^2 synchronious operation in OLAP WorkerExecutor.execute() method
* TINKERPOP-1871 Exception handling is slow in element  ReferenceElement creation
* TINKERPOP-1877 Add new graph data for specialized testing scenarios
* TINKERPOP-1884 Bump to Netty 4.0.56.Final
* TINKERPOP-1885 Various Gremlin.Net documentation updates
* TINKERPOP-1901 Enable usage of enums in more steps in Gremlin.Net
* TINKERPOP-1908 Bump to Groovy 2.4.14
* TINKERPOP-1911 Refactor JavaTranslator to cache all reflective calls
* TINKERPOP-1914 Support construct a GremlinServer instance from gremlin executor service

[[release-3-3-1]]
=== TinkerPop 3.3.1 (Release Date: December 17, 2017)

This release also includes changes from <<release-3-2-7, 3.2.7>>.

* Added `NoneStep` and `Traversal.none()` for full filtering integration with `iterate()`.
* Fixed bug in serialization of `Path` for GraphSON 3.0 in `gremlin-python`.
* Added support for GraphSON 3.0 in Gremlin.Net.
* Added `math()`-step which supports scientific calculator capabilities for numbers within a traversal.
* Added missing `GraphTraversalSource.addE()`-method to `GremlinDslProcessor`.
* Changed `to()` and `from()` traversal-based steps to take a wildcard `?` instead of of `E`.
* Added `addV(traversal)` and `addE(traversal)` so that created element labels can be determined dynamically.
* `PageRankVertexProgram` supports `maxIterations` but will break out early if epsilon-based convergence occurs.
* Added support for epsilon-based convergence in `PageRankVertexProgram`.
* Fixed two major bugs in how PageRank was being calculated in `PageRankVertexProgram`.
* Added `Io.requiresVersion(Object)` to allow graph providers a way to check the `Io` type and version being constructed.
* Defaulted `IoCore.gryo()` and `IoCore.graphson()` to both use their 3.0 formats which means that `Graph.io()` will use those by default.
* Bumped Neo4j 3.2.3

==== Bugs

* TINKERPOP-1773 Lop should be created as a "software" and not a "person"
* TINKERPOP-1783 PageRank gives incorrect results for graphs with sinks *(breaking)*
* TINKERPOP-1799 Failure to serialize path() in gremlin-python
* TINKERPOP-1847 tinkergraph-gremlin dependency on gremlin-test, bad scope?

==== Improvements

* TINKERPOP-1632 Create a set of default functions
* TINKERPOP-1692 Bump to Neo4j 3.2.3
* TINKERPOP-1717 Update name and link of DynamoDB storage backend in landing page
* TINKERPOP-1730 Gremlin .NET support for GraphSON 3.0
* TINKERPOP-1767 Method for graph providers to check an IO version and type
* TINKERPOP-1793 addE() should allow dynamic edge labels
* TINKERPOP-1834 Consider iterate() as a first class step

[[release-3-3-0]]
=== TinkerPop 3.3.0 (Release Date: August 21, 2017)

This release also includes changes from <<release-3-2-6, 3.2.6>>.

* Removed previously deprecated `ScriptElementFactory`.
* Added `GraphTraversalSource.addE(String)` in support of `g.addE().from().to()`.
* Added support for `to(Vertex)` and `from(Vertex)` as a shorthand for `to(V(a))` and `from(V(b))`.
* Bumped to support Spark 2.2.0.
* Detected if type checking was required in `GremlinGroovyScriptEngine` and disabled related infrastructure if not.
* Removed previously deprecated `GraphTraversal.selectV3d0()` step.
* Removed previously deprecated `DetachedEdge(Object,String,Map,Pair,Pair)` constructor.
* Removed previously deprecated `Bindings` constructor. It is now a private constructor.
* Removed previously deprecated `TraversalSource.withBindings()`.
* Removed previously deprecated `GraphTraversal.sack(BiFunction,String)`.
* `TraversalMetrics` and `Metrics` Gryo 1.0 formats changed given internal changes to their implementations.
* Made `TraversalMetrics` safe to write to from multiple threads.
* Removed previously deprecated `TraversalSideEffects` methods.
* Removed previously deprecated `finalization.LazyBarrierStrategy` (moved to `optimization.LazyBarrierStrategy`).
* Removed previously deprecated `Constants` in Hadoop.
* Removed previously deprecated `VertexComputing.generateComputer(Graph)`.
* Removed previously deprecated `ConfigurationTraversal`.
* Established the Gryo 3.0 format.
* `GryoVersion` now includes a default `ClassResolver` to supply to the `GryoMapper`.
* `GryoClassResolver` renamed to `GryoClassResolverV1d0` which has an abstract class that for providers to extend in `AbstractGryoClassResolver`.
* Removed previously deprecated `Order` enums of `keyIncr`, `keyDecr`, `valueIncr`, and `valueDecr.`
* Removed previously deprecated `GraphTraversal.mapKeys()` step.
* Removed previously deprecated `GraphTraversal.mapValues()` step.
* Removed previously deprecated `GraphTraversal#addV(Object...)`.
* Removed previously deprecated `GraphTraversal#addE(Direction, String, String, Object...)`.
* Removed previously deprecated `GraphTraversal#addOutE(String, String, Object...)`.
* Removed previously deprecated `GraphTraversal#addInV(String, String, Object...)`.
* Removed previously deprecated `GraphTraversal.groupV3d0()` and respective `GroupSideEffectStepV3d0` and `GroupStepV3d0`.
* Removed previously deprecated `TraversalSource.Builder` class.
* Removed previously deprecated `ConnectiveP`, `AndP`, `OrP` constructors.
* Removed previously deprecated `TraversalScriptFunction` class.
* Removed previously deprecated `TraversalScriptHelper` class.
* Removed previously deprecated `ScriptEngineCache` class.
* Removed previously deprecated `CoreImports` class.
* Removed previously deprecated `GremlinJythonScriptEngine#()` constructor.
* Removed access to previously deprecated `CoreGremlinPlugin#INSTANCE` field.
* `gremlin.sh` and `gremln.bat` no longer support the option to pass a script as an argument for execution mode without using the `-i` option.
* Graphite and Ganglia are no longer packaged with the Gremlin Server distribution.
* `TransactionException` is no longer a class of `AbstractTransaction` and it extends `RuntimeException`.
* Included an ellipse on long property names that are truncated.
* Renamed `RangeByIsCountStrategy` to `CountStrategy`.
* Added more specific typing to various `__` traversal steps. E.g. `<A,Vertex>out()` is `<Vertex,Vertex>out()`.
* Updated Docker build scripts to include Python dependencies (NOTE: users should remove any previously generated TinkerPop Docker images).
* Added "attachment requisite" `VertexProperty.element()` and `Property.element()` data in GraphSON serialization.
* GraphSON 3.0 is now the default serialization format in TinkerGraph and Gremlin Server.
* Changed `ServerGremlinExecutor` to not use generics since there really is no flexibility in the kind of `ScheduledExecutorService` that will be used.
* Removed support for passing a byte array on the `sasl` parameter.
* Removed previously deprecated `GraphSONMapper$Builder#embedTypes` option.
* Removed previously deprecated `:remote config timeout max`.
* Removed previously deprecated `ConnectionPoolSettings.sessionId` and `ConnectionPoolSettings.optionalSessionId()`.
* Removed previously deprecated `reconnectInitialDelay` setting from the Java driver.
* Removed previously deprecated `useMapperFromGraph` option.
* Established the GraphSON 3.0 format with new `g:Map`, `g:List` and `g:Set` types.
* Removed previously deprecated `Io.Builder#registry(IoRegistry)` method.
* Removed previously deprecated `GryoMessageSerializerV1d0(GryoMapper)` constructor.
* Removed previously deprecated `TinkerIoRegistry`.
* Removed previously deprecated `getInstance()` methods on all TinkerPop classes.
* Removed previously deprecated `VertexPropertyFeatures.supportsAddProperty()`.
* Removed previously deprecated TinkerGraph configuration member variables.
* Removed previously deprecated `Transaction.submit(Function)`.
* Removed previously deprecated `OpSelectorHandler.errorMeter` and `AbstractEvalOpProcessor.errorMeter` fields.
* Removed previously deprecated `AbstractEvalOpProcessor.validBindingName` field.
* Removed previously deprecated `SimpleAuthenticator.CONFIG_CREDENTIALS_LOCATION` field.
* Removed previously deprecated `IteratorHandler`, `NioGremlinResponseEncoder` and `WsGremlinResponseEncoder` classes.
* Removed previously deprecated `Session.kill()` and `Session.manualKill()`.
* Removed previously deprecated `Authenticator.newSaslNegotiator()` and its method implementations in classes that were assignable to that interface.
* Removed `gremlin-groovy-test`.
* Removed previously deprecated "G" functions in `gremlin-groovy` (i.e. `GFunction`).
* Removed references to the old `GremlinPlugin` system that was in `gremlin-groovy` - the revised `GremlinPlugin` system in `gremlin-core` is the only one now in use.
* `GremlinGroovyScriptEngine` no longer implements the now removed `DependencyManager`.
* Added `Vertex`, `Edge`, `VertexProperty`, and `Property` serializers to Gremlin-Python and exposed tests that use graph object arguments.
* `Bytecode.getSourceInstructions()` and `Bytecode.getStepInstructions()` now returns `List<Instruction>` instead of `Iterable<Instruction>`.
* Added various `TraversalStrategy` registrations with `GryoMapper`.
* Fixed a naming mistake in Gremlin-Python: `IdentityRemoveStrategy` is now called `IdentityRemovalStrategy`.
* Added `TranslationStrategy` test infrastructure that verifies `Bytecode` generated from a translation is equal to the original `Bytecode`.
* Moved `NumberHelper` into the `org.apache.tinkerpop.gremlin.util` package.
* Added `Pop.mixed` instead of using `null` to represent such semantics.
* `select()`-step now defaults to using `Pop.last` instead of `Pop.mixed`.
* Added `gremlin-io-test` module to validate IO formats.
* `RequestMessage` and `ResponseMessage` are now registered with `GryoMapper` as part of the TinkerPop range of type identifiers.
* Removed previously deprecated `Console` constructor that took a `String` as an argument from `gremlin-console`.
* Removed previously deprecated `ConcurrentBindings` from `gremlin-groovy`.
* Removed previously deprecated `ScriptExecutor` from `gremlin-groovy`.
* Removed previously deprecated `SandboxExtension` from `gremlin-groovy`.
* Removed previously deprecated `GremlinGroovyScriptEngine` constructor that took `ImportCustomizerProvider` as an argument from `gremlin-groovy`.
* Removed previously deprecated `GremlinGroovyScriptEngine#plugins()` from `gremlin-groovy`.
* Added `OptionalStep` for use with `optional()` to better handle issues associated with branch side-effects.
* `UnfoldStep` now supports unfolding of arrays.
* Removed all performance tests that were not part of `gremlin-benchmark`.
* Removed dependency on `junit-benchmarks` and it's related reference to `h2`.
* Moved the source for the "home page" into the repository under `/site` so that it easier to accept contributions.
* Added `UnshadedKryoShimService` as the new default serializer model for `SparkGraphComputer`.
* `GryoRegistrator` is more efficient than the previous `GryoSerializer` model in `SparkGraphComputer`.
* Added support for `IoRegistry` custom serialization in Spark/Giraph and provided a general `hadoop-gremlin` test suite.
* Replaced term `REST` with `HTTP` to remove any confusion as to the design of the API.
* Moved `gremlin-benchmark` under `gremlin-tools` module.
* Added `gremlin-tools` and its submodule `gremlin-coverage`.
* Removed `tryRandomCommit()` from `AbstractGremlinTest`.
* Changed `gremlin-benchmark` system property for the report location to `benchmarkReportDir` for consistency.
* Added SysV and systemd init scripts.
* `GraphTraversal.valueMap(includeTokens,propertyKeys...)` now returns a `Map<Object,E>` since keys could be `T.id` or `T.label`.
* Added `skip(long)` and `skip((Scope,long)` which call the `range(low,high)` equivalents with -1 as the high.
* Added Kerberos authentication to `gremlin-server` for websockets and nio transport.
* Added audit logging of authenticated users and gremlin queries to `gremlin-server`.

==== Bugs

* TINKERPOP-1211 UnfoldStep should unfold arrays. *(breaking)*
* TINKERPOP-1426 GryoSerializer should implement Java serialization interface
* TINKERPOP-1465 Remove deprecated newSaslNegotiator *(breaking)*
* TINKERPOP-1483 PropertyMapStep returns Map<String,E> but puts non String keys in it!
* TINKERPOP-1520 Difference between 'has' step generated graphson2.0 in java and python glv implementation
* TINKERPOP-1533 Storage and IoRegistry
* TINKERPOP-1597 PathRetractionStrategy messing up certain traversals
* TINKERPOP-1635 gremlin-python: Duplicate serialization of element property in PropertySerializer
* TINKERPOP-1658 Graphson2 map keys are serialised as strings
* TINKERPOP-1716 Traversal strategies are not applied with remote in Gremlin Console

==== Improvements

* TINKERPOP-832 Remove deprecated addV/E/InE/OutE methods *(breaking)*
* TINKERPOP-833 Remove deprecated GremlinGroovyScriptEngine constructor and plugins() *(breaking)*
* TINKERPOP-834 Remove deprecated sack() method *(breaking)*
* TINKERPOP-880 Remove deprecated GroupStepV3d0 and GroupSideEffectStepV3d0 *(breaking)*
* TINKERPOP-929 Remove Deprecated TinkerGraph public static methods. *(breaking)*
* TINKERPOP-980 Add a service script or daemon mode in the distribution *(breaking)*
* TINKERPOP-999 ServerGremlinExecutor construction need not use generics for ExecutorService *(breaking)*
* TINKERPOP-1004 Make Transaction.commit() failures consistent across implementations. *(breaking)*
* TINKERPOP-1010 Remove deprecated credentialsDbLocation for SimpleAuthenticator *(breaking)*
* TINKERPOP-1024 Remove deprecated tryRandomCommit() *(breaking)*
* TINKERPOP-1028 Remove deprecated ConnectionPoolSettings session settings *(breaking)*
* TINKERPOP-1040 Remove deprecated SandboxExtension *(breaking)*
* TINKERPOP-1046 Remove deprecated Gremlin Server handler implementations *(breaking)*
* TINKERPOP-1049 Remove deprecated error meter member variables in Gremlin Server handlers *(breaking)*
* TINKERPOP-1094 Remove deprecated VertexPropertyFeatures.FEATURE_ADD_PROPERTY *(breaking)*
* TINKERPOP-1116 Some anonymous traversal steps can be hard typed. *(breaking)*
* TINKERPOP-1130 Each release should store Kryo/GraphSON/GraphML versions to ensure future compatibility *(breaking)*
* TINKERPOP-1142 Remove deprecated valueIncr, valueDecr, keyIncr, keyDecr. *(breaking)*
* TINKERPOP-1169 Remove deprecated TraversalScriptFunction and TraversalScriptHelper *(breaking)*
* TINKERPOP-1170 Remove deprecated ConfigurationTraversal. *(breaking)*
* TINKERPOP-1171 Remove deprecated TraversalSource.Builder *(breaking)*
* TINKERPOP-1235 Remove deprecated ProcessPerformanceSuite and TraversalPerformanceTest *(breaking)*
* TINKERPOP-1275 Remove deprecated max setting for :remote *(breaking)*
* TINKERPOP-1283 Remove deprecated ScriptExecutor *(breaking)*
* TINKERPOP-1289 Remove deprecated ConnectiveP, AndP, and OrP constructors. *(breaking)*
* TINKERPOP-1291 Remove deprecated mapValues and mapKeys methods *(breaking)*
* TINKERPOP-1313 Rename RangeByIsCountStrategy *(breaking)*
* TINKERPOP-1316 Remove deprecated constructor from GryoMessageSerializers *(breaking)*
* TINKERPOP-1327 Bring GryoRegistrator to the forefront and deprecate GryoSerializer *(breaking)*
* TINKERPOP-1363 Cleanup Docker build script for next major release *(breaking)*
* TINKERPOP-1369 Replace REST API with HTTP API
* TINKERPOP-1389 Support Spark 2.0.0
* TINKERPOP-1399 NumberHelper needs to go into util and have a private constructor *(breaking)*
* TINKERPOP-1404 Path/label optimization
* TINKERPOP-1408 Remove Deprecated Io.Builder.registry() *(breaking)*
* TINKERPOP-1414 Change default GraphSON version to 3.0 *(breaking)*
* TINKERPOP-1420 Remove deprecated ConcurrentBindings in gremlin-groovy *(breaking)*
* TINKERPOP-1421 Remove deprecated ControlOps *(breaking)*
* TINKERPOP-1427 GraphSON 3.0 needs collection types and consistent number typing.
* TINKERPOP-1443 Use an API checker during build
* TINKERPOP-1445 Large nested VertexProperties and Properties do not get printed well
* TINKERPOP-1454 Create Serializers for Graph objects in Gremlin-Python
* TINKERPOP-1481 Remove deprecated reconnectInitialDelay in Java driver *(breaking)*
* TINKERPOP-1485 Move source for TinkerPop site to source code repo
* TINKERPOP-1506 Optional/Coalesce should not allow sideEffect traversals.
* TINKERPOP-1514 Restructure for gremlin-tools module *(breaking)*
* TINKERPOP-1524 Bytecode.getXXXInstructions should return a List, not Iterable.
* TINKERPOP-1526 Remove deprecated Session kill() overloads *(breaking)*
* TINKERPOP-1536 Include GLVs in Docker build
* TINKERPOP-1541 Select should default to Pop.last semantics *(breaking)*
* TINKERPOP-1549 Implement skip()
* TINKERPOP-1550 Make Graphite and Ganglia optional dependencies
* TINKERPOP-1563 Remove deprecated getInstance() methods *(breaking)*
* TINKERPOP-1565 Setup GraphSON 3.0
* TINKERPOP-1566 Kerberos authentication for gremlin-server
* TINKERPOP-1574 Get rid of untyped GraphSON in 3.0
* TINKERPOP-1603 Remove support for SASL byte array in protocol *(breaking)*
* TINKERPOP-1612 Remove gremlin-groovy-test module *(breaking)*
* TINKERPOP-1621 Remove deprecated GremlnPlugin and related infrastructure *(breaking)*
* TINKERPOP-1622 Remove deprecated G functions in gremlin-groovy *(breaking)*
* TINKERPOP-1651 Remove deprecated gremlin.sh init syntax *(breaking)*
* TINKERPOP-1686 Make TraversalMetrics thread safe *(breaking)*
* TINKERPOP-1698 Gryo 3.0
* TINKERPOP-1699 Remove deprecated userMapperFromGraph *(breaking)*
* TINKERPOP-1700 Remove deprecated embedTypes option
* TINKERPOP-1706 Remove deprecated ScriptEngineCache and related dead code *(breaking)*
* TINKERPOP-1715 Bump to Spark 2.2
* TINKERPOP-1719 Remove deprecated Traversal related code *(breaking)*
* TINKERPOP-1720 Remove deprecated Hadoop code *(breaking)*
* TINKERPOP-1721 Remove deprecated Bindings related code *(breaking)*
* TINKERPOP-1724 Remove deprecated ScriptElementFactory
* TINKERPOP-1729 Remove deprecated select steps.
* TINKERPOP-1740 Add vertex parameter overload to to() and from()
* TINKERPOP-1747 Streamline inheritance for gremlin-python GraphSON serializer classes

== TinkerPop 3.2.0 (Nine Inch Gremlins)

image::https://raw.githubusercontent.com/apache/tinkerpop/master/docs/static/images/nine-inch-gremlins.png[width=185]

[[release-3-2-11]]
=== TinkerPop 3.2.11 (Release Date: January 2, 2019)

* Bumped to Jackson Databind 2.9.8

==== Improvements

* TINKERPOP-2074 Ensure that only NuGet packages for the current version are pushed
* TINKERPOP-2121 Bump Jackson Databind 2.9.8

[[release-3-2-10]]
=== TinkerPop 3.2.10 (Release Date: October 15, 2018)

* Removed conflicting non-indy groovy core dependency
* Bumped jython-standalone 2.7.1
* Added a delegate to the Gremlin.Net driver that can be used to configure the WebSocket connection.
* SSL security enhancements
* Added Gremlin version to Gremlin Server startup logging output.
* Fixed problem with Gremlin Server sometimes returning an additional message after a failure.
* Allowed spaces in classpath for `gremlin-server.bat`.
* Fixed bug in traversals that used Python lambdas with strategies in `gremlin-python`.
* Modified Maven archetype for Gremlin Server to use remote traversals rather than scripts.
* Added an system error code for failed plugin installs for Gremlin Server `-i` option.
* Fixed bug in keep-alive requests from over-queuing cancelled jobs.
* Match numbers in `choose()` options using `NumberHelper` (match values, ignore data type).
* Added support for GraphSON serialization of `Date` in Javascript.
* Added synchronized `Map` to Gryo 1.0 registrations.
* Added `Triple` to Gryo 1.0 registrations.
* Added support for `Double.NaN`, `Double.POSITIVE_INFINITY` and `Double.NEGATIVE_INFINITY`.
* Improved escaping of special characters in strings passed to the `GroovyTranslator`.
* Added `Cluster` configuration option to set a custom validation script to use to test server connectivity in the Java driver.
* Improved ability of `GroovyTranslator` to handle more types supported by GraphSON.
* Improved ability of `GroovyTranslator` to handle custom types.
* Added better internal processing of `Column` in `by(Function)`.
* Added `hasNext()` support on `Traversal` for `gremlin-python`.
* Added support for additional extended types in Gremlin.Net with `decimal`, `TimeSpan`, `BigInteger`, `byte`, `byte[]`, `char` and `short`.
* Fixed bug in Java driver where an disorderly shutdown of the server would cause the client to hang.
* Added a dotnet template project that should make it easier to get started with Gremlin.Net.
* Removed `ThreadInterruptCustomizerProvider` from documentation as a way to timeout.
* Changed behavior of `withRemote()` if called multiple times so as to simply throw an exception and not perform the side-effect of auto-closing.
* Added Docker images for Gremlin Console and Gremlin Server.
* Fixed bug in `branch()` where reducing steps as options would produce incorrect results.
* Removed recursive handling of streaming results from Gremlin-Python driver to avoid max recursion depth errors.
* Improved performance of `TraversalVertexProgram` and related infrastructure.
* Checked web socket state before closing connection in the .NET driver.
* Deprecated `BulkLoaderVertexProgram` and related infrastructure.
* Deprecated `BulkDumperVertexProgram` with the more aptly named `CloneVertexProgram`.
* Added `createGratefulDead()` to `TinkerFactory` to help make it easier to try to instantiate that toy graph.
* Added identifiers to edges in the Kitchen Sink toy graph.
* Ordered the loading of plugins in the Gremlin Console by their position in the configuration file.
* Refactored the Gremlin Server integration testing framework and streamlined that infrastructure.
* Logged the seed used in initializing `Random` for tests.
* Fixed bug in `GroovyTranslator` that didn't properly handle empty `Map` objects.
* Added concrete configuration methods to `SparkGraphComputer` to make a more clear API for configuring it.
* Fixed a bug in `TinkerGraphCountStrategy`, which didn't consider that certain map steps may not emit an element.
* Fixed a bug in JavaScript GLV where DriverRemoteConnection close() method didn't returned a Promise instance.
* Bumped to Jackson 2.9.6.
* Sasl Plain Text Authentication added to Gremlin Javascript.
* Ability to send scripts to server added to Gremlin Javascript.
* Translator class added to Gremlin Javascript to translate bytecode to script clientside.

==== Bugs

* TINKERPOP-1898 Issue with bindings in strategies and lambdas
* TINKERPOP-1933 gremlin-python maximum recursion depth exceeded on large responses
* TINKERPOP-1958 TinkerGraphCountStrategy can return wrong counts
* TINKERPOP-1961 Duplicate copies of images directory in docs
* TINKERPOP-1962 GroovyTranslator doesn't handle empty maps
* TINKERPOP-1963 Use of reducing step in choose()
* TINKERPOP-1972 inject() tests are throwing exceptions in .NET GLV tests
* TINKERPOP-1978 Check for Websocket connection state when retrieved from Connection Pool missing
* TINKERPOP-1988 minor error in documentation
* TINKERPOP-1999 [Java][gremlin-driver] Query to a remote server via the websocket client hangs indefinitely if the server becomes unavailable
* TINKERPOP-2005 Intermittent NullPointerException in response handling
* TINKERPOP-2009 Pick.any and Pick.none should be exposed in Gremlin-JavaScript
* TINKERPOP-2030 KeepAlive task executed for every Connection.write call
* TINKERPOP-2032 Update jython-standalone
* TINKERPOP-2044 Cannot reconnect to Azure cosmos host that becomes available again

==== Improvements

* TINKERPOP-1113 GraphComputer subclasses should support native methods
* TINKERPOP-1365 Log the seed used to initialize Random in tests
* TINKERPOP-1595 Go through TraversalVertexProgram with a profile and optimize.
* TINKERPOP-1778 Do not promote timedInterrupt option for Gremlin Server script processing
* TINKERPOP-1780 Add authentication tests for gremlin-python
* TINKERPOP-1836 .NET sample project
* TINKERPOP-1841 Include Python GLV tests on TravisCI
* TINKERPOP-1897 Provide Docker images of Gremlin Server and Console
* TINKERPOP-1945 Add support for extended GraphSon types to Gremlin.net
* TINKERPOP-1951 gremlin-server.bat doesn't support paths containing spaces
* TINKERPOP-1959 Provide a way to submit scripts to the server in gremlin-javascript
* TINKERPOP-1968 Refactor elements of Gremlin Server testing
* TINKERPOP-1976 Include Computer tests for GLVs
* TINKERPOP-1977 Gremlin-JavaScript: Support SASL authentication
* TINKERPOP-1985 Update position on bulk loading
* TINKERPOP-1989 Preserve order that plugins are applied in Gremlin Console
* TINKERPOP-1995 DriverRemoteConnection close() method returns undefined
* TINKERPOP-2011 Use NumberHelper on choose()
* TINKERPOP-2012 Target .NET Standard 2.0 for Gremlin.Net
* TINKERPOP-2015 Allow users to configure the WebSocket connections
* TINKERPOP-2016 Upgrade Jackson FasterXML to 2.9.5 or later to fix security vulnerability
* TINKERPOP-2017 Check for Column in by()
* TINKERPOP-2022 Cluster SSL should trust default ca certs by default
* TINKERPOP-2023 Gremlin Server should not create self-signed certs *(breaking)*
* TINKERPOP-2024 Gremlin Server Application archetype should connect via withRemote
* TINKERPOP-2025 Change to SHA-256/512 and drop SHA-1 for releases
* TINKERPOP-2026 Gremlin.Net.Driver should check ClientWebSocket.State before closing
* TINKERPOP-2034 Register synchronizedMap() with Gryo
* TINKERPOP-2035 Gremlin-JavaScript: Pass custom headers to the websocket connection
* TINKERPOP-2040 Improve flexibility of GroovyTranslator to handle custom types
* TINKERPOP-2045 Remove non-indy groovy dependencies
* TINKERPOP-2055 Provide support for special number cases like Infinity in GraphSON
* TINKERPOP-2056 Use NumberHelper in Compare

[[release-3-2-9]]
=== TinkerPop 3.2.9 (Release Date: May 8, 2018)

* Fixed bug where path history was not being preserved for keys in mutations.
* Bumped to httpclient 4.5.5.
* Bumped to Groovy 2.4.15 - fixes bug with `Lambda` construction.
* Improved performance of GraphSON deserialization of `Bytecode`.
* Improved performance of traversal construction.

====  Bugs

* TINKERPOP-1947 Path history isn't preserved for keys in mutations

==== Improvements

* TINKERPOP-1755 No docs for ReferenceElements
* TINKERPOP-1912 Remove MD5 checksums
* TINKERPOP-1934 Bump to latest version of httpclient
* TINKERPOP-1936 Performance enhancement to Bytecode deserialization
* TINKERPOP-1944 JavaScript GLV: DriverRemoteConnection is not exported in the root module
* TINKERPOP-1950 Traversal construction performance enhancements
* TINKERPOP-1953 Bump to Groovy 2.4.15

[[release-3-2-8]]
=== TinkerPop 3.2.8 (Release Date: April 2, 2018)

* Added a `Lambda` class to Gremlin.Net that makes it possible to use Groovy and Python lambdas with Gremlin.Net.
* Enums are now represented as classes in Gremlin.Net which allows to use them as arguments in more steps.
* Bumped to Groovy 2.4.14.
* Added `checkAdjacentVertices` option to `SubgraphStrategy`.
* Modified `GremlinDslProcessor` so that it generated the `getAnonymousTraversalClass()` method to return the DSL version of `__`.
* Added the "Kitchen Sink" test data set.
* Fixed deserialization of `P.not()` for GraphSON.
* Bumped to Jackson 2.9.4.
* Improved performance of `JavaTranslator` by caching reflected methods required for traversal construction.
* Ensure that `RemoteStrategy` is applied before all other `DecorationStrategy` instances.
* Added `idleConnectionTimeout` and `keepAliveInterval` to Gremlin Server that enables a "ping" and auto-close for seemingly dead clients.
* Fixed a bug where lambdas in `gremlin-python` would trigger a failure if steps using python-only symbols were present (such as `as_()`).
* Fixed a bug in `NumberHelper` that led to wrong min/max results if numbers exceeded the Integer limits.
* Delayed setting of the request identifier until `RequestMessage` construction by the builder.
* `ReferenceElement` avoids `UnsupportedOperationException` handling in construction thus improving performance.
* Improved error messaging for failed serialization and deserialization of request/response messages.
* Fixed handling of `Direction.BOTH` in `Messenger` implementations to pass the message to the opposite side of the `StarGraph`.
* Removed hardcoded expectation in metrics serialization test suite as different providers may have different outputs.
* Added `IndexedTraverserSet` which indexes on the value of a `Traverser` thus improving performance when used.
* Utilized `IndexedTraverserSet` in `TraversalVertexProgram` to avoid extra iteration when doing `Vertex` lookups.
* Bumped to Netty 4.0.56.Final.
* Fixed .NET GraphSON serialization of `P.Within()` and `P.without()` when passing a `Collection` as an argument.
* Fixed a bug in Gremlin Console which prevented handling of `gremlin.sh` flags that had an "=" between the flag and its arguments.
* Fixed bug where `SparkMessenger` was not applying the `edgeFunction` from `MessageScope`.
* Fixed a bug in `ComputerAwareStep` that didn't handle `reset()` properly and thus occasionally produced some extra traversers.
* Removed `TraversalPredicate` class in Gremlin.Net. It is now included in the `P` class instead.

==== Bugs

* TINKERPOP-1053 installed plugins are placed in a directory relative to where gremlin.sh is started
* TINKERPOP-1509 Failing test case for tree serialization
* TINKERPOP-1738 Proper functioning of GraphSONReader depends on order of elements in String representation
* TINKERPOP-1758 RemoteStrategy should be before all other DecorationStrategies.
* TINKERPOP-1855 Update Rexster links
* TINKERPOP-1859 Complex instance of P not serializing to bytecode properly
* TINKERPOP-1860 valueMap(True) result in error in gremlin-python
* TINKERPOP-1862 TinkerGraph VertexProgram message passing doesn't work properly when using Direction.BOTH
* TINKERPOP-1867 union() can produce extra traversers
* TINKERPOP-1872 Apply edgeFunction in SparkMessenger
* TINKERPOP-1873 min() and max() work only in the range of Integer values
* TINKERPOP-1874 P does not appear to be serialized consistently in GraphSON
* TINKERPOP-1879 Gremlin Console does not resepect equal sign for flag argument assignments
* TINKERPOP-1880 Gremlin.NET Strong name signature could not be verified. (HRESULT: 0x80131045)
* TINKERPOP-1883 gremlinpython future will never return
* TINKERPOP-1890 getAnonymousTraversalClass() is not being generated for Java DSLs
* TINKERPOP-1891 Serialization of P.not() for gremlin-javascript
* TINKERPOP-1892 GLV test failures for .NET
* TINKERPOP-1894 GraphSONMessageSerializerV2d0 fails to deserialize valid P.not()
* TINKERPOP-1896 gremlin-python lambdas error
* TINKERPOP-1907 Fix failing GLV test for withSack() in .NET
* TINKERPOP-1917 gx:BigDecimal serialization broken in Gremlin.Net on systems with ',' as decimal separator
* TINKERPOP-1918 Scenarios fail because of wrong numerical types
* TINKERPOP-1919 Gherkin runner doesn't work with P.And() and P.Or() in Gremlin.Net
* TINKERPOP-1920 Tests fail because P.Within() arguments are wrapped in an array in Gremlin.Net
* TINKERPOP-1922 Gherkin features fail that contain P.not() in Gremlin.Net

==== Improvements

* TINKERPOP-1357 Centrality Recipes should mention pageRank and OLAP.
* TINKERPOP-1489 Provide a Javascript Gremlin Language Variant
* TINKERPOP-1586 SubgraphStrategy in OLAP
* TINKERPOP-1726 Support WebSockets ping/pong keep-alive in Gremlin server
* TINKERPOP-1842 iterate() missing in terminal steps documentation
* TINKERPOP-1850 Range step has undocumented special values
* TINKERPOP-1854 Support lambdas in Gremlin.Net
* TINKERPOP-1857 GLV test suite consistency and completeness
* TINKERPOP-1863 Delaying the setting of requestId till the RequestMessage instantiation time
* TINKERPOP-1868 Support inject source step in Gremlin.Net
* TINKERPOP-1870 n^2 synchronious operation in OLAP WorkerExecutor.execute() method
* TINKERPOP-1877 Add new graph data for specialized testing scenarios
* TINKERPOP-1884 Bump to Netty 4.0.56.Final
* TINKERPOP-1885 Various Gremlin.Net documentation updates
* TINKERPOP-1901 Enable usage of enums in more steps in Gremlin.Net
* TINKERPOP-1908 Bump to Groovy 2.4.14
* TINKERPOP-1911 Refactor JavaTranslator to cache all reflective calls

[[release-3-2-7]]
=== TinkerPop 3.2.7 (Release Date: December 17, 2017)

* Added core GraphSON classes for Gremlin-Python: `UUID`, `Date`, and `Timestamp`.
* Documented the recommended method for constructing DSLs with Gremlin.Net.
* Provided a method to configure detachment options with `EventStrategy`.
* Fixed a race condition in `TinkerIndex`.
* Fixed bug in handling of the long forms of `-e` and `-i` (`--execute` and `--interactive` respectively) for Gremlin Console.
* Fixed bug in `LambdaRestrictionStrategy` where traversals using `Lambda` scripts weren't causing the strategy to trigger.
* Improved error messaging for bytecode deserialization errors in Gremlin Server.
* Fixed an `ArrayOutOfBoundsException` in `hasId()` for the rare situation when the provided collection is empty.
* Bump to Netty 4.0.53
* `TraversalVertexProgram` `profile()` now accounts for worker iteration in `GraphComputer` OLAP.
* Returned the `Builder` instance from the `DetachedEdge.Builder` methods of `setOutE` and `setOutV`.
* Added test framework for GLVs.
* Fixed bug in `TraversalHelper.replaceStep()` where the step being replaced needed to be removed prior to the new one being added.
* Added alias support in the .NET `DriverRemoteConnection`.
* Added a test for self-edges and fixed `Neo4jVertex` to provided repeated self-edges on `BOTH`.
* Better respected permissions on the `plugins.txt` file and prevented writing if marked as read-only.
* Added getters for the lambdas held by `LambdaCollectingBarrierStep`, `LambdaFlatMapStep` and `LambdaSideEffectStep`.
* Fixed an old hack in `GroovyTranslator` and `PythonTranslator` where `Elements` were being mapped to their id only.
* Fixed an "attachement"-bug in `InjectStep` with a solution generalized to `StartStep`.
* Truncate the script in error logs and error return messages for "Method code too large" errors in Gremlin Server.
* Fixed a bug in `LambdaRestrictionStrategy` where it was too eager to consider a step as being a lambda step.
* `ReferenceVertex` was missing its `label()` string. `ReferenceElement` now supports all label handling.
* Fixed a bug where bytecode containing lambdas would randomly select a traversal source from bindings.
* Deprecated `GremlinScriptEngine.eval()` methods and replaced them with new overloads that include the specific `TraversalSource` to bind to.
* Added `GraphHelper.cloneElements(Graph original, Graph clone)` to the `gremlin-test` module to quickly clone a graph.
* Added `GremlinDsl.AnonymousMethod` annotation to help provide explicit types for anonymous methods when the types are not easily inferred.
* Bump to GMavenPlus 1.6.
* Added better error message for illegal use of `repeat()`-step.
* Fixed a bug in `RangeByIsCountStrategy` that led to unexpected behaviors when predicates were used with floating point numbers.
* Bump to Jackson 2.8.10.
* Deprecated `MutationListener.vertexPropertyChanged()` method that did not use `VertexProperty` and added a new method that does.
* Added an `EmbeddedRemoteConnection` so that it's possible to mimic a remote connection within the same JVM.
* Supported interruption for remote traversals.
* Allow the `:remote` command to accept a `Cluster` object defined in the console itself.
* The Console's `plugin.txt` file is only updated if there were manually uninstalled plugins.
* Fixed a bug in `MatchStep` where mid-traversal `where()` variables were not being considered in start-scope.
* Generalized `MatchStep` to locally compute all clauses with barriers (not just reducing barriers).
* Ensured that plugins were applied in the order they were configured.
* Fixed a bug in `Neo4jGremlinPlugin` that prevented it from loading properly in the `GremlinPythonScriptEngine`.
* Fixed a bug in `ComputerVerificationStrategy` where child traversals were being analyzed prior to compilation.
* Fixed a bug that prevented Gremlin from ordering lists and streams made of mixed number types.
* Fixed a bug where `keepLabels` were being corrupted because a defensive copy was not being made when they were being set by `PathRetractionStrategy`.
* Cancel script evaluation timeout in `GremlinExecutor` when script evaluation finished.
* Added a recipe for OLAP traversals with Spark on YARN.
* Added `spark-yarn` dependencies to the manifest of `spark-gremlin`.

==== Bugs

* TINKERPOP-1650 PathRetractionStrategy makes Match steps unsolvable
* TINKERPOP-1731 Docker build does not appear to work for gremlin-dotnet
* TINKERPOP-1745 Gremlin .NET: Use DateTimeOffset instead of DateTime to represent g:Date
* TINKERPOP-1753 OrderStep not able to order by non-integer numbers
* TINKERPOP-1760 OLAP compilation failing around ConnectiveStrategy
* TINKERPOP-1761 GremlinExecutor: Timeout future not cancelled on successful script evaluation
* TINKERPOP-1762 Make MatchStep analyze mid-clause variables for executing ordering purposes.
* TINKERPOP-1764 Generalize MatchStep to localize all barriers, not just reducing barriers.
* TINKERPOP-1766 Gremlin.Net: Closed connections should not be re-used
* TINKERPOP-1782 RangeByIsCountStrategy doesn't handle floating point numbers properly
* TINKERPOP-1789 Reference elements should be represented by id and label *(breaking)*
* TINKERPOP-1790 GraphSON 3.0 doc updates
* TINKERPOP-1791 GremlinDsl custom step with generic end type produces invalid code in __.java
* TINKERPOP-1792 Random TraversalSource Selection in GremlinScriptEngine
* TINKERPOP-1795 Getting Lambda comparator message for .profile() step
* TINKERPOP-1796 Driver connection pool SSL properties missing
* TINKERPOP-1797 LambdaRestrictionStrategy and LambdaMapStep in `by()`-modulation.
* TINKERPOP-1798 MutationListener.vertexPropertyChanged oldValue should be a VertexProperty
* TINKERPOP-1801 OLAP profile() step return incorrect timing
* TINKERPOP-1802 hasId() fails for empty collections
* TINKERPOP-1803 inject() doesn't re-attach with remote traversals
* TINKERPOP-1819 documentation query and description mismatch
* TINKERPOP-1821 Consistent behavior of self-referencing edges
* TINKERPOP-1825 Gremlin .NET: Constant() step has incorrect parameter defined
* TINKERPOP-1830 Race condition in Tinkergraph index creation
* TINKERPOP-1832 TraversalHelper.replaceStep sets previousStep to the wrong step
* TINKERPOP-1846 LambdaRestrictionStrategy not triggering for Lambda scripts
* TINKERPOP-1848 Fix g:Date assertion in python tests
* TINKERPOP-1851 Gremlin long options for -e and -i are not working properly

==== Improvements

* TINKERPOP-1661 Docker-built documentation does not always point locally
* TINKERPOP-1725 DotNet GLV: Make traversal generation deterministic
* TINKERPOP-1734 DSL for Gremlin .NET
* TINKERPOP-1746 Better error message on wrong ordering of emit()/until()/has()
* TINKERPOP-1752 Gremlin.Net: Generate completely type-safe methods
* TINKERPOP-1756 Provide a way to easily mock a RemoteConnection for tests
* TINKERPOP-1759 Improve hashcode and equals for Traverser implementations
* TINKERPOP-1768 Bump to Jackson 2.8.10
* TINKERPOP-1770 Remote traversal timeout
* TINKERPOP-1771 gremlin.bat doesn't support paths containing spaces
* TINKERPOP-1779 Bump to GMavenPlus 1.6
* TINKERPOP-1784 Gremlin Language Test Suite
* TINKERPOP-1785 Gremlin.Net should be strong-name signed
* TINKERPOP-1786 Recipe and missing manifest items for Spark on Yarn
* TINKERPOP-1787 Allow :remote command to accept a user defined Cluster instance
* TINKERPOP-1806 Consistently use Gremlin.Net instead of Gremlin-DotNet
* TINKERPOP-1807 Gremlin-Python doesn't support GraphSON types g:Date, g:Timestamp and g:UUID
* TINKERPOP-1808 Add ability to get the consumer in LambdaSideEffectStep
* TINKERPOP-1811 Improve error reporting for serialization errors between gremlin-python and gremlin-server
* TINKERPOP-1812 ProfileTest assumes that graph implementations will not add their own steps
* TINKERPOP-1813 Subgraph step requires the graph API
* TINKERPOP-1814 Some process tests require the graph API
* TINKERPOP-1820 Include .NET GLV tests on TravisCI
* TINKERPOP-1824 Update netty version to 4.0.52
* TINKERPOP-1827 Gremlin .NET: Test Suite Runner
* TINKERPOP-1829 Improve flexibility of detachment for EventStrategy
* TINKERPOP-1833 DetachedEdge.Builder#setInV and setOutV doesn't return the builder
* TINKERPOP-1835 Bump Netty 4.0.53
* TINKERPOP-1837 Gremlin .NET: Provide type coercion between IDictionary<K, V> instances

[[release-3-2-6]]
=== TinkerPop 3.2.6 (Release Date: August 21, 2017)

This release also includes changes from <<release-3-1-8, 3.1.8>>.

* Bump to Netty 4.0.50
* Registered `HashMap$TreeNode` to Gryo.
* Fixed a lambda-leak in `SackValueStep` where `BiFunction` must be tested for true lambda status.
* Fixed a bug in `RangeByIsCountStrategy` that broke any `ConnectiveStep` that included a child traversal with an optimizable pattern.
* Allowed access to `InjectStep.injections` for `TraversalStrategy` analysis.
* Exceptions that occur during result iteration in Gremlin Server will now return `SCRIPT_EVALUATION_EXCEPTION` rather than `SERVER_ERROR`.
* `AddEdgeStep` attaches detached vertices prior to edge creation.
* Added graph element GraphSON serializers in Gremlin-Python.
* Initialization scripts for Gremlin Server will not timeout.
* Added Gremlin.Net.
* `ProfileTest` is now less stringent about assertions which will reduce burdens on providers.
* `GremlinExecutor` begins timeout of script evaluation at the time the script was submitted and not from the time it began evaluation.
* Added Gremlin.Net.
* `ReferenceFactory` and `DetachedFactory` now detach elements in collections accordingly.
* Deprecated `GryoLiteMessageSerializerV1d0` in favor of `HaltedTraverserStrategy`.
* Deprecated the `useMapperFromGraph` configuration option for Gremlin Server serializers.
* `JavaTranslator` is now smart about handling `BulkSet` and `Tree`.
* Added annotations to the traversal metrics pretty print.
* `EdgeOtherVertexStep` is no longer final and can be extended by providers.
* `EdgeVertexStep` is no longer final and can be extended by providers.
* Deprecated `Transaction.submit(Function)`.
* Fixed `HADOOP_GREMLIN_LIBS` parsing for Windows.
* Improved GraphSON serialization performance around `VertexProperty`.
* Changed some tests in `EventStrategyProcessTest` which were enforcing some unintended semantics around transaction state.
* Added WsAndHttpChannelizer and SaslAndHttpBasicAuthenticationHandler to be allow for servicing Http and Websocket requests to the same server
* Added deep copy of `Bytecode` to `DefaultTraversal.clone()`.

==== Bugs

* TINKERPOP-1385 Refactor Profiling test cases
* TINKERPOP-1679 Detached side-effects aren't attached when remoted
* TINKERPOP-1683 AbstractHadoopGraphComputer on Windows
* TINKERPOP-1691 Some EventStrategyProcessTest assume element state is synced in memory
* TINKERPOP-1704 XXXTranslators are not being respective of BulkSet and Tree.
* TINKERPOP-1727 Bytecode object shallow copied when traversals are cloned
* TINKERPOP-1742 RangeByIsCountStrategy fails for ConnectiveSteps
* TINKERPOP-1743 LambdaRestrictionStrategy does not catch lambdas passed to sack()
* TINKERPOP-1744 Gremlin .NET: Exception from sync execution gets wrapped in AggregateException

==== Improvements

* TINKERPOP-741 Remove Options For Transaction Retry
* TINKERPOP-915 Gremlin Server supports REST and Websockets simultanteously
* TINKERPOP-920 Test case needed for ensuring same cardinality for key.
* TINKERPOP-1552 C# Gremlin Language Variant
* TINKERPOP-1669 EdgeVertexStep should be designed for extension
* TINKERPOP-1676 Improve GraphSON 2.0 Performance  *(breaking)*
* TINKERPOP-1688 Include TraversalMetrics annotation in pretty print
* TINKERPOP-1694 Deprecate useMapperFromGraph
* TINKERPOP-1701 HaltedTraverserStrategy should recurse into collections for detachment.
* TINKERPOP-1703 Make EdgeOtherVertexStep non-final
* TINKERPOP-1708 Add a "Note on Scopes" document
* TINKERPOP-1709 Add a list of all the steps that support by()/from()/to()/as()/option()
* TINKERPOP-1710 Add a note on tree() by-modulation and uniqueness of tree branches.
* TINKERPOP-1714 Gremlin Server scriptEvaluationTimeout should take into account request arrival time
* TINKERPOP-1718 Deprecate GryoLiteMessageSerializerV1d0
* TINKERPOP-1748 Callout comments break code snippets
* TINKERPOP-1749 Bump to Netty 4.0.50

[[release-3-2-5]]
=== TinkerPop 3.2.5 (Release Date: June 12, 2017)

This release also includes changes from <<release-3-1-7, 3.1.7>>.

* Fixed folding of multiple `hasId()` steps into `GraphStep`.
* Added string performance options to `StarGraph`.
* Fixed a bug in `until(predicate)` where it was actually calling `emit(predicate)`.
* Fixed inconsistency in GraphSON serialization of `Path` where properties of graph elements were being included when serialized.
* Improved performance and memory usage of GraphSON when serializing `TinkerGraph` and graph elements.
* Removed use of `stream()` in `DetachedEdge` and `DetachedVertex`.
* Deprecated a constructor in `DetachedEdge` that made use of `Pair` in favor of a new one that just uses the objects that were in the `Pair`.
* Improved error messaging on the `g.addV(Object...)` when passing an invalid arguments.
* Reduced memory usage for TinkerGraph deserialization in GraphSON by streaming vertices and edges.
* Added the `gremlin-archetype-dsl` to demonstrate how to structure a Maven project for a DSL.
* Developed and documented patterns for Domain Specific Language implementations.
* Removed the Groovy dependency from `gremlin-python` and used Groovy Templates and the `gmavenplus-plugin` to generate the python GLV classes.
* Now using Groovy `[...]` map notation in `GroovyTranslator` instead of `new LinkedHashMap(){{ }}`.
* Maintained type information on `Traversal.promise()`.
* Propagated exception to `Future` instead of calling thread in `RemoteConnection`.
* Fixed a bug in `RepeatUnrollStrategy` where `LoopsStep` and `LambdaHolder` should invalidate the strategy's application.
* Deprecated `authentication.className` setting in favor of using `authentication.authenticator`.
* Added `authentication.authenticationHandler` setting.
* Added abstraction to authorization to allow users to plug in their own `AbstractAuthorizationHandler` implementations.
* Fixed a `NullPointerException` bug in `B_LP_O_S_SE_SL_Traverser`.
* `PathRetractionStrategy` now uses the marker-model to reduce recursive lookups of invalidating steps.
* `ProfileStrategy` now uses the marker-model to reduce recursive lookups of `ProfileSideEffectStep`.
* `Mutating` steps now implement `Scoping` interface.
* Fixed a step id compilation bug in `AddVertexStartStep`, `AddVertexStep`, `AddEdgeStep`, and `AddPropertyStep`.
* Added more details to Gremlin Server client side messages - exception hierarchy and stack trace.
* Deprecated "Exception-Class" in the Gremlin Server HTTP protocol in favor of the new "exceptions" field.
* De-registered metrics on Gremlin Server shutdown.
* Added "help" command option on `:remote config` for plugins that support that feature in the Gremlin Console.
* Allowed for multiple scripts and related arguments to be passed to `gremlin.sh` via `-i` and `-e`.
* `LABELED_PATH` requirement is now set if any step in the traversal is labeled.
* Updated `PathRetractionStrategy` to not run if the provided traversal contains a `VertexProgramStep` that has a `LABELED_PATH` requirement.
* Added various metrics to the `GremlinGroovyScriptEngine` around script compilation and exposed them in Gremlin Server.
* Moved the `caffeine` dependency down to `gremlin-groovy` and out of `gremlin-server`.
* Improved script compilation in `GremlinGroovyScriptEngine` to use better caching, log long compile times and prevent failed compilations from recompiling on future requests.
* Synchronized script compilation.
* Logged Script compilation times.
* Prevented failed scripts from recompiling.
* Logged warnings for scripts that take "too long" to compile.
* Improved memory usage of the `GremlinGroovyScriptEngine`.
* Added `cyclicPath().from().to().by()` support to `GraphTraversal`.
* Added `simplePath().from().to().by()` support to `GraphTraversal`.
* Added `path().from().to()` support to `GraphTraversal` so sub-paths can be isolated from the current path.
* Added `FromToModulating` interface for use with `to()`- and `from()`-based step modulators.
* Added `Path.subPath()` which supports isolating a sub-path from `Path` via to/from-labels.
* Fixed `NullPointerException` in `GraphMLReader` that occurred when an `<edge>` didn't have an ID field and the base graph supported ID assignment.
* Added `ScopingStrategy` which will computer and provide all `Scoping` steps with the path labels of the global `Traversal`.
* Split `ComputerVerificationStrategy` into two strategies: `ComputerVerificationStrategy` and `ComputerFinalizationStrategy`.
* Removed `HasTest.g_V_hasId_compilationEquality` from process test suite as it makes too many assumptions about provider compilation.
* Deprecated `CustomizerProvider` infrastructure.
* Deprecated `PluginAcceptor` infrastructure.
* Improved consistency of the application of bindings to `GremlinScriptEngine` implementations in the `BindingsGremlinPlugin`.
* Fixed a bug in OLAP `ComputerAwareStep` where end-step labels were not being appended to the traverser correctly.
* Refactor `SparkContext` handler to support external kill and stop operations.
* Fixed an optimization bug in `LazyBarrierStrategy` around appending barriers to the end of a `Traversal`.
* Fixed an optimization bug in `PathRetractionStrategy` around appending barriers to the end of a `Traversal`.
* `TraverserIterator` in GremlinServer is smart to try and bulk traversers prior to network I/O.
* Improved error handling of compilation failures for very large or highly parameterized script sent to Gremlin Server.
* Fixed a bug in `RangeByIsCountStrategy` that changed the meaning of inner traversals.
* Improved Gremlin-Python Driver implementation by adding a threaded client with basic connection pooling and support for pluggable websocket clients.
* Changed `GraphManager` from a final class implementation to an interface.
* Updated `GraphManager` interface to include methods for opening/instantiating a graph and closing a graph.
* Implemented `DefaultGraphManager` to include previous `GraphManager` functionality and adhere to updated interface.
* Deprecated `GraphManager.getGraphs()` and added `GraphManager.getGraphNames()`.
* Deprecated `GraphManager.getTraversalSources()` and added `GraphManager.getTraversalSourceNames()`.
* Fixed a bug so now users can supply a YAML with an empty `staticVariableTypes` to be used by the `FileSandboxExtension`

==== Bugs

* TINKERPOP-1258 HasTest.g_V_hasId_compilationEquality makes GraphStep assumptions
* TINKERPOP-1528 CountByIsRangeStrategy fails for a particular query
* TINKERPOP-1626 choose() is buggy in OLAP
* TINKERPOP-1638 count() is optimized away in where()
* TINKERPOP-1640 ComputerVerificationStrategy gives false errors
* TINKERPOP-1652 Disable PathRetractionStrategy strategy if VertexProgramStep has LABELLED_PATH requirement
* TINKERPOP-1660 Documentation links should not link to TINKERPOP-xxxx branches
* TINKERPOP-1666 NPE in FileSandboxExtension if staticVariableTypes is empty in supplied YAML file
* TINKERPOP-1668 RepeatUnrollStrategy should not execute if there is a LoopStep used.
* TINKERPOP-1670 End type lost when using promise()
* TINKERPOP-1673 GroovyTranslator produces Gremlin that can't execute on :remote
* TINKERPOP-1675 RemoteStep#processNextStart() throws CompletionException instead of underlying exception
* TINKERPOP-1681 Multiple hasId's are or'd into GraphStep

==== Improvements

* TINKERPOP-761 Some basic mathematical functions / steps
* TINKERPOP-786 Patterns for DSL Development
* TINKERPOP-1044 ResponseMessage should contain server-side exception name.
* TINKERPOP-1095 Create a custom ScriptContext
* TINKERPOP-1266 Make memory available to benchmarks configurable
* TINKERPOP-1303 add help for :remote config for Gephi Plugin
* TINKERPOP-1340 docs do not state at what version an API was introduced (or deprecated)
* TINKERPOP-1387 from and to modulators for path steps
* TINKERPOP-1438 Consider GraphManager as an interface*(breaking)*
* TINKERPOP-1453 Allow Gremlin-Python to handle asynchronous failure
* TINKERPOP-1577 Provide support for Python3 or Python2 in the Docker builds.
* TINKERPOP-1599 implement real gremlin-python driver
* TINKERPOP-1614 Improve documentation for Graph.V() and Graph.E() on main docs page
* TINKERPOP-1618 Remove groovy dependency from gremlin-python
* TINKERPOP-1627 LazyBarrierStrategy should not append an end barrier.
* TINKERPOP-1631 Fix visibility issues with the BindingsGremlinPlugin
* TINKERPOP-1634 Deprecate old methods of GremlinGroovyScriptEngine customization
* TINKERPOP-1642 Improve performance of mutating traversals
* TINKERPOP-1644 Improve script compilation process and include metrics
* TINKERPOP-1653 Allow multiple scripts with arguments to be passed to the Console
* TINKERPOP-1657 Provide abstraction to easily allow different HttpAuth schemes
* TINKERPOP-1663 Validate a maximum for the number of parameters passed to Gremlin Server
* TINKERPOP-1665 Remove unittest from Gremlin-Python tests
* TINKERPOP-1671 Default method for RemoteConnection.submitAsync throws exception from submit on calling thread instead of failing the future
* TINKERPOP-1677 Bump Groovy to 2.4.11
* TINKERPOP-1680 Add string performance options to StarGraph

[[release-3-2-4]]
=== TinkerPop 3.2.4 (Release Date: February 8, 2017)

This release also includes changes from <<release-3-1-6, 3.1.6>>.

* Fixed a bug where `PathProcessor.keepLabels` were not being pushed down into child traversals by `PathRetractionStrategy`.
* Added default `MessagePassingReductionStrategy` for `GraphComputer` that can reduce the number of message passing iterations.
* Fixed a bug associated with user-provided maps and `GroupSideEffectStep`.
* `GroupBiOperator` no longer maintains a detached traversal and thus, no more side-effect related OLAP inconsistencies.
* Added `ProjectedTraverser` which wraps a traverser with a `List<Object>` of projected data.
* Fixed an optimization bug in `CollectingBarrierSteps` where the barrier was being consumed on each `addBarrier()`.
* `OrderGlobalStep` and `SampleGlobalStep` use `ProjectedTraverser` and now can work up to the local star graph in OLAP.
* SASL negotiation supports both a byte array and Base64 encoded bytes as a string for authentication to Gremlin Server.
* Deprecated all test suites in `gremlin-groovy-test` - Graph Providers no longer need to implement these.
* Deprecated `TinkerIoRegistry` replacing it with the more consistently named `TinkerIoRegistryV1d0`.
* Made error messaging more consistent during result iteration timeouts in Gremlin Server.
* Fixed a memory leak in the classloader for the `GremlinGroovyScriptEngine` where classes in the loader were not releasing from memory as a strong reference was always maintained.
* `PathRetractionStrategy` does not add a `NoOpBarrierStep` to the end of local children as its wasted computation in 99% of traversals.
* Fixed a bug in `AddVertexStartStep` where if a side-effect was being used in the parametrization, an NPE occurred.
* Fixed a bug in `LazyBarrierStrategy` where `profile()` was deactivating it accidentally.
* Fixed a bug in `RepeatUnrollStrategy` where stateful `DedupGlobalStep` was cloned and thus, maintained two deduplication sets.
* Added documentation around "terminal steps" in Gremlin: `hasNext()`, `next()`, `toList()`, etc.
* Added specific GraphSON serializers for `RequestMessage` and `ResponseMessage` in GraphSON 2.0.
* Added `CloseableIterator` to allow `Graph` providers who open expensive resources a way to let users release them.
* Fixed minor bug in `gremlin-driver` where closing a session-based `Client` without initializing it could generate an error.
* Relieved synchronization pressure in various areas of `TinkerGraphComputer`.
* Fixed an optimization bug in OLAP-based `DedupGlobalStep` where deduping occurred twice.
* `MemoryComputeKey` now implements `Cloneable` which is useful for `BiOperator` reducers that maintain thread-unsafe state.
* `TinkerGraphComputer` now supports distributed `Memory` with lock-free partition aggregation.
* `TinkerGraph` Gryo and GraphSON deserialization is now configured to use multi-properties.
* Changed behavior of `ElementHelper.areEqual(Property, Property)` to not throw exceptions with `null` arguments.
* Added `GryoVersion` for future flexibility when introducing a new verison of Gryo and moved serializer registrations to it.
* Fixed Gryo serialization of `ConnectiveP` instances.
* Lessened the severity of Gremlin Server logging when it encounters two or more serializers addressing the same mime type.
* Bumped to Netty 4.0.42.final.
* Added `ByteBuffer`, `InetAddress`, `Timestamp` to the list of Gryo supported classes.
* Fixed Gryo serialization of `Class`.
* Fixed GraphSON serialization of enums like `T`, `P`, etc. where values were overriding each other in the GraphSON type registry.
* Fixed a bug in Gremlin-Python around `__.__()` and `__.start()`.
* Fixed a bug around long serialization in Gremlin-Python when using Python3.
* Deprecated `TraversalSource.withBindings()` as it is no longer needed in Gremlin-Java and never was needed for other variants.
* Fixed a bug in Gremlin-Java `Bytecode` where anonymous traversals were not aware of parent bindings.
* Fixed a bug in Gremlin-Java GraphSON deserialization around `P.within()` and `P.without()`.
* Converted Spark process suite tests to "integration" tests.
* Fixed a bug in `InlineFilterStrategy` having to do with folding `HasContainers` into `VertexStep`.
* Deprecated `HasContainer.makeHasContainers()` which was used to dissect `AndP` and shouldn't be used at the TinkerPop-level.
* `GraphTraversal.has()` now will try and fold-left `HasContainer` if end step is a `HasContainerHolder`.
* Created explicit `P`-predicate methods for `GraphTraversal.hasXXX()`.
* Fixed a bug in `FilterRankStrategy` around `where().by()` ordering.
* Added another optimization in `RangeByIsCountStrategy`, that removes `count().is()` altogether if it's not needed.
* Fixed a OLAP `MatchStep.clone()`-bug that occurs when the `match()` is in a local child.
* Added another optimization in `RangeByIsCountStrategy`, that removes `count().is()` altogether if it's not needed.
* Fixed a bug in `RangeByIsCountStrategy` where labeled parents shouldn't have the strategy applied to their children.
* Fixed a bug in `PathRetractionStrategy` where `MatchEndStep` labels were being dropped when they shouldn't be.
* Added `TinkerGraphCountStrategy` which translates `g.V().map*.count()` patterns into direct `Map.size()` calls in `TinkerGraph`.
* Added `Path.head()` and `Path.isEmpty()` with default method implementations.
* Fixed a `NoSuchElementException` bug with `GroupXXXStep` where if the reduced `TraverserSet` is empty, don't add the key/value.
* Fixed a `NullPointerException` bug with profiling `GroupSideEffectStep` in OLTP.
* Improved ability to release resources in `GraphProvider` instances in the test suite.
* Factored `GremlinPlugin` functionality out of gremlin-groovy and into gremlin-core - related classes were deprecated.
* Added a `force` option for killing sessions without waiting for transaction close or timeout of a currently running job or multiple jobs.
* Deprecated `Session.kill()` and `Session.manualKill()`.
* Added `Traversal.promise()` method to allow for asynchronous traversal processing on "remote" traversals.
* Deprecated `RemoteConnection.submit(Bytecode)` in favor of `submitAsync(Bytecode)`.
* Added `choose(predicate,traversal)` and `choose(traversal,traversal)` to effect if/then-semantics (no else). Equivalent to `choose(x,y,identity())`.
* Removed `ImmutablePath.TailPath` as it is no longer required with new recursion model.
* Removed call stack recursion in `ImmutablePath`.
* Gremlin-Python serializes `Bytecode` as an object (instead of a JSON string) when submit over the `RemoteConnection`.
* Fixed the handling of the `DriverRemoteConnection` pass-through configurations to the driver.
* `IncidentToAdjacentStrategy` now uses a hidden label marker model to avoid repeated recursion for invalidating steps.
* `PathProcessorStrategy` can inline certain `where(traversal)`-steps in order to increase the likelihood of star-local children.
* `SparkGraphComputer` no longer starts a worker iteration if the worker's partition is empty.
* Added `ProjectStep.getProjectKeys()` for strategies that rely on such information.
* Added `VertexFeatures.supportsDuplicateMultiProperties()` for graphs that only support unique values in multi-properties.
* Deprecated the "performance" tests in `OptIn`.
* Deprecated `getInstance()` methods in favor of `instance()` for better consistency with the rest of the API.
* Block calls to "remote" traversal side-effects until the traversal read is complete which signifies an end to iteration.
* Added `Pick.none` and `Pick.any` to the serializers and importers.
* Added a class loader to `TraversalStrategies.GlobalCache` which guarantees strategies are registered prior to `GlobalCache.getStrategies()`.
* Fixed a severe bug where `GraphComputer` strategies are not being loaded until the second use of the traversal source.
* The root traversal now throws regular `NoSuchElementException` instead of `FastNoSuchElementException`. (*breaking*)
* Added a short sleep to prevent traversal from finishing before it can be interrupted during `TraversalInterruptionComputerTest`.
* Added support for SSL client authentication

==== Bugs

* TINKERPOP-1380 dedup() doesn't dedup in rare cases
* TINKERPOP-1384 Description of filter function in traversal documentation
* TINKERPOP-1428 profile() throws NPE for union(group, group)
* TINKERPOP-1521 Mutating steps don't recognize side-effects
* TINKERPOP-1525 Plug VertexProgram iteration leak on empty Spark RDD partitions
* TINKERPOP-1534 Gremlin Server instances leaking in tests
* TINKERPOP-1537 Python tests should not use hard-coded number of workers
* TINKERPOP-1547 Two bugs found associated with MatchStep: Path retraction and range count.
* TINKERPOP-1548 Traversals can complete before interrupted in TraversalInterruptionComputerTest
* TINKERPOP-1560 Cache in GroovyClassLoader may continue to grow
* TINKERPOP-1561 gremiln-python GraphSONWriter doesn't properly serialize long in Python 3.5
* TINKERPOP-1567 GraphSON deserialization fails with within('a')
* TINKERPOP-1573 Bindings don't work in coalesce
* TINKERPOP-1576 gremlin-python calls non-existent methods
* TINKERPOP-1581 Gremlin-Python driver connection is not thread safe.
* TINKERPOP-1583 PathRetractionStrategy retracts keys that are actually needed
* TINKERPOP-1585 OLAP dedup over non elements
* TINKERPOP-1587 Gremlin Server Subgraph Cardinality Not Respected
* TINKERPOP-1594 LazyBarrierStrategy does not activate with ProfileStep
* TINKERPOP-1605 gremlin-console 3.2.3 -e can no longer take paths relative to current working directory

==== Improvements

* TINKERPOP-887 FastNoSuchElementException hides stack trace in client code
* TINKERPOP-919 Features needs to specify whether 2 vertex properties with same key/value is allowed.
* TINKERPOP-932 Add ability to cancel script execution associated with a Gremlin Server Session
* TINKERPOP-1248 OrderGlobalStep should use local star graph to compute sorts, prior to reduction.
* TINKERPOP-1261 Side-effect group().by() can't handle user-defined maps
* TINKERPOP-1292 TinkerGraphComputer VertexProgramInterceptors
* TINKERPOP-1372 ImmutablePath should not use Java recursion (call stacks are wack)
* TINKERPOP-1433 Add steps to dev docs to help committers get their keys in order
* TINKERPOP-1434 Block calls to traversal side-effects until read is complete
* TINKERPOP-1471 IncidentToAdjacentStrategy use hidden marker to avoid repeated recursion.
* TINKERPOP-1473 Given PathRetractionStrategy, PathProcessorStrategy can be extended to support partial where() inlining.
* TINKERPOP-1482 has(x).has(y) chains should be has(x.and(y))
* TINKERPOP-1490 Provider a Future based Traversal.async(Function<Traversal,V>) terminal step
* TINKERPOP-1502 Chained has()-steps should simply left-append HasContainers in Gremlin-Java.
* TINKERPOP-1507 Pick.any and Pick.none are not in GraphSON or Gremlin-Python
* TINKERPOP-1508 Add choose(predicate,trueTraversal)
* TINKERPOP-1527 Do not override registered strategies in TraversalStrategies.GlobalCache
* TINKERPOP-1530 Consistent use of instance()
* TINKERPOP-1539 Create a ComplexTraversalTest with crazy nested gnarly traversals.
* TINKERPOP-1542 Add Path.isEmpty() with a default implementation.
* TINKERPOP-1562 Migrate ScriptEngine-related code to gremlin-core
* TINKERPOP-1570 Bump to Netty 4.0.42
* TINKERPOP-1582 TraversalOpProcessor does not support custom serializers
* TINKERPOP-1584 Add gryo serializers to support types covered in GraphSON
* TINKERPOP-1588 Added Terminal Steps section to the docs
* TINKERPOP-1589 Re-Introduce CloseableIterator
* TINKERPOP-1590 Create TinkerWorkerMemory and Partitioned Vertices
* TINKERPOP-1600 Consistent use of base 64 encoded bytes for SASL negotiation
* TINKERPOP-1602 Support SSL client certificate authentication
* TINKERPOP-1606 Refactor GroupStep to not have the reduction traversal included in its BiOperator.
* TINKERPOP-1610 Deprecate gremlin-groovy-test provider based tests
* TINKERPOP-1617 Create a SingleIterationStrategy which will do its best to rewrite OLAP traversals to not message pass.

[[release-3-2-3]]
=== TinkerPop 3.2.3 (Release Date: October 17, 2016)

This release also includes changes from <<release-3-1-5, 3.1.5>>.

* Restructured Gremlin-Python's GraphSON I/O package to make it easier for users to register serializers/deserializers. (*breaking*)
* Fixed a bug with `TraversalOpProcessor` that was returning a final result prior to committing the transaction.
* Fixed a bug in `ConnectiveStrategy` where infix and/or was not correctly reasoning on `choose()` `HasNextStep` injections.
* Increased performance of `CredentialGraph` authentication.
* Removed Java 8 stream usage from `TraversalHelper` for performance reasons.
* Fixed a bug in `RepeatStep` where `emit().as('x')` wasn't adding the step labels to the emit-traverser.
* Added `GraphComputing.atMaster(boolean)` to allow steps to know whether they are executing at master or distributed at workers.
* Fixed a bug in OLAP where `DedupGlobalStep` wasn't de-duping local master traversers.
* Added `HasContainerHolder.removeHasContainer()`-method with default `UnsupportedOperationException` implementation.
* `TraversalSource.withComputer()` is simplified to add a `VertexProgramStrategy`. Easier for language variants.
* Fixed a `Set`, `List`, `Map` bug in the various `Translators` where such collections were not being internally translated.
* Fixed a `Bytecode` bug where nested structures (map, list, set) were not being analyzed for bindings and bytecode conversions.
* Fixed a `String` bug in `GroovyTranslator` and `PythonTranslator` where if the string has double-quotes it now uses """ """.
* Added a default `TraversalStrategy.getConfiguration()` which returns the configuration needed to construct the strategy.
* `Computer` instances can be created with `Computer.create(Configuration)` and accessed via `Computer.getConf()`.
* Every `TraversalStrategy` can be created via a `Configuration` and a static `MyStrategy.create(Configuration)`.
* Added language-agnostic `TraversalStrategy` support in `Bytecode`.
* Added `PartitionStrategy.Builder.readPartitions()` and deprecated `PartitionStrategy.Builder.addPartition()`.
* A new version of `LazyBarrierStrategy` has been created and added to the default strategies.
* `FilterRankStrategy` now propagates labels "right" over non-`Scoping` filters.
* Fixed a bug in `ConnectiveP` where nested equivalent connectives should be inlined.
* Fixed a bug in `IncidentToAdjacentStrategy` where `TreeStep` traversals were allowed.
* Fixed a end-step label bug in `MatchPredicateStrategy`.
* Fixed a bug in `MatchPredicateStrategy` where inlined traversals did not have strategies applied to it.
* Fixed a bug in `RepeatUnrollStrategy` where inlined traversal did not have strategies applied to it.
* Fixed padding of prompt in Gremlin Console when the number of lines went beyond a single digit.
* Fixed GraphSON 2.0 namespace for `TinkerGraph` to be "tinker" instead of "gremlin".
* Dropped serialization support in GraphSON 2.0 for `Calendar`, `TimeZone`, and `Timestamp`.
* Added `TraversalHelper.copyLabels()` for copying (or moving) labels form one step to another.
* Added `TraversalHelper.applySingleLevelStrategies()` which will apply a subset of strategies but not walk the child tree.
* Added the concept that hidden labels using during traversal compilation are removed at the end during `StandardVerificationStrategy`. (*breaking*)
* Added `InlineFilterStrategy` which will determine if various `TraversalParent` children are filters and if so, inline them.
* Removed `IdentityRemovalStrategy` from the default listing as its not worth the clock cycles.
* Removed the "!" symbol in `NotStep.toString()` as it is confusing and the `NotStep`-name is sufficient.
* Fixed a bug in `TraversalVertexProgram` (OLAP) around ordering and connectives (i.e. `and()` and `or()`).
* Added `AbstractGremlinProcessTest.checkOrderedResults()` to make testing ordered results easier.
* `AbstractLambdaTraversal` now supports a `bypassTraversal` where it is possible for strategies to redefine such lambda traversals.
* Added an internal utility `ClassFilterStep` which determines if the traverser object's class is an instance of the provided class.
* `ConnectiveStep` extends `FilterStep` and thus, is more appropriately categorized in the step hierarchy.
* `PropertyMapStep` supports a provided traversal for accessing the properties of the element. (*breaking*)
* `SubgraphStrategy` now supports vertex property filtering.
* Fixed a bug in Gremlin-Python `P` where predicates reversed the order of the predicates.
* Added tests to `DedupTest` for the `dedup(Scope, String...)` overload.
* Added more detailed reference documentation for IO formats.
* Fixed a bug in serialization of `Lambda` instances in GraphSON, which prevented their use in remote traversals.
* Fixed a naming bug in Gremlin-Python where `P._and` and `P._or` should be `P.and_` and `P.or_`. (*breaking*)
* `where()` predicate-based steps now support `by()`-modulation.
* Added Gryo serialization for `Bytecode`.
* Moved utility-based serializers to `UtilSerializers` for Gryo - these classes were private and hence this change is non-breaking.
* `TraversalRing` returns a `null` if it does not contain traversals (previously `IdentityTraversal`).
* Deprecated `Graph.Exceptions.elementNotFoundException()` as it was not used in the code base outside of the test suite.
* Fixed a `JavaTranslator` bug where `Bytecode` instructions were being mutated during translation.
* Added `Path` to Gremlin-Python with respective GraphSON 2.0 deserializer.
* `Traversal` and `TraversalSource` now implement `AutoCloseable`.
* Added "keep-alive" functionality to the Java driver, which will send a heartbeat to the server when normal request activity on a connection stops for a period of time.
* Renamed the `empty.result.indicator` preference to `result.indicator.null` in Gremlin Console
* If `result.indicator.null` is set to an empty string, then no "result line" is printed in Gremlin Console.
* Deprecated `reconnectInitialDelay` on the Java driver.
* Added some validations to `Cluster` instance building.
* Produced better errors in `readGraph` of `GryoReader` and `GraphSONReader` if a `Vertex` cannot be found in the cache on edge loading.
* VertexPrograms can now declare traverser requirements, e.g. to have access to the path when used with `.program()`.
* New build options for `gremlin-python` where `-DglvPython` is no longer required.
* Added missing `InetAddress` to GraphSON extension module.
* Added new recipe for "Pagination".
* Added new recipe for "Recommendation".
* Added functionality to Gremlin-Server REST endpoint to forward Exception Messages and Class in HTTP Response
* Gremlin Server `TraversalOpProcessor` now returns confirmation upon `Op` `close`.
* Added `close` method Java driver and Python driver `DriverRemoteTraversalSideEffects`.

==== Bugs

* TINKERPOP-1423 IncidentToAdjacentStrategy should be disabled for tree steps
* TINKERPOP-1440 g:Path needs a GraphSON deserializer in Gremlin-Python
* TINKERPOP-1457 Groovy Lambdas for remote traversals not serializable
* TINKERPOP-1458 Gremlin Server doesn't return confirmation upon Traversal OpProcessor "close" op
* TINKERPOP-1466 PeerPressureTest has been failing recently
* TINKERPOP-1472 RepeatUnrollStrategy does not semi-compile inlined repeat traversal
* TINKERPOP-1476 TinkerGraph does not get typed with the right type name in GraphSON
* TINKERPOP-1495 Global list deduplication doesn't work in OLAP
* TINKERPOP-1500 and/or infix and choose() do not work correctly.
* TINKERPOP-1511 Remote client addV, V()

==== Improvements

* TINKERPOP-790 Implement AutoCloseable on TraversalSource
* TINKERPOP-944 Deprecate Graph.Exceptions.elementNotFound
* TINKERPOP-1189 SimpleAuthenticator over HttpChannelizer makes Gremlin Server pretty slow and consumes more CPU
* TINKERPOP-1249 Gremlin driver to periodically issue ping / heartbeat to gremlin server
* TINKERPOP-1280 VertexPrograms should declare traverser requirements
* TINKERPOP-1330 by()-modulation for where()
* TINKERPOP-1409 Make the "null" return in the gremlin console into something more understandable  *(breaking)*
* TINKERPOP-1431 Documentation generation requires tests to execute on gremlin-python
* TINKERPOP-1437 Add tests for dedup(Scope) in DedupTest
* TINKERPOP-1444 Benchmark bytecode->Traversal creation and implement GremlinServer cache if necessary.
* TINKERPOP-1448 gremlin-python should be Python 2/3 compatible
* TINKERPOP-1449 Streamline gremlin-python build
* TINKERPOP-1455 Provide String-based withStrategy()/withoutStrategy() for language variant usage
* TINKERPOP-1456 Support SubgraphStrategy.vertexProperties().
* TINKERPOP-1460 Deprecate reconnectInitialDelay in Java driver
* TINKERPOP-1464 Gryo Serialization for Bytecode
* TINKERPOP-1469 Get rid of Stream-usage in TraversalHelper
* TINKERPOP-1470 InlineFilterStrategy should try and P.or() has() children in OrSteps.
* TINKERPOP-1486 Improve API of RemoteConnection
* TINKERPOP-1487 Reference Documentation for IO
* TINKERPOP-1488 Make LazyBarrierStrategy part of the default TraversalStrategies *(breaking)*
* TINKERPOP-1492 RemoteStrategy or the RemoteConnection should append a lazy barrier().
* TINKERPOP-1423 IncidentToAdjacentStrategy should be disabled for tree steps
* TINKERPOP-1440 g:Path needs a GraphSON deserializer in Gremlin-Python
* TINKERPOP-1457 Groovy Lambdas for remote traversals not serializable
* TINKERPOP-1458 Gremlin Server doesn't return confirmation upon Traversal OpProcessor "close" op
* TINKERPOP-1466 PeerPressureTest has been failing recently
* TINKERPOP-1472 RepeatUnrollStrategy does not semi-compile inlined repeat traversal
* TINKERPOP-1495 Global list deduplication doesn't work in OLAP
* TINKERPOP-1500 and/or infix and choose() do not work correctly.
* TINKERPOP-1511 Remote client addV, V()

[[release-3-2-2]]
=== TinkerPop 3.2.2 (Release Date: September 6, 2016)

This release also includes changes from <<release-3-1-4, 3.1.4>>.

* Included GraphSON as a default serializer (in addition to Gryo, which was already present) in Gremlin Server if none are defined.
* Added `gremlin-python` package as a Gremlin language variant in Python.
* Added `Bytecode` which specifies the instructions and arguments used to construct a traversal.
* Created an experimental GraphSON representation of `Bytecode` that will be considered unstable until 3.3.0.
* Added `Translator` which allows from the translation of `Bytecode` into some other form (e.g. script, `Traversal`, etc.).
* Added `JavaTranslator`, `GroovyTranslator`, `PythonTranslator`, and `JythonTranslator` for translating `Bytecode` accordingly.
* Added `TranslationStrategy` to `gremlin-test` so translators can be tested against the process test suite.
* Added `Traversal.Admin.nextTraverser()` to get the next result in bulk-form (w/ default implementation).
* Added `TraversalSource.getAnonymousTraversalClass()` (w/ default implementation).
* Added `GremlinScriptEngine` interface which specifies a `eval(Bytecode, Bindings)` method.
* Deprecated `RemoteGraph` in favor of `TraversalSource.withRemote()` as it is more technically correct to tie a remote traversal to the `TraversalSource` than a `Graph` instance.
* `GremlinGroovyScriptEngine` implements `GremlinScriptEngine`.
* Added `GremlinJythonScriptEngine` which implements `GremlinScriptEngine`.
* Removed support for submitting a Java serialized `Traversal` to Gremlin Server.
* Removed a largely internal feature that supported automatic unrolling of traversers in the Gremlin Driver.
* Made it possible to directly initialize `OpProcessor` implementations with server `Settings`.
* Included GraphSON as a default serializer (in addition to Gryo, which was already present) in Gremlin Server if none are defined
* Introduced GraphSON 2.0.
* Deprecated `embedTypes` on the builder for `GraphSONMapper`.
* Bumped to Netty 4.0.40.final.
* Defaulted the `gremlinPool` setting in Gremlin Server to be zero, which will instructs it to use `Runtime.availableProcessors()` for that settings.
* Changed scope of log4j dependencies so that they would only be used in tests and the binary distributions of Gremlin Console and Server.
* Deprecated `Io.Builder.registry()` in favor of the newly introduced `Io.Builder.onMapper()`.
* Added new recipe for "Traversal Induced Values".
* Fixed a potential leak of a `ReferenceCounted` resource in Gremlin Server.
* Added class registrations for `Map.Entry` implementations to `GryoMapper`.
* Added methods to retrieve `Cluster` settings in `gremlin-driver`.
* Fixed a severe bug in `SubgraphStrategy`.
* Deprecated `SubgraphStrategy.Builder.vertexCriterion()/edgeCriterion()` in favor of `vertices()/edges()`.
* Fixed a small bug in `StandardVerificationStrategy` that caused verification to fail when `withPath` was used in conjunction with `ProfileStep`.
* Added color preferences
* Added input, result prompt preferences
* Added multi-line indicator in Gremlin Console

==== Bugs

* TINKERPOP-810 store not visible
* TINKERPOP-1151 slf4j-log4j12 / log4j is only required for testing *(breaking)*
* TINKERPOP-1383 publish-docs.sh might publish to current too early
* TINKERPOP-1390 IdentityRemoveStrategyTest fails randomly
* TINKERPOP-1400 SubgraphStrategy introduces infinite recursion if filter has Vertex/Edge steps.
* TINKERPOP-1405 profile() doesn't like withPath()

==== Improvements

* TINKERPOP-1037 Gremlin shell output coloring
* TINKERPOP-1226 Gremlin Console should :clear automagically after "Display stack trace."
* TINKERPOP-1230 Serialising lambdas for RemoteGraph
* TINKERPOP-1274 GraphSON Version 2.0
* TINKERPOP-1278 Implement Gremlin-Python and general purpose language variant test infrastructure
* TINKERPOP-1285 Gremline console does not differentiate between multi-line and single-line input
* TINKERPOP-1334 Provide a way to pull gremlin.driver.Cluster connection settings.
* TINKERPOP-1347 RemoteConnection needs to provide TraversalSideEffects. *(breaking)*
* TINKERPOP-1373 Default gremlinPool to number of cores
* TINKERPOP-1386 Bump to Netty 4.0.40.Final
* TINKERPOP-1392 Remove support for java serialized Traversal *(breaking)*
* TINKERPOP-1394 Fix links in Recipes doc
* TINKERPOP-1396 Traversal Induced Values Recipe
* TINKERPOP-1402 Impossible for graph implementations to provide a class resolver for Gryo IO
* TINKERPOP-1407 Default serializers for Gremlin Server
* TINKERPOP-1425 Use trailing underscores in gremlin-python

[[release-3-2-1]]
=== TinkerPop 3.2.1 (Release Date: July 18, 2016)

This release also includes changes from <<release-3-1-3, 3.1.3>>.

* `PathProcessor` steps now have the ability (if configured through a strategy) to drop `Traverser` path segments.
* `MatchStep` in OLTP has a lazy barrier to increase the probability of bulking.
* Added `PathRetractionStrategy` which will remove labeled path segments that will no longer be referenced.
* Added `Path.retract()` to support retracting paths based on labels.
* Optimized `ImmutablePath` and `MutablePath` equality code removing significant unnecessary object creation code.
* Bumped to Groovy 2.4.7.
* Added `RepeatUnrollStrategy` to linearize a `repeat()`-traversal if loop amount is known at compile time.
* Fixed a bug in `BranchStep` around child integration during `clone()`.
* Fixed a bug in `AbstractStep` around label set cloning.
* Added `TraversalStrategyPerformanceTest` for verifying the performance gains of optimization-based traversal strategies.
* `TraversalExplanation.prettyPrint()` exists which provides word wrapping and GremlinConsole is smart to use console width to control `toString()`.
* `TraversalOpProcessor` (`RemoteConnection`) uses `HaltedTraverserStrategy` metadata to determine detachment procedure prior to returning results.
* Allow DFS paths in `HADOOP_GREMLIN_LIBS`.
* Added a safer serializer infrastructure for use with `SparkGraphComputer` that uses `KryoSerializer` and the new `GryoRegistrator`.
* Added `HaltedTraverserStrategy` to allow users to get back different element detachments in OLAP.
* Fixed a `NullPointerException` bug around nested `group()`-steps in OLAP.
* Fixed a severe bug around halted traversers in a multi-job OLAP traversal chain.
* Ensure a separation of `GraphComputer` and `VertexProgram` configurations in `SparkGraphComputer` and `GiraphGraphComputer`.
* `PeerPressureVertexProgram` now supports dynamic initial vote strength calculations.
* Added `EmptyMemory` for ease of use when no memory exists.
* Updated `VertexComputing.generateProgram()` API to include `Memory`. *(breaking)*
* `ImmutablePath.TailPath` is now serializable like `ImmutablePath`.
* Added `ConfigurationCompilerProvider` which allows fine-grained control of some of the internal `GremlinGroovyScriptEngine` settings at the Groovy compilation level.
* Intoduced the `application/vnd.gremlin-v1.0+gryo-lite` serialization type to Gremlin Server which users "reference" elements rather than "detached".
* `GryoMapper` allows overrides of existing serializers on calls to `addCustom` on the builder.
* Added a traversal style guide to the recipes cookbook.
* Fixed a bug in master-traversal traverser propagation.
* Added useful methods for custom `VertexPrograms` to be used with `program()`-step.
* Increased the test coverage around traverser propagation within a multi-job OLAP traversal.
* Added tests to validate the status of a transaction immediately following calls to close.
* Added tests to ensure that threaded transactions cannot be re-used.
* `GraphFilter` helper methods are now more intelligent when determining edge direction/label legality.
* Added `GraphFilterStrategy` to automatically construct `GraphFilters` via traversal introspection in OLAP.
* Updated the Gephi Plugin to support Gephi 0.9.x.
* Increased the testing and scope of `TraversalHelper.isLocalStarGraph()`.
* Changed signature of `get_g_VXlistXv1_v2_v3XX_name` and `get_g_VXlistX1_2_3XX_name` of `VertexTest` to take arguments for the `Traversal` to be constructed by extending classes.
* Added `VertexProgramInterceptor` interface as a general pattern for `GraphComputer` providers to use for bypassing `GraphComputer` semantics where appropriate.
* Added `SparkStarBarrierInterceptor` that uses Spark DSL for local star graph traversals that end with a `ReducingBarrierStep`.
* Added `SparkInterceptorStrategy` which identifies which interceptor to use (if any) given the submitted `VertexProgram`.
* Added `SparkSingleIterationStrategy` that does not partition nor cache the graph RDD if the traversal does not message pass.
* Added more helper methods to `TraversalHelper` for handling scoped traversal children.
* Deprecated all "performance" tests based on "JUnit Benchmarks".
* `SparkGraphComputer` no longer shuffles empty views or empty outgoing messages in order to save time and space.
* `TraversalVertexProgram` no longer maintains empty halted traverser properties in order to save space.
* Added `List<P<V>>` constructors to `ConnectiveP`, `AndP`, and `OrP` for ease of use.
* Added support for interactive (`-i`) and execute (`-e`) modes for Gremlin Console.
* Displayed line numbers for script execution failures of `-e` and `-i`.
* Improved messaging around script execution errors in Gremlin Console.
* Added "help" support to Gremlin Console with the `-h` flag.
* Added options to better control verbosity of Gremlin Console output with `-Q`, `-V` and `-D`.
* Deprecated the `ScriptExecutor` - the `-e` option to `gremlin.sh` is now handled by `Console`.
* `Traversal` now allows cancellation with `Thread.interrupt()`.
* Added a Gremlin language variant tutorial teaching people how to embed Gremlin in a host programming language.

==== Bugs

* TINKERPOP-1281 Memory.HALTED_TRAVERSER transience is not sound.
* TINKERPOP-1305 HALTED_TRAVERSERS hold wrong information
* TINKERPOP-1307 NPE with OLTP nested group() in an OLAP group() traversal
* TINKERPOP-1323 ComputerVerificationStrategy fails for nested match() steps
* TINKERPOP-1341 UnshadedKryoAdapter fails to deserialize StarGraph when SparkConf sets spark.rdd.compress=true whereas GryoSerializer works
* TINKERPOP-1348 TraversalInterruptionTest success dependent on iteration order

==== Improvements

* TINKERPOP-818 Consider a P.type()
* TINKERPOP-946 Traversal respecting Thread.interrupt()
* TINKERPOP-947 Enforce semantics of threaded transactions as manual *(breaking)*
* TINKERPOP-1059 Add test to ensure transaction opening happens at read/write and not on close *(breaking)*
* TINKERPOP-1071 Enhance pre-processor output
* TINKERPOP-1091 Get KryoSerializer to work natively. *(breaking)*
* TINKERPOP-1120 If there is no view nor messages, don't create empty views/messages in SparkExecutor
* TINKERPOP-1144 Improve ScriptElementFactory
* TINKERPOP-1155 gremlin.sh -e doesn't log line numbers for errors
* TINKERPOP-1156 gremlin.sh could use a help text
* TINKERPOP-1157 gremlin.sh should allow you to execute a script and go interactive on error or completion
* TINKERPOP-1232 Write a tutorial demonstrating the 3 ways to write a Gremlin language variant.
* TINKERPOP-1254 Support dropping traverser path information when it is no longer needed.
* TINKERPOP-1268 Improve script execution options for console *(breaking)*
* TINKERPOP-1273 Deprecate old performance tests
* TINKERPOP-1276 Deprecate serializedResponseTimeout
* TINKERPOP-1279 Add Iterable<V> parameter constructor to ConnectiveP subclasses
* TINKERPOP-1282 Add more compliance tests around how memory and vertex compute keys are propagated in chained OLAP.
* TINKERPOP-1286 Add Recipes documentation
* TINKERPOP-1288 Support gremlin.spark.skipPartitioning configuration.
* TINKERPOP-1290 Create VertexProgramInterceptor as a pattern for GraphComputer strategies.
* TINKERPOP-1293 Implement GraphFilterStrategy as a default registration for GraphComputer
* TINKERPOP-1294 Deprecate use of junit-benchmarks
* TINKERPOP-1297 Gephi plugin on Gephi 0.9.x  *(breaking)*
* TINKERPOP-1299 Refactor TraversalVertexProgram to make it easier to understand.
* TINKERPOP-1308 Serialize to "reference" for Gremlin Server
* TINKERPOP-1310 Allow OLAP to return properties as Detached
* TINKERPOP-1321 Loosen coupling between TinkerPop serialization logic and shaded Kryo
* TINKERPOP-1322 Provide fine-grained control of CompilerConfiguration
* TINKERPOP-1328 Provide [gremlin-python] as an code executor in docs
* TINKERPOP-1331 HADOOP_GREMLIN_LIBS can only point to local file system
* TINKERPOP-1332 Improve .explain() Dialogue
* TINKERPOP-1338 Bump to Groovy 2.4.7
* TINKERPOP-1349 RepeatUnrollStrategy should unroll loops while maintaining equivalent semantics.
* TINKERPOP-1355 Design HasContainer for extension

[[release-3-2-0-incubating]]
=== TinkerPop 3.2.0 (Release Date: April 8, 2016)

This release also includes changes from <<release-3-1-2-incubating, 3.1.2-incubating>>.

* Bumped to Neo4j 2.3.3.
* Renamed variable `local` to `fs` in `HadoopGremlinPlugin` to avoid a naming conflict with `Scope.local`. *(breaking)*
* Added `GraphTraversal.optional()` which will use the inner traversal if it returns results, else it won't.
* `GroupStep` and `GroupSideEffectStep` make use of mid-traversal reducers to limit memory consumption in OLAP.
* Added `GraphTraversal.program(VertexProgram)` to allow arbitrary user vertex programs in OLAP.
* Added `GraphTraversal.project()` for creating a `Map<String,E>` given the current traverser and an arbitrary number of `by()`-modulators.
* `HADOOP_GREMLIN_LIBS` can now reference a directory in HDFS and will be used if the directory does not exist locally.
* Added `gremlin-benchmark` module with JMH benchmarking base classes that can be used for further benchmark development.
* `TraversalStrategies.GlobalCache` supports both `Graph` and `GraphComputer` strategy registrations.
* `select("a","b").by("name").by("age")`-style traversals now work in OLAP with new `PathProcessorStrategy`.
* `DedupGlobalStep` can now handle star-bound `by()`-modulators and scoped keys on `GraphComputer`.
* Added `Computer` which is a builder for `GraphComputers` that is serializable.
* `PersistedOutputRDD` now implements `PersistResultGraphAware` and thus, no more unneeded warnings when using it.
* Renamed `StandardTraversalMetrics` to `DefaultTraversalMetrics` given the `DefaultXXX`-convention throughout. *(breaking)*
* Bumped to Apache Hadoop 2.7.2.
* Fixed a bug around profiling and nested traversals.
* Added `gremlin.hadoop.defaultGraphComputer` so users can use `graph.compute()` with `HadoopGraph`.
* Added `gremlin.hadoop.graphReader` and `gremlin.hadoop.graphWriter` which can handled `XXXFormats` and `XXXRDDs`.
* Deprecated `gremlin.hadoop.graphInputFormat`, `gremlin.hadoop.graphOutputFormat`, `gremlin.spark.graphInputRDD`, and `gremlin.spark.graphOutputRDD`.
* If no configuration is provided to `HadoopPools` it uses the default configuration to create a pool once and only once per JVM.
* Implemented `RemoteGraph`, `RemoteConnection`, and `RemoteStrategy`.
* Added validation to `GryoMapper` Kryo identifiers before construction to prevent accidental duplicates.
* Added `GraphStep.addIds()` which is useful for `HasContainer` "fold ins."
* Added a static `GraphStep.processHashContainerIds()` helper for handling id-based `HasContainers`.
* `GraphStep` implementations should have `g.V().hasId(x)` and `g.V(x)` compile equivalently. *(breaking)*
* Optimized `ExpandableStepIterator` with simpler logic and increased the likelihood of bulking.
* Optimized `TraverserRequirement` calculations.
* `Step.addStart()` and `Step.addStarts()` now take `Traverser.Admin<S>` and `Traverser.Admin<S>`, respectively. *(breaking)*
* `Step.processNextStart()` and `Step.next()` now return `Traverser.Admin<E>`. *(breaking)*
* `Traversal.addTraverserRequirement()` method removed. *(breaking)*
* Fixed a `hashCode()` bug in `OrderGlobalStep` and `OrderLocalStep`.
* Added `OrderLimitStrategy` which will ensure that partitions are limited before being merged in OLAP.
* `ComparatorHolder` now separates the traversal from the comparator. *(breaking)*
* Bumped to Apache Spark 1.6.1.
* If no Spark serializer is provided then `GryoSerializer` is the default, not `JavaSerializer`.
* Added `Operator.sumLong` as a optimized binary operator intended to be used by `Memory` reducers that know they are dealing with longs.
* Traversers from `ComputerResultStep` are no longer attached. Attaching is only used in TinkerPop's test suite via `System.getProperties()`.
* Fixed a `hashCode()`/`equals()` bug in `MessageScope`.
* Fixed a severe `Traversal` cloning issue that caused inconsistent `TraversalSideEffects`.
* `TraversalSideEffects` remain consistent and usable across multiple chained OLAP jobs.
* Added `MemoryTraversalSideEffects` which wraps `Memory` in a `TraversalSideEffects` for use in OLAP.
* `TraversalSideEffects` are now fully functional in OLAP save that an accurate global view is possible at the start of an iteration (not during).
* Updated the `TraversalSideEffects` API to support registered reducers and updated `get()`-semantics. *(breaking)*
* Split existing `profile()` into `ProfileStep` and `ProfileSideEffectStep`.
* The `profile()`-step acts like a reducing barrier and emits `TraversalMetrics` without the need for `cap()`. *(breaking)*
* Added `LocalBarrier` interface to allow traversers to remain distributed during an iteration so as to reduce cluster traffic.
* Added `NoOpBarrierStep` as a `LocalBarrier` implementation of `LambdaCollectingBarrierStep(noOp)`.
* `AggregateStep` implements `LocalBarrier` and thus, doesn't needlessly communicate its barrier traversers.
* Fixed an OLAP-based `Barrier` synchronization bug.
* Fixed a semantic bug in `BranchStep` (and inheriting steps) where barriers reacted locally. *(breaking)*
* Added `MemoryComputeKey` for specification of `Memory` keys in `VertexProgram`. *(breaking)*
* Added `VertexComputeKey` for specification of vertex compute properties in `VertexProgram`. *(breaking)*
* Added `and`, `or`, and `addAll` to `Operator`.
* `Memory` API changed to support setting and adding values for reduction. *(breaking)*
* `Memory` keys can be marked as broadcast and only those values are sent to workers on each iterator.
* `Memory` keys can be marked transient and thus deleted at the end of the OLAP job.
* Vertex compute keys can be marked transient and thus deleted at the end of the OLAP job.
* `VertexProgram` API changed to support `MemoryComputeKey` and `VertexComputeKey`. *(breaking)*
* `TraversalVertexProgram` able to execute OLAP and OLTP traversal sections dynamically within the same job.
* Removed `FinalGet` interface as all post processing of reductions should be handled by the reducing step explicitly. *(breaking)*
* Simplified all `SupplyingBarrierStep` implementations as they no longer require `MapReduce` in OLAP.
* Simplified all `CollectingBarrierStep` implementations as they no longer require `MapReduce` in OLAP.
* Simplified all `ReducingBarrierStep` implementations as they no longer require `MapReduce` in OLAP.
* All steps in OLAP that used `MapReduce` now use `Memory` to do their reductions which expands the list of legal traversals.
* `GroupStep` simplified with `GroupHelper.GroupMap` no longer being needed. Related to the removal of `FinalGet`.
* OLAP side-effects that are no longer generated by `MapReduce` are simply stored in `ComputerResult.Memory` w/ no disk persistence needed. *(breaking)*
* Added `Generate` step interface which states that there could be a final generating phase to a side-effect or reduction (e.g. `GroupStep`).
* `Barrier` step interface is now the means by which non-parallel steps communicate with their counterparts in OLAP.
* Added `MemoryComputing` step interface which states that the step uses `MemoryComputeKeys` for its computation in OLAP.
* Added `PeerPressureVertexProgramStep` and `GraphTraversal.peerPressure()`.
* Added `PureTraversal` for handling pure and compiled versions of a `Traversal`. Useful in OLAP.
* Added `ScriptTraversal` which allows for delayed compilation of script-based `Traversals`.
* Simplified `VertexProgram` implementations with a `PureTraversal`-model and deprecated `ConfigurationTraversal`.
* Simplified script-based `Traversals` via `ScriptTraversal` and deprecated `TraversalScriptFunction` and `TraversalScriptHelper`.
* Added `TimesModulating` interface which allows the `Step` to decide how a `times()`-modulation should be handled.
* Added `ByModulating` interface which allows the `Step` to decide how a `by()`-modulation should be handled. *(breaking)*
* Simplified the `by()`-modulation patterns of `OrderGlobalStep` and `OrderLocalStep`.
* Added `GraphComputerTest.shouldSupportPreExistingComputeKeys()` to ensure existing compute keys are "revived." *(breaking)*
* Added `GraphComputerTest.shouldSupportJobChaining()` to ensure OLAP jobs can be linearly chained. *(breaking)*
* Fixed a bug in both `SparkGraphComputer` and `GiraphGraphComputer` regarding source data access in job chains.
* Expanded job chaining test coverage for `GraphComputer` providers.
* Added `TraversalHelper.onGraphComputer(traversal)`.
* `MapReduce.map()` no longer has a default implementation. This method must be implemented. *(breaking)*
* `TraversalVertexProgram` can work without a `GraphStep` start.
* Added `PageRankVertexProgramStep` and `GraphTraversal.pageRank()`.
* Added `TraversalVertexProgramStep` to support OLAP traversal job chaining.
* Added `VertexProgramStrategy` which compiles multiple OLAP jobs into a single traversal.
* Simplified the comparator model in `OrderGlobalStep` and `OrderLocalStep`.
* Refactored `TraversalSource` model to allow fluent-method construction of `TraversalSources`.
* Deprecated the concept of a `TraversalSource.Builder`.
* Removed the concept of a `TraversalEngine`. All `Traversal` modulations are now mediated by `TraversalStrategies`. *(breaking)*
* Added `SideEffectStrategy` for registering sideEffects in a spawned `Traversal`.
* Added `SackStrategy` for registering a sack for a spawned `Traversal`.
* Added `RequirementsStrategy` and `RequirementsStep` for adding dynamic `TraverserRequirements` to a `Traversal`.
* Removed `EngineDependentStrategy`.
* Renamed step interface `EngineDependent` to `GraphComputing` with method `onGraphComputer()`. *(breaking)*
* Cleaned up various `TraversalStrategy` tests now that `TraversalEngine` no longer exists.
* Added `GraphFilter` to support filtering out vertices and edges that won't be touched by an OLAP job.
* Added `GraphComputer.vertices()` and `GraphComputer.edges()` for `GraphFilter` construction. *(breaking)*
* `SparkGraphComputer`, `GiraphGraphComputer`, and `TinkerGraphComputer` all support `GraphFilter`.
* Added `GraphComputerTest.shouldSupportGraphFilter()` which verifies all filtered graphs have the same topology.
* Added `GraphFilterAware` interface to `hadoop-gremlin/` which tells the OLAP engine that the `InputFormat` handles filtering.
* `GryoInputFormat` and `ScriptInputFormat` implement `GraphFilterAware`.
* Added `GraphFilterInputFormat` which handles graph filtering for `InputFormats` that are not `GraphFilterAware`.
* Fixed a bug in `TraversalHelper.isLocalStarGraph()` which allowed certain illegal traversals to pass.
* Added `TraversalHelper.isLocalProperties()` to verify that the traversal does not touch incident edges.
* `GraphReader` I/O interface now has `Optional<Vertex> readGraph(InputStream, GraphFilter)`. Default `UnsupportedOperationException`.
* `GryoReader` does not materialize edges that will be filtered out and this greatly reduces GC and load times.
* Created custom `Serializers` for `SparkGraphComputer` message-passing classes which reduce graph sizes significantly.

==== Bugs

* TINKERPOP-951 Barrier steps provide unexpected results in Gremlin OLAP
* TINKERPOP-1057 GroupSideEffectStep doesn't use provided maps
* TINKERPOP-1103 Two objects fighting for local variable name in Gremlin Console *(breaking)*
* TINKERPOP-1149 TraversalXXXSteps Aren't Providing SideEffects
* TINKERPOP-1181 select(Column) should not use a LambdaMapStep
* TINKERPOP-1188 Semantics of BarrierSteps in TraversalParent global traversals is wrong. *(breaking)*
* TINKERPOP-1194 explain() seems broken
* TINKERPOP-1217 Repeated Logging of "The HadoopPools has not been initialized, using the default pool"

==== Improvements

* TINKERPOP-570 [Proposal] Provide support for OLAP to OLTP to OLAP to OLTP
* TINKERPOP-575 Implement RemoteGraph
* TINKERPOP-813 [Proposal] Make the Gremlin Graph Traversal Machine and Instruction Set Explicit
* TINKERPOP-872 Remove GroupCountStep in favor of new Reduce-based GroupStep
* TINKERPOP-890 Remove the concept of branch/ package. *(breaking)*
* TINKERPOP-958 Improve usability of .profile() step.
* TINKERPOP-962 Provide "vertex query" selectivity when importing data in OLAP. *(breaking)*
* TINKERPOP-968 Add first class support for an optional traversal
* TINKERPOP-971 TraversalSource should be fluent like GraphComputer *(breaking)*
* TINKERPOP-1016 Replace junit-benchmarks with JMH
* TINKERPOP-1021 Deprecate Order.valueIncr, Order.valueDecr, Order.keyIncr, and Order.keyDecr *(breaking)*
* TINKERPOP-1032 Clean up the conf/hadoop configurations
* TINKERPOP-1034 Bump to support Spark 1.5.2
* TINKERPOP-1069 Support Spark 1.6.0
* TINKERPOP-1082 INPUT_RDD and INPUT_FORMAT are bad, we should just have one key.
* TINKERPOP-1112 Create GryoSerializers for the Spark Payload classes.
* TINKERPOP-1121 FileSystemStorage needs to be smart about /.
* TINKERPOP-1132 Messenger.receiveMessages() Iterator should .remove().
* TINKERPOP-1140 TraversalVertexProgramStep in support of OLAP/OLTP conversions.
* TINKERPOP-1153 Add ByModulating and TimesModulating interfaces.
* TINKERPOP-1154 Create a ScriptTraversal which is Serializable and auto-compiles.
* TINKERPOP-1162 Add VertexProgram.getTransientComputeKeys() for removing scratch-data. *(breaking)*
* TINKERPOP-1163 GraphComputer's can have TraversalStrategies.
* TINKERPOP-1164 ReducingBarriersSteps should use ComputerMemory, not MapReduce.
* TINKERPOP-1166 Add Memory.reduce() as option to Memory implementations. *(breaking)*
* TINKERPOP-1173 If no Serializer is provided in Configuration, use GryoSerializer by default (Spark)
* TINKERPOP-1180 Add more optimized binary operators to Operator.
* TINKERPOP-1192 TraversalSideEffects should support registered reducers (binary operators).
* TINKERPOP-1193 Add a LocalBarrier interface.
* TINKERPOP-1199 Use "MicroMetrics" as the mutator of the TraversalMetrics.
* TINKERPOP-1206 ExpandableIterator can take a full TraverserSet at once -- Barriers.
* TINKERPOP-1209 ComparatorHolder should returns a Pair<Traversal,Comparator>. *(breaking)*
* TINKERPOP-1210 Provide an OrderLimitStep as an optimization.
* TINKERPOP-1219 Create a test case that ensures the provider's compilation of g.V(x) and g.V().hasId(x) is identical *(breaking)*
* TINKERPOP-1222 Allow default GraphComputer configuration
* TINKERPOP-1223 Allow jars in gremlin.distributedJars to be read from HDFS
* TINKERPOP-1225 Do a "rolling reduce" for GroupXXXStep in OLAP.
* TINKERPOP-1227 Add Metrics for the TraversalOpProcessor
* TINKERPOP-1234 program() step that takes arbitrary vertex programs
* TINKERPOP-1236 SelectDenormalizationStrategy for select().by(starGraph) in OLAP.
* TINKERPOP-1237 ProjectMap: For the Love of Die Faterland
* TINKERPOP-1238 Re-use Client instances in RemoteGraph tests

== TinkerPop 3.1.0 (A 187 On The Undercover Gremlinz)

image::https://raw.githubusercontent.com/apache/tinkerpop/master/docs/static/images/gremlin-gangster.png[width=185]

[[release-3-1-8]]
=== TinkerPop 3.1.8 (Release Date: August 21, 2017)

* Fixed a `MessageScope` bug in `TinkerGraphComputer`.
* Fixed a bug in `BigDecimal` divisions in `NumberHelper` that potentially threw an `ArithmeticException`.
* Non-deserializable exceptions no longer added to ScriptRecordReader IOExceptions.

==== Bugs

* TINKERPOP-1519 TinkerGraphComputer doesn't handle multiple MessageScopes in single iteration
* TINKERPOP-1736 Sack step evaluated by Groovy interprets numbers in an unexpected way
* TINKERPOP-1754 Spark can not deserialise some ScriptRecordReader parse exceptions

[[release-3-1-7]]
=== TinkerPop 3.1.7 (Release Date: June 12, 2017)

* Configured Modern and The Crew graphs to work with a integer `IdManager` when `TinkerFactory.createXXX()` is called.
* Added XSLT transform option to convert TinkerPop 2.x GraphML to 3.x GraphML.
* Added validation to `StarVertexProperty`.
* Bumped to Jackson 2.8.7.
* Fixed `EventStrategy` so that newly added properties trigger events with the name of the key that was added.
* Drop use of jitpack for the jbcrypt artifact - using the official one in Maven Central.
* Bumped to Groovy 2.4.11.

==== Improvements

* TINKERPOP-1504 MutationListener doesn't provide property key on property additions
* TINKERPOP-1608 TP2-to-TP3 GraphML XSLT
* TINKERPOP-1633 Use org.mindrot:jbcrypt v0.4
* TINKERPOP-1645 Bump to Groovy 2.4.9
* TINKERPOP-1654 Upgrade to jackson-databind 2.8.6+ in gremlin-shaded
* TINKERPOP-1659 Docker build should use maven settings.xml
* TINKERPOP-1664 StarVertexProperty#property should throw an NPE if the value is null

[[release-3-1-6]]
=== TinkerPop 3.1.6 (Release Date: February 3, 2017)

* Fixed bug in `IncidentToAdjacentStrategy`, it was missing some invalidating steps.
* Returned a confirmation on session close from Gremlin Server.
* Use non-default port for running tests on Gremlin Server.
* Fully shutdown metrics services in Gremlin Server on shutdown.
* Deprecated `tryRandomCommit()` in `AbstractGremlinTest` - the annotation was never added in 3.1.1, and was only deprecated via javadoc.
* Minor fixes to various test feature requirements in `gremlin-test`.
* Allow developers to pass options to `docker run` with TINKERPOP_DOCKER_OPTS environment variable

==== Bugs

* TINKERPOP-1493 Groovy project doesn't build on Windows
* TINKERPOP-1545 IncidentToAdjacentStrategy is buggy

==== Improvements

* TINKERPOP-1538 Gremlin Server spawned by test suites should use a different port
* TINKERPOP-1544 Return a confirmation of session close
* TINKERPOP-1556 Allow Hadoop to run on IPv6 systems
* TINKERPOP-1557 Improve docker build time with this one weird trick!
* TINKERPOP-1598 Bump to Grovy 2.4.8

[[release-3-1-5]]
=== TinkerPop 3.1.5 (Release Date: October 17, 2016)

* Improved handling of `Cluster.close()` and `Client.close()` to prevent the methods from hanging.
* Fixed a bug in `NotStep` where child requirements were not being analyzed.
* Fixed output redirection and potential memory leak in `GremlinGroovyScriptEngine`.
* Corrected naming of `g_withPath_V_asXaX_out_out_mapXa_name_it_nameX` and `g_withPath_V_asXaX_out_mapXa_nameX` in `MapTest`.
* Improved session cleanup when a close is triggered by the client.
* Removed the `appveyor.yml` file as the AppVeyor build is no longer enabled by Apache Infrastructure.
* Fixed TinkerGraph which was not saving on `close()` if the path only consisted of the file name.
* Fixed a bug in `RangeByIsCountStrategy` which didn't use the `NotStep` properly.

==== Bugs

* TINKERPOP-1158 gremlin.sh -v emits log4j initialization errors
* TINKERPOP-1391 issue with where filter
* TINKERPOP-1442 Killing session should make better attempt to cleanup
* TINKERPOP-1451 TinkerGraph persistence cannot handle a single file name as the graph location
* TINKERPOP-1467 Improve close() operations on the Java driver
* TINKERPOP-1478 Propogate ScriptEngine fixes from groovy to GremlinGroovyScriptEngine
* TINKERPOP-1512 gremlin-server-classic.yaml is broken

==== Improvements

* TINKERPOP-927 bin/publish-docs.sh should only upload diffs.
* TINKERPOP-1264 Improve BLVP docs
* TINKERPOP-1477 Make DependencyGrabberTest an integration test

[[release-3-1-4]]
=== TinkerPop 3.1.4 (Release Date: September 6, 2016)

* Improved the error provided by a client-side session if no hosts were available.
* Fixed a bug in `PropertiesTest` which assumed long id values.
* Fixed a bug in `StarGraph` around self-edges.
* Fixed a potential leak of a `ReferenceCounted` resource in Gremlin Server.
* Renamed distributions to make the prefix "apache-tinkerpop-" as opposed to just "apache-".
* Fixed a problem (previously thought resolved on 3.1.3) causing Gremlin Server to lock up when parallel requests were submitted on the same session if those parallel requests included a script that blocked indefinitely.
* Fixed bug in `TailGlobalStep` where excess bulk was not accounted for correctly.

==== Bugs

* TINKERPOP-1350 Server locks when submitting parallel requests on session
* TINKERPOP-1375 Possible ByteBuf leak for certain transactional scenarios
* TINKERPOP-1377 Closing a remote in "console mode" has bad message
* TINKERPOP-1379 unaccounted excess in TailGlobalStep
* TINKERPOP-1397 StarVertex self edge has buggy interaction with graph filters
* TINKERPOP-1419 Wrong exception when a SessionedClient is initialized with no available host

==== Improvements

* TINKERPOP-989 Default documentation should be reference/index.html
* TINKERPOP-1376 Rename TinkerPop artifacts
* TINKERPOP-1413 PropertiesTest#g_V_hasXageX_propertiesXnameX assumes that ids are longs
* TINKERPOP-1416 Write Gremlin Server log files somewhere during doc generation
* TINKERPOP-1418 CoreTraversalTests depend on missing functionality

[[release-3-1-3]]
=== TinkerPop 3.1.3 (Release Date: July 18, 2016)

* Fixed bug in `SubgraphStep` where features were not being checked properly prior to reading meta-properties.
* Ensured calls to `Result.hasNext()` were idempotent.
* Avoid hamcrest conflict by using mockito-core instead of mockito-all dependency in `gremlin-test`.
* Fixed bug in `GremlinExecutor` causing Gremlin Server to lock up when parallel requests were submitted on the same session if those parallel requests included a script that blocked indefinitely.
* Changed `GremlinExecutor` timeout scheduling so that the timer would not start until a time closer to the actual start of script evaluation.
* Fixed bug in `SubgraphStrategy` where step labels were not being propogated properly to new steps injected by the strategy.
* Fix incorrect test `FeatureRequirement` annotations.
* Defaulted to `Edge.DEFAULT` if no edge label was supplied in GraphML.
* Fixed bug in `IoGraphTest` causing IllegalArgumentException: URI is not hierarchical error for external graph implementations.
* Fixed bug in `GremlinGroovyScriptEngineFileSandboxTest` resource loading
* Improved `TinkerGraph` performance when iterating vertices and edges.
* Fixed a bug where timeout functions provided to the `GremlinExecutor` were not executing in the same thread as the script evaluation.
* Fixed a bug in the driver where many parallel requests over a session would sometimes force a connection to close and replace itself.
* Graph providers should no longer rely on the test suite to validate that hyphens work for property keys.
* Optimized a few special cases in `RangeByIsCountStrategy`.
* Added more "invalid" variable bindings to the list used by Gremlin Server to validate incoming bindings on requests.
* Fixed a bug where the `ConnectionPool` in the driver would not grow with certain configuration options.
* Fixed a bug where pauses in Gremlin Server writing to an overtaxed client would generate unexpected `FastNoSuchElementException` errors.
* Named the thread pool used by Gremlin Server sessions: "gremlin-server-session-$n".
* Fixed a bug in `BulkSet.equals()` which made itself apparent when using `store()` and `aggregate()` with labeled `cap()`.
* Fixed a bug where `Result.one()` could potentially block indefinitely under certain circumstances.
* Ensured that all asserts of vertex and edge counts were being applied properly in the test suite.
* Fixed bug in `gremlin-driver` where certain channel-level errors would not allow the driver to reconnect.
* `SubgraphStep` now consults the parent graph features to determine cardinality of a property.
* Use of `Ctrl-C` in Gremlin Console now triggers closing of open remotes.
* Bumped SLF4J to 1.7.21 as previous versions suffered from a memory leak.
* Fixed a bug in `Neo4jGraphStepStrategy` where it wasn't defined properly as a `ProviderOptimizationStrategy`.
* Renamed `AndTest.get_g_V_andXhasXage_gt_27X__outE_count_gt_2X_name` to `get_g_V_andXhasXage_gt_27X__outE_count_gte_2X_name` to match the traversal being tested.
* Fixed a self-loop bug in `StarGraph`.
* Added configuration option for disabling `:remote` timeout with `:remote config timeout none`.
* Added `init-tp-spark.sh` to Gremlin Console binary distribution.
* Fixed bug where use of `:x` in a Gremlin Console initialization script would generate a stack trace.
* Added configuration options to Gremlin Driver and Server to override the SSL configuration with an `SslContext`.
* Added driver configuration settings for SSL: `keyCertChainFile`, `keyFile` and `keyPassword`.
* Fixed bug where transaction managed sessions were not properly rolling back transactions for exceptions encountered during script evaluation.
* Fixed bug in `:uninstall` command if the default `/ext` directory was not used.
* Added support to Gremlin Driver to allow either plain text or GSSAPI SASL authentication allowing the client to pass the SASL mechanism in the request.
* Improved dryRun functionality for the docs processor. It's now possible to dry run (or full run) only specific files.
* Added precompile of `ScriptInputFormat` scripts to `ScriptRecordReader` to improve performance.

==== Bugs

* TINKERPOP-906 Install plugin always fails after first unresolved dependency
* TINKERPOP-1088 Preserve Cardinality in Subgraph
* TINKERPOP-1092 Gremlin Console init script with :x throws exception
* TINKERPOP-1139 [Neo4JGraph] GraphTraversal with SubgraphStrategy removes addLabelStep (as("b"))
* TINKERPOP-1196 Calls to Result.one() might block indefinitely
* TINKERPOP-1215 Labeled a SideEffectCapStep cause problems.
* TINKERPOP-1242 ScriptEngineTest randomly hangs indefinately.
* TINKERPOP-1257 Bad SackTest variable use.
* TINKERPOP-1265 Managed Session Eval Exceptions Rollback
* TINKERPOP-1272 Gremlin Console distribution needs bin/init-tp-spark.sh
* TINKERPOP-1284 StarGraph does not handle self-loops correctly.
* TINKERPOP-1300 Many asserts around vertex/edge counts on graphs not applied
* TINKERPOP-1317 IoGraphTest throws error: URI is not hierarchical
* TINKERPOP-1318 java.lang.NoSuchMethodError: org/hamcrest/Matcher.describeMismatch
* TINKERPOP-1319 several FeatureRequirement annotations are incorrect in gremlin-test
* TINKERPOP-1320 GremlinGroovyScriptEngineFileSandboxTest throws error: URI is not hierarchical
* TINKERPOP-1324 Better error for invalid args to addV()
* TINKERPOP-1350 Server locks when submitting parallel requests on session
* TINKERPOP-1351 Number of connections going beyond the pool max size
* TINKERPOP-1352 Connection Pool doesn't always grow
* TINKERPOP-1359 Exception thrown when calling subgraph() on Neo4jGraph
* TINKERPOP-1360 intermittent error in spark-gremlin integration test

==== Improvements

* TINKERPOP-939 Neo4jGraph should support HighAvailability (Neo4jHA).
* TINKERPOP-1003 Setting up latest/current links for bins and docs.
* TINKERPOP-1020 Provide --dryRun selectivity for "half publishing" docs.
* TINKERPOP-1063 TinkerGraph performance enhancements
* TINKERPOP-1229 More Descriptive Messaging for :remote console
* TINKERPOP-1260 Log for validate-distribution.sh
* TINKERPOP-1263 Pass SASL mechanism name through with initial SASL response
* TINKERPOP-1267 Configure Console for no timeout on remote requests
* TINKERPOP-1269 More SSL settings for driver
* TINKERPOP-1295 Precompile ScriptInputFormat scripts once during initialization of ScriptRecordReader
* TINKERPOP-1301 Provide Javadoc for ScriptInput/OutputFormat's
* TINKERPOP-1302 Ctrl-C should kill open remotes in Console
* TINKERPOP-1312 .count().is(0) is not properly optimized
* TINKERPOP-1314 Improve error detection in docs preprocessor
* TINKERPOP-1354 Include all static enum imports in request validation for bindings *(breaking)*

[[release-3-1-2-incubating]]
=== TinkerPop 3.1.2 (Release Date: April 8, 2016)

* Fixed two `NullPointerException`-potential situations in `ObjectWritable`.
* Provided Docker script that allows the execution of several build tasks within a Docker container.
* Added a per-request `scriptEvaluationTimeout` option to the Gremlin Server protocol.
* Changed `DriverRemoteAcceptor` to send scripts as multi-line.
* Fixed a bug in `gremlin-driver` where connections were not returning to the pool after many consecutive errors.
* Fixed a bug where `tree()` did not serialize into GraphSON.
* Bumped to SLF4j 1.7.19.
* Bumped to Apache Hadoop 2.7.2.
* Fixed a bug in `gremlin-driver` where a really fast call to get a `Future` to wait for a result might not register an error raised from the server.
* Fixed a severe bug where `LP_O_OB_P_S_SE_SL_Traverser` was not registered with `GryoMapper`.
* The future from `GremlinExecutor.eval()` is completed after the entire evaluation lifecyle is completed.
* Spark `Memory` uses `collect().iterator()` instead of `toLocalIterator()` to reduce noise in Spark UI.
* Added the `:remote console` option which flips the Gremlin Console into a remote-only mode where all script evaluation is routed to the currently configured remote, which removes the need to use the `:>` command.
* Added `allowRemoteConsole()` to the `RemoteAcceptor` interface.
* The `:remote` for `tinkerpop.server` now includes an option to establish the connection as a "session".
* Provided an implementation for calls to `SessionedClient.alias()`, which formerly threw an `UnsupportedOperationException`.
* Bumped to commons-collections 3.2.2.
* Fixed a bug where `OrderGlobalStep` and `OrderLocalStep` were not incorporating their children's traverser requirements.
* Fixed a compilation bug in `TraversalExplanation`.
* Fixed bug where a session explicitly closed was being closed again by session expiration.
* Improved the recovery options for `gremlin-driver` after failed requests to Gremlin Server.
* Added `maxWaitForSessionClose` to the settings for `gremlin-driver`.
* Bumped to Netty 4.0.34.Final.
* Added "interpreter mode" for the `ScriptEngine` and Gremlin Server which allows variables defined with `def` or a type to be recognized as "global".
* Bumped to Apache Groovy 2.4.6.
* Added the `gremlin-archetype-server` archetype that demonstrates
* Added the `gremlin-archetype-tinkergraph` archetype that demonstrates a basic project that uses TinkerGraph.
* Added `gremlin-archetype` module to house TinkerPop "examples".
* Fixed a condition where `ConnectionPool` initialization in the driver would present a `NullPointerException` on initialization if there were errors constructing the pool in full.
* Fixed a bug in the round-robin load balancing strategy in the driver would waste requests potentially sending messages to dead hosts.
* Added new Provider Documentation book - content for this book was extracted from the reference documentation.
* Fixed a bug where multiple "close" requests were being sent by the driver on `Client.close()`.
* Fixed an `Property` attach bug that shows up in serialization-based `GraphComputer` implementations.
* Fixed a pom.xml bug where Gremlin Console/Server were not pulling the latest Neo4j 2.3.2.
* Fixed bug in "round robin" load balancing in `gremlin-driver` where requests were wrongly being sent to the same host.
* Prevented the spawning of unneeded reconnect tasks in `gremlin-driver` when a host goes offline.
* Fixed bug preventing `gremlin-driver` from reconnecting to Gremlin Server when it was restarted.
* Better handled errors that occurred on commits and serialization in Gremlin Server to first break the result iteration loop and to ensure commit errors were reported to the client.
* Added GraphSON serializers for the `java.time.*` classes.
* Improved the logging of the Gremlin Server REST endpoint as it pertained to script execution failures.
* `TraversalExplanation` is now `Serializable` and compatible with GraphSON and Gryo serialization.
* Fixed a problem with global bindings in Gremlin Server which weren't properly designed to handle concurrent modification.
* Deprecated `ScriptElementFactory` and made the local `StarGraph` globally available for ``ScriptInputFormat``'s `parse()` method.
* Improved reusability of unique test directory creation in `/target` for `AbstractGraphProvider`, which was formerly only available to Neo4j, by adding `makeTestDirectory()`.
* Optimized memory-usage in `TraversalVertexProgram`.
* `Graph` instances are not merely "closed" at the end of tests, they are "cleared" via `GraphProvider.clear()`, which should in turn cleans up old data for an implementation.
* Expanded the Gremlin Server protocol to allow for transaction management on in-session requests and updated the `gremlin-driver` to take advantage of that.
* Greatly reduced the amount of objects required in OLAP for the `ReducingBarrierStep` steps.
* Improved messages for the different distinct "timeouts" that a user can encounter with Gremlin Server.

==== Bugs

* TINKERPOP-1041 StructureStandardTestSuite has file I/O issues on Windows
* TINKERPOP-1105 SparkGraphComputer / Null Pointer Exceptions for properties traversals
* TINKERPOP-1106 Errors on commit in Gremlin Server don't register as exception on driver
* TINKERPOP-1125 RoundRobin load balancing always uses the second Host when size = 2
* TINKERPOP-1126 A single Host spawns many reconnect tasks
* TINKERPOP-1127 client fails to reconnect to restarted server
* TINKERPOP-1146 IoTest are not clearing the db after the test run
* TINKERPOP-1148 ConcurrentModificationException with bindings in Gremlin Server
* TINKERPOP-1150 Update pom file dependencies to work with Neo4j 2.3.2
* TINKERPOP-1159 Client sends multiple session close messages per host
* TINKERPOP-1168 Switch plugins in docs preprocessor
* TINKERPOP-1172 Reconnect to Gremlin Server previously marked as dead
* TINKERPOP-1175 Anonymous traversals can't be explained
* TINKERPOP-1184 Sessions not being closed properly
* TINKERPOP-1216 OrderStep or O_Traverser is broken
* TINKERPOP-1239 Excessive continual failure for requests can cause TimeoutException in driver
* TINKERPOP-1245 Gremlin shell starts incorrectly on OS X due to awk difference
* TINKERPOP-1251 NPE in ObjectWritable.toString
* TINKERPOP-1252 Failed Neo4j transaction can leave Neo4jTransaction in inconsistent state

==== Improvements

* TINKERPOP-732 gremlin-server GraphSON serializer issue with tree()
* TINKERPOP-916 Develop a better "simple" driver for testing and example purposes
* TINKERPOP-937 Extract the implementations sections of the primary documentation to its own book
* TINKERPOP-956 Connection errors tend to force a complete close of the channel
* TINKERPOP-1039 Enable auto-commit for session'd requests.
* TINKERPOP-1068 Bump to support jbcrypt-0.4m.jar
* TINKERPOP-1080 Bump Netty version - 4.0.34.Final
* TINKERPOP-1085 Establish TinkerPop "example" projects
* TINKERPOP-1096 Support aliasing for sessions in Gremlin Server
* TINKERPOP-1097 Gremlin Console supporting sessions
* TINKERPOP-1107 Provide a way to support global variables with sandboxing enabled
* TINKERPOP-1109 Make Gremlin Console better suited for system level installs
* TINKERPOP-1131 TraversalVertexProgram traverser management is inefficient memory-wise.
* TINKERPOP-1135 Improve GraphSON representation of java.time.* classes
* TINKERPOP-1137 Deprecate ScriptElementFactory and make star graph globally available
* TINKERPOP-1138 Improve messaging on server timeouts
* TINKERPOP-1147 Add serialization for TraversalExplanation
* TINKERPOP-1160 Add timeout configuration for time to wait for connection close
* TINKERPOP-1165 Tooling Support: Compile with -parameters
* TINKERPOP-1176 Bump Groovy version - 2.4.6
* TINKERPOP-1177 Improve documentation around Spark's storage levels
* TINKERPOP-1197 Document Gremlin Server available metrics
* TINKERPOP-1198 Bump commons-collections to 3.2.2
* TINKERPOP-1213 missing docs for has(label, key, value)
* TINKERPOP-1218 Usage of toLocalIterator Produces large amount of Spark Jobs

[[release-3-1-1-incubating]]
=== TinkerPop 3.1.1 (Release Date: February 8, 2016)

* Made `GryoRecordReader` more robust to 0 byte record splits.
* Fixed a constructor/serialization bug in `LP_O_OB_S_SE_SL_Traverser`.
* Added a lazy iterator, memory safe implementation of MapReduce to `SparkGraphComputer`.
* Added `MapReduce.combine()` support to `SparkGraphComputer`.
* Bumped to Neo4j 2.3.2.
* Fixed Java comparator contract issue around `Order.shuffle`.
* Optimized a very inefficient implementation of `SampleLocalStep`.
* Reduced the complexity and execution time of all `AbstractLambdaTraversal` instances.
* `DefaultTraversal` has a well defined `hashCode()` and `equals()`.
* Added serializers to Gryo for `java.time` related classes.
* Integrated `NumberHelper` in `SackFunctions`.
* Deprecated `VertexPropertyFeatures.supportsAddProperty()` which effectively was a duplicate of `VertexFeatures.supportsMetaProperties`.
* The Spark persistence `StorageLevel` can now be set for both job graphs and `PersistedOutputRDD` data.
* Added to the list of "invalid binding keys" allowed by Gremlin Server to cover the private fields of `T` which get exposed in the `ScriptEngine` on static imports.
* Added `BulkDumperVertexProgram` that allows to dump a whole graph in any of the supported IO formats (GraphSON, Gryo, Script).
* Fixed a bug around duration calculations of `cap()`-step during profiling.
* It is possible to completely avoid using HDFS with Spark if `PersistedInputRDD` and `PersistedOutpuRDD` are leveraged.
* `InputRDD` and `OutputRDD` can now process both graphs and memory (i.e. sideEffects).
* Removed Groovy specific meta-programming overloads for handling Hadoop `FileSystem` (instead, its all accessible via `FileSystemStorage`).
* Added `FileSystemStorage` and `SparkContextStorage` which both implement the new `Storage` API.
* Added `Storage` to the gremlin-core io-package which providers can implement to allow conventional access to data sources (e.g. `ls()`, `rm()`, `cp()`, etc.).
* Bumped to Spark 1.5.2.
* Bumped to Groovy 2.4.5.
* Added `--noClean` option in `bin/process-docs.sh` to prevent the script from cleaning Grapes and HDFS.
* Execute the `LifeCycle.beforeEval()` in the same thread that `eval()` is executed in for `GremlinExecutor`.
* Improved error handling of Gremlin Console initialization scripts to better separate errors in initialization script I/O versus execution of the script itself.
* Fixed a bug in `Graph.OptOut` when trying to opt-out of certain test cases with the `method` property set to "*".
* Added another `BulkLoader` implementation (`OneTimeBulkLoader`) that doesn't store temporary properties in the target graph.
* Added option to allow for a custom `ClassResolver` to be assigned to a `GryoMapper` instance.
* Fixed a `SparkGraphComputer` sorting bug in MapReduce that occurred when there was more than one partition.
* Added `strictTransactionManagement` to the Gremlin Server settings to indicate that the `aliases` parameter must be passed on requests and that transaction management will be scoped to the graphs provided in that argument.
* Fixed a `NullPointerException` bug in `PeerPressureVertexProgram` that occurred when an adjacency traversal was not provided.
* Standardized "test data directories" across all tests as generated by `TestHelper`.
* Fixed a bug in Gremlin Server where error messages were not always being passed back in the `statusMessage` field of the `ResponseMessage`.
* Added validation for parameter `bindings` to ensure that keys were `String` values.
* Improved Transaction Management consistency in Gremlin Server.
* Added `FileSandboxExtension` which takes a configuration file to white list methods and classes that can be used in `ScriptEngine` execution.
* Deprecated `SandboxExtension` and `SimpleSandboxExtension` in favor of `AbstractSandboxExtension` which provides better abstractions for those writing sandboxes.
* Fixed a long standing "view merge" issue requiring `reduceByKey()` on input data to Spark. It is no longer required.
* Added `Spark` static object to allow "file system" control of persisted RDDs in Spark.
* Added a Spark "job server" to ensure that persisted RDDs are not garbage collected by Spark.
* Improved logging control during builds with Maven.
* Fixed settings that weren't being passed to the Gremlin Driver `Cluster` through configuration file.
* `Column` now implements `Function`. The modulator `by(valueDecr)` can be replaced by `by(values,decr)` and thus, projection and order are separated.
* Added `InputRDDFormat` which wraps an `InputRDD` to make it accessible to Hadoop and not just Spark.
* Added `AbstractSparkTest` which handles closing `SparkContext` instances between tests now that we support persisted contexts.
* Fixed a serialization bug in `GryoSerializer` that made it difficult for graph providers to yield `InputRDDs` for `SparkGraphComputer`.
* `SparkGraphComputer` is now tested against Gryo, GraphSON, and `InputRDD` data sources.
* `HadoopElementIterator` (for Hadoop-Gremlin OLTP) now works for any `InputFormat`, not just `FileInputFormats`.
* Added `Traverser.Admin.getTags()` which are used to mark branches in a traversal (useful in `match()` and related future steps).
* Fixed the `Future` model for `GiraphGraphComputer` and `SparkGraphComputer` so that class loaders are preserved.
* Added support for arbitrary vertex ID types in `BulkLoaderVertexProgram`.
* Deprecated `credentialsDbLocation` from `SimpleAuthenticator` in Gremlin Server.
* `TinkerGraph` has "native" serialization in GraphSON, which enables it to be a return value from Gremlin Server.
* Improved the ability to embed Gremlin Server by providing a way to get the `ServerGremlinExecutor` and improve reusability of `AbstractEvalOpProcessor` and related classes.
* Added `Authenticator.newSaslNegotiator(InetAddress)` and deprecated the zero-arg version of that method.
* `ProfileStep` is now available off of `Traversal` via `profile()`. To be consistent with `Traversal.explain()`.
* If no comparator is provided to `order()`, `Order.incr` is assumed (previously, an exception occurred).
* Fixed various Gremlin-Groovy tests that assumed `toString()`-able ids.
* Split TinkerPop documentation into different directories.
* Added `explain()`-step which yields a `TraversalExplanation` with a pretty `toString()` detailing the compilation process.
* Fixed a traversal strategy ordering bug in `AdjacentToIncidentStrategy` and `IncidentToAdjacentStrategy`.
* Made a number of changes to improve traversal startup and execution performance.
* Added support for 'gremlin.tinkergraph.graphLocation' to accept a fully qualified class name that implements `Io.Builder` interface.

==== Bugs

* TINKERPOP-763 IsStep broken when profiling is enabled.
* TINKERPOP-972 Cluster::close does not shut down its executor
* TINKERPOP-973 BLVP shouldn't clear configuration properties
* TINKERPOP-976 Fail earlier if invalid version is supplied in validate-distribution.sh
* TINKERPOP-977 Dead link to traversal javadocs
* TINKERPOP-979 ComputerVerificationStrategy not picking up Order local traversal
* TINKERPOP-985 shouldPersistDataOnClose makes incorrect feature check
* TINKERPOP-990 Mixed types in VertexPropertyTest
* TINKERPOP-993 cyclicPath is not(simplePath)
* TINKERPOP-997 FeatureRequirementSet.SIMPLE should not require multi-property *(breaking)*
* TINKERPOP-1000 GremlinGroovyScriptEngineOverGraphTest failures
* TINKERPOP-1001 SugarLoaderPerformanceTest contains hardcoded vertex ids
* TINKERPOP-1002 Should rollback transaction after catching on close
* TINKERPOP-1006 Random error during builds: shouldReloadClassLoaderWhileDoingEvalInSeparateThread()
* TINKERPOP-1011 HadoopGraph can't re-attach when the InputFormat is not a FileInputFormat
* TINKERPOP-1012 BulkLoaderVertexProgram shouldn't assume vertex IDs of type Long
* TINKERPOP-1025 Solve SparkContext Persistence Issues with BulkLoaderVertexProgram
* TINKERPOP-1027 Merge view prior to writing graphRDD to output format/rdd
* TINKERPOP-1036 Support self-looping edges in IO
* TINKERPOP-1052 @Graph.OptOut causes Exception during Suite setup
* TINKERPOP-1060 LambdaRestrictionStrategy too restrictive
* TINKERPOP-1075 Profile duration of cap step seems broken.
* TINKERPOP-1083 Traversal needs a hashCode() and equals() definition.
* TINKERPOP-1089 Order.shuffle implementation is too fragile
* TINKERPOP-1119 LP_O_OB_S_SE_SL_Traverser doesn't have a protected constructor().

==== Improvements

* TINKERPOP-320 BulkDumperVertexProgram
* TINKERPOP-379 MessageScope.Local.setStaticMessage(M msg)
* TINKERPOP-824 Do we need runtime BigDecimal in more places?
* TINKERPOP-859 Provide a more general way to set log levels in plugins
* TINKERPOP-860 Bindings applied to the PluginAcceptor should appear to Gremlin Server
* TINKERPOP-886 Allow any GraphReader/Writer to be persistence engine for TinkerGraph
* TINKERPOP-891 Re-examine Sandboxing Abstractions
* TINKERPOP-912 Improve the ability to embed Gremlin Server with Channelizer injection
* TINKERPOP-928 Use directories to separate different books
* TINKERPOP-930 Tie Alias to Transaction Manager in Gremlin Server
* TINKERPOP-938 Add a "clear SNAPSHOT jars" section to the process-docs.sh.
* TINKERPOP-941 Improve error message for wrong order().by() arguments
* TINKERPOP-943 Warn if Gremlin Server is running prior to generating docs
* TINKERPOP-945 Exceptions should allow me to include root cause if/when available
* TINKERPOP-952 Include Cardinality.list example in VertexProperty section of main docs.
* TINKERPOP-954 Consistent test directory usage
* TINKERPOP-957 Improve speed of addV()
* TINKERPOP-964 Test XXXGraphComputer on a Hadoop2 cluster (non-pseudocluster).
* TINKERPOP-970 ProfileStep should be off Traversal, not GraphTraversal
* TINKERPOP-978 Native TinkerGraph Serializers for GraphSON
* TINKERPOP-981 Deprecate support for credentialsDbLocation in Gremlin Server Config
* TINKERPOP-982 valuesDecr, valuesIncr, keysDecr, and valuesDecr is lame.
* TINKERPOP-983 Provide a way to track open Graph instances in tests
* TINKERPOP-984 Use GraphProvider for id conversion in Groovy Environment test suite
* TINKERPOP-987 Use tinkerpop.apache.org URL in all documentation and homepage
* TINKERPOP-988 SparkGraphComputer.submit shouldn't use ForkJoinPool.commonPool
* TINKERPOP-992 Better support for schema driven Graphs in IO related tests
* TINKERPOP-994 Driver using deprecated Rebindings Still
* TINKERPOP-995 Add Authenticator.newSaslNegotiator(InetAddress)
* TINKERPOP-996 Please delete old releases from mirroring system
* TINKERPOP-998 Deprecate VertexPropertyFeatures.FEATURE_ADD_PROPERTY
* TINKERPOP-1009 Add a CAUTION to documentation about HadoopGraph and getting back elements
* TINKERPOP-1013 Traverser tags as a safer way of using path labels
* TINKERPOP-1018 Allow setting for maxContentLength to be set from yaml in driver
* TINKERPOP-1019 Convert println in test to SLF4j
* TINKERPOP-1022 Automatically warm up ops handlers
* TINKERPOP-1023 Add a spark variable in SparkGremlinPlugin like we do hdfs for HadoopGremlinPlugin
* TINKERPOP-1026 BVLP should store vertex IDs as String
* TINKERPOP-1033 Store sideEffects as a persisted RDD
* TINKERPOP-1035 Better Consistency in Gremlin Server Transaction Management
* TINKERPOP-1045 Client-Side Hangs when attempting to access a HashMap with Keys of type Integer
* TINKERPOP-1047 TinkerGraph GraphSON storage format broken
* TINKERPOP-1051 Add note in best practice docs about gremlin server heap setting
* TINKERPOP-1055 Gremlin Console FileNotFoundException can be misleading
* TINKERPOP-1062 Make LifeCycle beforeEval execute in same thread as eval operation
* TINKERPOP-1064 Allow a ClassResolver to be added to GryoMapper construction
* TINKERPOP-1065 Fix some typos and clarify some wording in the TinkerPop documentation
* TINKERPOP-1066 Add ioRegistries configuration to GraphSON MessageSerializer
* TINKERPOP-1067 Update Groovy to 2.4.5
* TINKERPOP-1072 Allow the user to set persistence options using StorageLevel.valueOf()
* TINKERPOP-1073 HadoopGraph toString() is weird for Spark PersitedRDD data.
* TINKERPOP-1086 Include gryo serializers for java.time related classes
* TINKERPOP-1087 Add has()/order() to FilterRankStrategy
* TINKERPOP-1093 Add Spark init.sh script and update dev documentation.
* TINKERPOP-1100 Look deeply into adding combine()-support in Spark MapReduce.
* TINKERPOP-1117 InputFormatRDD.readGraphRDD requires a valid gremlin.hadoop.inputLocation, breaking InputFormats (Cassandra, HBase) that don't need one

[[release-3-1-0-incubating]]
=== TinkerPop 3.1.0 (Release Date: November 16, 2015)

This release also includes changes from <<release-3-0-1-incubating, 3.0.1-incubating>> and <<release-3-0-2-incubating, 3.0.2-incubating>>.

* Fixed bug in Gryo and GraphSON (with embedded types) serialization for serialization of results returned from `Map.entrySet()`.
* `Transaction` settings for `onReadWrite` and `onClose` are now `ThreadLocal` in nature of standard transactions.
* Optimized `BulkLoaderVertexProgram`. It now uses `EventStrategy` to monitor what the underlying `BulkLoader` implementation does (e.g. whether it creates a new vertex or returns an existing).
* Integrated `NumberHelper` in `SumStep`, `MinStep`, `MaxStep` and `MeanStep` (local and global step variants).
* Gremlin Console remoting to Gremlin Server now supports a configuration option for assigning aliases.
* `CountMatchAlgorithm`, in OLAP, now biases traversal selection towards those traversals that start at the current traverser location to reduce message passing.
* Fixed a file stream bug in Hadoop OLTP that showed up if the streamed file was more than 2G of data.
* Added the ability to set thread local properties in `SparkGraphComputer` when using a persistent context.
* Bumped to Neo4j 2.3.0.
* Deprecated "rebindings" as an argument to Gremlin Server and replaced it with "aliases".
* Added `PersistedInputRDD` and `PersistedOutputRDD` which enables `SparkGraphComputer` to store the graph RDD in the context between jobs (no HDFS serialization required).
* Renamed the `public static String` configuration variable names of TinkerGraph (deprecated old variables).
* Added `GraphComputer.configure(key,value)` to allow engine-specific configurations.
* `GraphStep` is no longer in the `sideEffect`-package and is now in `map`-package (breaking change).
* Added support for mid-traversal `V()`-steps (`GraphStep` semantics updated).
* Fixed `Number` handling in `Operator` enums. Prior this change a lot of operations on mixed `Number` types returned a wrong result (wrong data type).
* Fixed a bug in Gremlin Server/Driver serializer where empty buffers were getting returned in certain cases.
* Renamed `ConjunctionX` to `ConnectiveX` because "conjunction" is assumed "and" (disjunction "or"), where "connective" is the parent concept.
* Removed `PathIdentityStep` as it was a hack that is now solved by `Traversal.Admin.addTraverserRequirement()`.
* Added `Traversal.Admin.addTraverserRequirement()` to allow a traversal strategy or source to add requirements (not only step determined anymore).
* Added `TraverserRequirement.ONE_BULK` to state the traverser does not handle bulk.
* Added `GraphTraversalSource.withBulk(boolean)` to enabled users to compute only using `bulk=1`.
* Gremlin Server supports Netty native transport on linux.
* Removed the need for `GFunction` (etc.) closure wrappers in Gremlin-Groovy as `as Function` can be used to convert closures accordingly.
* Added `SelectColumnStep` (`select(keys)` and `select(values)`). Deprecated `mapKeys()` and `mapValues()`.
* Renamed `gremlin.hadoop.graphInputRDD` and `gremlin.hadoop.graphOutputRDD` to `gremlin.spark.graphInputRDD` and `gremlin.spark.graphOutputRDD`, respectively.
* Fixed a bug in `FoldStep` around bulking. This could be a breaking change, but it is the correct semantics.
* Previous `group()`-behavior steps are accessible via the deprecated `groupV3d0()`-steps.
* `GroupStep` and `GroupSideEffectStep` now do lazy reductions to reduce memory footprint. Breaking change for `group()` semantics.
* Added `GroupStepHelper` with various static methods and classes that are used by both `GroupStep` and `GroupSideEffectStep`.
* Added `BarrierStep` interface with `processAllStarts()` method which process all starts up to yielding the barrier result.
* Fixed a severe threading issue in `TinkerGraphComputer`.
* The location of the jars in HDFS is now `hadoop-gremlin-x.y.z-libs` to ensure multiple TinkerPop versions don't clash.
* `GiraphGraphComputer` will only upload the jars to HDFS if it doesn't already exist (to help speed up startup time).
* `GiraphGraphComputer.workers()` is smart about using threads and machines to load balance TinkerPop workers across cluster.
* `GraphComputer.workers(int)` allows the user to programmatically set the number of workers to spawn.
* Added `GryoSerializer` as the new recommended Spark `Serializer`. Handles `Graph` and `GryoMapper` registries.
* `GryoPool` now makes use of `GryoPool.Builder` for its construction.
* Bumped to Apache Hadoop 2.7.1.
* Bumped to Apache Giraph 1.1.0.
* Bumped to Apache Spark 1.5.1.
* Split Hadoop-Gremlin apart such there is now `hadoop-gremlin`, `spark-gremlin`, and `giraph-gremlin` (and respective `GremlinPlugins`).
* Added `LambdaCollectingBarrierStep` which generalizes `NoOpBarrierStep` and allows for `barrier(normSack)`-type operations.
* Fixed bugs in the Gremlin Server's NIO protocol both on the server and driver side.
* Added `Path.popEquals(Pop,Object)` to check for path equality based on `Pop` (useful for `TraverserRequirement.LABELED_PATH`).
* Added `Operator.assign` to allow setting a direct value.
* `Operator` is now a `BinaryOperator<Object>` with appropriate typecasting for respective number operators.
* Simplified `SackValueStep` so it now supports both `sack(function)` and `sack(function).by()`. Deprecated `sack(function,string)` .
* Added `Parameters` object to allow for the parameters of a step to be retrieved at runtime via a traversal.
* Redesigned (though backwards compatible) `AddEdgeStep`, `AddVertexStep`, and `AddPropertyStep` (and respective `GraphTraversal` API).
* Added `GraphTraversalSource.inject()` so users can spawn a traverser with non-graph objects.
* `GraphStep` can now take a single argument `Collection` which is either elements or element ids (i.e. `g.V([1,2,3])` is supported now).
* Added `LoopsStep` to make the loop counter accessible within `repeat()`, `until()` and `emit()`.
* Gephi Plugin no longer requires manual insert of `store` steps to visualize a traversal.
* Added a `TinkerIoRegistry` that registers a custom serializer for Gryo that will serialize an entire `TinkerGraph` instance.
* Added configuration options to Gephi Plugin for setting the size of nodes visualized.
* Replaced `DedupBijectionStrategy` with the more effective `FilterRankingStrategy`.
* `ComputerAwareSteps` must not only handle step ids, but also step labels.
* Renamed `B_O_P_SE_SL_Traverser` to `B_LP_O_P_SE_SL_Traverser` as it now supports `TraverserRequirement.LABELED_PATH`.
* Added `B_LP_O_S_SE_SL_Traverser` in support of `TraverserRequirement.LABELED_PATH`.
* Added `TraverserRequirement.LABELED_PATH` which only generates path data for steps that are labeled (greatly increases the likelihood of bulking).
* Fixed a bug in `Path` usage that required an API update: `Path.addLabel()` is now `Path.extend(Set<String>)` and `Traverser.addLabels(Set<String>)`.
* Made `Path` iterable, so that it can be ``unfold()``'ed and used by local steps like `min(local)`, `max(local)`, etc.
* `WhereTraversalStep` and `WherePredicateStep` are now the only "special" `Scoping` steps after `MatchStartStep` in `match()`.

==== Bugs

* TINKERPOP-774 order / dedup issues
* TINKERPOP-799 [Proposal] with()-modulator for stream level variable binding.
* TINKERPOP-801 groupCount() fails for vertices (elements?) (using Spark)
* TINKERPOP-811 AddPropertyStepTest fails "all of a sudden"
* TINKERPOP-823 addV() broken for multi-value properties
* TINKERPOP-843 Misspecified HADOOP_GREMLIN_LIBS generates NullPointerException
* TINKERPOP-857 Add GraphComputer.config(key,value)
* TINKERPOP-895 Use "as BinaryOperator" and remove GBinaryOperator
* TINKERPOP-903 Fix empty buffer return upon buffer capacity exceeded
* TINKERPOP-910 In session transaction opened from sessionless request
* TINKERPOP-918 ComputerVerificationStrategy is too restrictive
* TINKERPOP-926 Renamed TinkerGraph public statics to common pattern used for other statics.
* TINKERPOP-948 AbstractGremlinProcessTest.checkMap not asserted in GroupTest
* TINKERPOP-953 Artifact equality is not evaluating properly
* TINKERPOP-955 HashMap$Node not serializable

==== Improvements

* TINKERPOP-297 Ensure Consistent Behavior Over Deleted Elements *(breaking)*
* TINKERPOP-333 Support VertexProperty in PartitionStrategy
* TINKERPOP-391 More fluency in GraphComputer for parameterization.
* TINKERPOP-616 Use Spark 1.3.0 in Hadoop-Gremlin.
* TINKERPOP-624 Passing Detached/Referenced to Graph.vertices/edge()
* TINKERPOP-680 Configurable Channelizer for Gremlin Driver
* TINKERPOP-728 Improve Remote Graph Object Treatment in Console
* TINKERPOP-756 Provide a strict parsing option for GraphMLReader
* TINKERPOP-760 Make loop counter accessible within repeat()
* TINKERPOP-762 Allow mid-traversal V() (and E())
* TINKERPOP-765 Decompose AbstractTransaction for different transactional contexts *(breaking)*
* TINKERPOP-767 Path should play well with "local" steps.
* TINKERPOP-768 MatchStep in OLAP should be smart about current vertex.
* TINKERPOP-769 Make the introduction of the TP3 docs story better.
* TINKERPOP-772 TraverserRequirement.LABELED_PATH
* TINKERPOP-796 Support merge binary operator for Gremlin sacks *(breaking)*
* TINKERPOP-798 [Proposal] Rename mapKeys()/mapValues() to select(keys) and select(values).
* TINKERPOP-802 Provide sack(object) so that the sack can be directly set.
* TINKERPOP-803 A better solution to g.V(someCollection.toArray())
* TINKERPOP-805 Enforce AutoCloseable Semantics on Transaction *(breaking)*
* TINKERPOP-821 Improve testing around TraversalHelper around recursive methods
* TINKERPOP-825 [Proposal] SetBulkStep (sideEffectStep)
* TINKERPOP-826 OneToManyBarrierStrategy
* TINKERPOP-827 Add a console session to the PageRank section of the docs.
* TINKERPOP-829 TinkerGraphComputer should support the user specified thread/worker count.
* TINKERPOP-835 Shade Jackson Dependencies *(breaking)*
* TINKERPOP-836 Support Hadoop2 in place of Hadoop1
* TINKERPOP-850 Reduce Graph.addVertex overload ambiguity *(breaking)*
* TINKERPOP-851 GroupCountStep needs a by() for the count.
* TINKERPOP-861 Solve "The Number Problem" for Operator (and follow on operators)
* TINKERPOP-863 [Proposal] Turn off bulking -- or is there something more general? (hope not).
* TINKERPOP-866 GroupStep and Traversal-Based Reductions *(breaking)*
* TINKERPOP-868 Allow Spark Gremlin Computer to Reuse Spark Contexts
* TINKERPOP-874 Rename Gremlin-Spark properties using gremlin.spark prefix. *(breaking)*
* TINKERPOP-876 Rename VendorOptimizationStrategy XXXOptimizationStrategy *(breaking)*
* TINKERPOP-879 Remove deprecated promoteBindings from GremlinExecutor *(breaking)*
* TINKERPOP-885 Change Transaction.onReadWrite() to be a ThreadLocal setting *(breaking)*
* TINKERPOP-888 GraphTraversal.property overloads *(breaking)*
* TINKERPOP-896 Simplify the {{withSack}} methods of {{GraphTraversalSource}}. *(breaking)*
* TINKERPOP-897 Remove deprecated GSupplier, GFunction, GConsumer, etc. methods. *(breaking)*
* TINKERPOP-898 Rename ConjuctionP and ConjuctionStep to ConnectiveP and ConnectiveStep *(breaking)*
* TINKERPOP-899 Bump to the latest version of Neo4j.
* TINKERPOP-900 Provide by(object) which compiles to by(constant(object))
* TINKERPOP-901 Option for use of Netty epoll on Linux to reduce GC pressure
* TINKERPOP-904 BulkLoaderVertexProgram optimizations
* TINKERPOP-905 Harden time oriented tests in ResultQueueTest
* TINKERPOP-907 getters for RepeatStep.untilTraversal and RepeatStep.emitTraversal
* TINKERPOP-908 Use line breaks in documentation
* TINKERPOP-909 Improve steps that handle numeric data
* TINKERPOP-911 Allow setting Thread Specific Spark JobGroup/Custom Properties based on hadoop conf
* TINKERPOP-913 Rename Gremlin Server arguments rebinding to alias
* TINKERPOP-914 DriverRemoteAcceptor in Gremlin Console supports aliases
* TINKERPOP-917 Add HadoopGraph.open(String)
* TINKERPOP-922 Add a book for Developer Documentation
* TINKERPOP-923 Add a book for Tutorials
* TINKERPOP-925 Use persisted SparkContext to persist an RDD across Spark jobs.
* TINKERPOP-931 Make it possible to extend the core OpProcessor implementations
* TINKERPOP-933 Improve release process to get files named properly
* TINKERPOP-935 Add missing "close" operation to the session opProcessor docs

== TinkerPop 3.0.0 (A Gremlin Rāga in 7/16 Time)

image::https://raw.githubusercontent.com/apache/tinkerpop/master/docs/static/images/gremlin-hindu.png[width=225]

[[release-3-0-2-incubating]]
=== TinkerPop 3.0.2 (Release Date: October 19, 2015)

* Cleaned up `ext/` directory when plugin installation fails for `gremlin-server` and `gremlin-console`.
* Fixed issues in `gremlin-server` when configured for HTTP basic authentication.
* Made `BulkLoaderVertexProgram` work for any persistent TP3-supporting graph (input and output).
* `TreeSideEffectStep` now implements `PathProcessor` which fixed a `ComputerVerificationStrategy` issue.
* Added a shell script that verifies source and binary distributions.
* Fixed a bulk related bug in `GroupStep` when used on `GraphComputer` (OLAP).
* Gremlin Server binary distribution now packages `tinkergraph-gremlin` and `gremlin-groovy` as plugins to be consistent with Gremlin Console's packaging.
* The `RepeatStep` clauses (`until()`,`emit()`,`repeat()`) can only be set at most one time in order to prevent user confusion.
* Fixed a `clone()` bug in `RepeatStep`, `TreeStep`, `GroupCountStep`, `GroupStep`, and `TraversalRing`.
* Fixed a thread context bug in `TinkerGraphComputer`.
* Fixed issues with the `gremlin-driver` related to hanging connections in certain conditions.
* TinkerGraph now has an option for persistence where the data is saved on `close()` and, if present, loaded on `open()`.
* Added an overload for `GremlinExecutor.eval()` that takes a `Lifecycle` object to override some default settings from `GremlinExecutor.Builder`.
* Improved session closing for transactional graphs during shutdown of Gremlin Server.
* Fixed id parameter used in tests for `GroovyStoreTest` and `GroovyRepeatTest` to not be treated as an embedded string.
* `GraphStep` will convert any `Vertex` or `Edge` ids to their id `Object` prior to submission to `GraphComputer` (OLAP).

==== Bugs

* TINKERPOP-814 ConnectionPool can fill with dead Connections
* TINKERPOP-816 Gryo deserialization of error response with null message causes NPE and protocol desync
* TINKERPOP-817 Gryo serialization of large responses fails and causes protocol desync
* TINKERPOP-840 TreeTest Is not being ignored via ComputerVerificationStrategy
* TINKERPOP-849 gremlin-server doesn't close sessions on 'close' opcode
* TINKERPOP-855 sasl authentication type error due to Json format
* TINKERPOP-865 Errors with HTTP REST basic auth
* TINKERPOP-867 TinkerGraphProvider does not initialize temp dir
* TINKERPOP-870 Rebound client requires a connection to occur on the underlying client.
* TINKERPOP-877 Driver hangs if SSL enabled on server but not on client

==== Improvements

* TINKERPOP-828 TinkerGraph can supportPersistence(), should we allow it.
* TINKERPOP-830 process-docs.sh introduces extra white space dependent on console width
* TINKERPOP-839 Docs should have a ${version.number} under the logo.
* TINKERPOP-852 A shell script that validates the distribution artifacts at release time
* TINKERPOP-853 TinkerPop Logo in JavaDoc index.html
* TINKERPOP-858 Cleanup after failed :install

[[release-3-0-1-incubating]]
=== TinkerPop 3.0.1 (Release Date: September 2, 2015)

* `Compare` now uses `BigDecimal` internally to ensure that precision is not lost on standard number comparisons.
* Renamed `ComputerVerificationStrategy` to `VerificationStrategy` so all the verification strategies can use it.
* Added `StandardVerificationStrategy` that throws exceptions for illegal traversal patterns on the standard engine (which extends to `GraphComputer`).
* Added `GraphFeatures.supportsConcurrentAccess()` to allows `Graph` implementations to signify if multiple instances can access the same data.
* Clarified semantics of `Transaction.close()` in unit tests - now refers only to closing the current transaction in the current thread.
* `Neo4jGraph` no longer uses `OptOut` on `TransactionTest.shouldRollbackOnCloseWhenConfigured` (formerly `shouldRollbackOnShutdownWhenConfigured`)
* Gremlin Server initialization scripts can now return a `Map` of values that will become global bindings for the server.
* Introduced the `--dryRun` option to the document generation process which ignores actual script execution in the Gremlin Console.
* Fixed bug in `EventStrategy` around property changed events when calling `property` without cardinality or meta-property values.
* Improved support for the `Accept` header for REST-based requests in Gremlin Server.
* `GraphFactory` now allows specification of the class to use to instantiate the `Graph` through the `GraphFactoryClass` annotation.
* Added `wrapAdjacencyList` and `unwrapAdjacencyList` options to `GraphSONWriter` and `GraphSONReader` respectively, thus allowing valid JSON to be written/read if the user desires.
* Added Gremlin Server/Driver authentication support via SASL.
* Added Basic HTTP authentication support for REST in Gremlin Server.
* Added Gremlin Server plugin to help with "credential graph" management (used in conjunction with authentication features of Gremlin Server).
* Added "secure" Gremlin Server/Driver example configuration files.
* Adjusted configuration for javadoc generation to eliminate error messages.
* Removed "reserved" graph concept names from tests (e.g. "label", "edge", "value") to support the convention of avoiding these strings for property names.
* Introduced `GraphProvider.Descriptor` which annotates a `GraphProvider` implementation to describe what `GraphComputer` implementation will be used.
* Modified `OptOut` to include a `computers` attribute which allows the `Graph` to opt-out of computer-based tests for specific computation engines.
* Added a `SandboxExtension` that can be plugged into `TypeCheckedCustomizerProvider` and `CompileStaticCustomizerProvider` to control classes and methods that can be used in the `GremlinGroovyScriptEngine`.
* Added a number of new `ImportCustomizerProvider` implementations such as, `TimedInterruptCustomizerProvider`, `TypeCheckedCustomizerProvider` and others.
* Refactored `GremlinGroovyScriptEngine` to make more general use of `ImportCustomizerProvider` implementations.
* Removed `SecurityCustomizerProvider` class and the "sandbox" configuration on the `ScriptEngines` class - this was an experimental feature and not meant for public use.
* Removed dependency on `groovy-sandbox` from the `gremlin-groovy` module.

==== Bugs

* TINKERPOP-770 Exception while AddPropertyStep tries to detach vertex property
* TINKERPOP-780 Use of fold() in repeat()
* TINKERPOP-782 map(Traversal) should declare requirements of child
* TINKERPOP-785 Gremlin Server Not Properly Reporting Port Conflict
* TINKERPOP-792 select at start of match traversal on Map can fail
* TINKERPOP-794 IncidentToAdjecentStrategy malfunction
* TINKERPOP-804 Failed installing neo4j-gremlin extension on Windows 7
* TINKERPOP-822 Neo4j GraphStep with element arguments ignores has  *(breaking)*

==== Improvements

* TINKERPOP-576 Gremlin Server Authentication
* TINKERPOP-582 Remove Groovy Sandbox Dependency
* TINKERPOP-610 General graph concept names in test schema
* TINKERPOP-656 IoRegistry Chaining
* TINKERPOP-690 Be able to OPT_OUT for Standard, but not Computer *(breaking)*
* TINKERPOP-699 GraphSON writeGraph not producing valid json object
* TINKERPOP-750 Compare should not have special case for Number
* TINKERPOP-752 Make Gremlin Server Better Respect ACCEPT
* TINKERPOP-764 Unify semantics of Transaction.close() in tests and documentation *(breaking)*
* TINKERPOP-771 IoRegistry Instantiation With GryoPool
* TINKERPOP-778 Support GraphFactory location via annotation.
* TINKERPOP-791 Document rules for committers
* TINKERPOP-797 order() seems to only like List? *(breaking)*
* TINKERPOP-808 TraversalComparator.comparator needs a getter

=== TinkerPop 3.0.0 (Release Date: July 9, 2015)

* Modified the `GremlinExecutor` to catch `Throwable` as opposed to `Exception` so as to properly handle `Error` based exceptions.
* Modified the `GremlinGroovyScriptEngine` compilation configuration to prevent inappropriate script evaluation timeouts on standalone functions.
* Added a custom configuration for "timed interrupt" in the `ScriptEngines` instantiation of the `GremlinGroovyScriptEngine`.
* Added `mapKeys()` (`MapKeyStep`) and `mapValues()` (`MapValueStep`) to get the keys and values of a map, respectively.
* `select()` no longer supports empty arguments. The user must specify the keys they are selecting.
* `MatchStep` and `match()` no longer have a "start label" parameter -- it is computed if the incoming traverser does not have requisite labels.
* Turned transactional testing back on in Gremlin Server using Neo4j.
* Renamed `Transaction.create()` to `Transaction.createThreadedTx()`.
* Added `TraversalParent.removeGlobalChild()` and `TraversalParent.removeLocalChild()`.
* Added a `clear` option to the Gephi Plugin to empty the Gephi workspace.
* Refactored `ResultSet` and related classes to stop polling for results.
* `AbstractStep` now guarantees that bulk-less and null-valued traversers are never propagated.
* Added `dedup(string...)` which allows for the deduplication of a stream based on unique scope values.
* Fixed multiple bugs in the Gephi Plugin related to refactoring of traversal side-effects.
* Split `WhereStep` into `WherePredicateStep` and `WhereTraversalStep` to simplify internals.
* Prevent the driver from attempting to reconnect on a dead host if the `Cluster.close()` method has been called.
* Renamed the "deactivate" option on `:plugin` command to "unuse" to be symmetric with the "use" option.
* Added `Traversal.toStream()` to turn the `Traversal<S,E>` into a `Stream<E>`.
* Added `Scoping.Variable` enum of `START` and `END` which allows the `Scoping` step to specify where its bindings are.
* `ComputerVerificationStrategy` is smart about not allowing `WhereXXXStep` with a start-variable to run in OLAP as it selects the value from the path.
* Rewrote `MatchStep` where it now works on `GraphComputer`, solves more patterns, provides plugable execution plans, supports nested AND/OR, `not()`-patterns, etc.
* Renamed `Graphs` in Gremlin Server to `GraphManager`.
* Fixed bug in Gremlin Driver where client-side serialization errors would not bubble up properly.
* Fixed problem in Gremlin Server to ensure that a final `SUCCESS` or `NO_CONTENT` message assured that the transaction was successful in sessionless requests.
* Arrow keys for cycling through command history now work in Gremlin Console when being used on Windows.
* Added `NotStep` and `not(traversal)` for not'ing a traversal (integrates like `ConjunctionStep`).
* Removed `TraversalP`. Traversals and `P`-predicates are completely separate concepts.
* `has(key,traversal)` is now an alias for `filter(__.values(key).traversal)` using `TraversalFilterStep`.
* Simplified `SubgraphStrategy` by using `TraversalFilterStep` instead of the more complex `WhereStep`.
* Added `TraversalMapStep`, `TraversalFlatMapStep`, `TraversalFilterStep`, and `TraversalSideEffectStep` which all leverage an internal traversal.
* Added `Path.get(pop,label)` as default helpers in `Path`.
* Added `Pop.first`, `Pop.last`, and `Pop.all` as enums for getting single items from a collection or a list of said items.
* Changed `GremlinServer.start()` to return a `CompletableFuture` that contains the constructed `ServerGremlinExecutor`.
* Restructured `IoTest` breaking it up into smaller and more logically grouped test cases.
* Gremlin Server `Settings` now has sensible defaults thus allowing the server to be started with no additional configuration.
* Fixed garbled characters in Gremlin Console that notably showed up in `:help`
* Replaced dependency on `groovy-all` with individual Groovy dependencies as needed.
* Bumped `org.gperfutils:gbench` to the `0.4.3` and a version explicitly compatible with Groovy 2.4.x.
* Renamed `KeyStep` to `PropertyKeyStep` to be consistent with `PropertyValueStep`.
* Added `Gremlin-Lib-Paths` to modify paths in plugin `lib` directory.
* Modified the capabilities of `Gremlin-Plugin-Paths` to delete paths that have no value on the right-hand-side of the equals sign.
* The REST API in Gremlin Server now requires parameters to be defined with a "bindings." prefix.
* Modified the REST API in Gremlin Server to accept rebindings.
* Added `rebindings` optional argument to sessionless requests to allow global bindings to be rebound as needed.
* Added `LazyBarrierStrategy` which "stalls" a traversal of a particular form in order to gain a bulking optimization.
* `CollectingBarrierStep` supports `maxBarrierSize` for "lazy barrier," memory conservation.
* `Scoping` now has `getScopeKeys()` to get the keys desired by the scoping step.
* Refactored SSL support in the Gremlin Server/Driver.
* Factored out `ServerGremlinExecutor` which contains the core elements of server-side script execution in Gremlin Server.
* Bumped to netty 4.0.28.Final.
* Refactored the `Mutating` interface and introduce `CallbackRegistry` interface around `EventStrategy`.
* Changed `onReadWrite` and `onClose` of `AbstractTransaction` to be synchronized.
* Added `LabelP` to support index lookups and `has()` filtering on `Neo4jGraph` multi-label vertices.
* `AddEdgeStep` is now a `Scoping` step.
* Added a fully defined set of `Graph.Feature` implementations to `EmptyGraph`.
* Dropped dependency on `org.json:json` - used existing Jackson dependency.
* Added back neo4j-gremlin as the licensing of the Neo4j API is now Apache2.
* Added `willAllowId` method to features related to vertices, edges and vertex properties to test if an identifier can be use when `supportsUserSuppliedIds` is `true`.
* Fixed a bug in `GraphTraversal.choose(predicate,trueTraversal,falseTraversal)`.
* Removed `MapTraversal`, `MapTraverserTraversal`, `FilterTraversal`, and `FilterTraverserTraversal` as these are simply `__.map(function)` and `__.filter(predicate)`.
* Include `hadoop-gremlin` Hadoop configuration sample files in Gremlin Console distribution.
* Iteration of results in Gremlin Server occur in the same thread as evaluation and prior to transaction close.
* TinkerGraphComputer now supports every `ResultGraph`/`Persist` combination.
* `GraphComputerTest` extended with validation of the semantics of all `ResultGraph`/`Persist` combinations.
* GiraphGraphComputer no longer requires an extra iteration and MapReduce job to derive the full `Memory` result.
* SparkGraphComputer now supports `InputRDD` and `OutputRDD` to allow vendors/users to use a `SparkContext` to read/write the graph adjacency list.
* Added `Scoping.getScopeValue()` method so all "selecting" steps use the same pattern for map, path, and sideEffect data retrieval.

=== TinkerPop 3.0.0.M9 (Release Date: May 26, 2015)

* Removed `GraphComputer.isolation()` as all implementations use standard BSP.
* Added a Gremlin Server `LifeCycleHook` to ensure that certain scripts execute once at startup and once at shutdown.
* `has(key)` and `hasNot(key)` are now aliases for `where(values(key))` and `where(not(values(key)))`, respectively.
* TinkerGraph classes are now final to restrict user and vendor extension.
* Added `TraversalStrategy.VendorOptimization` to ensure that all TinkerPop optimizations execute first on the known TinkerPop steps.
* Added `TailGlobalStep` and `TailLocalStep` (`tail()`) which gets objects from the end of the traversal stream.
* `AndStep` and `OrStep` are now simply markers where `WhereStep(a.and(b).and(c)...and(z))` is the compilation.
* Moved `Compare`, `Contains`, `Order`, `Operator`, and `P` to `process/traversal` from `structure/` as they are process-based objects.
* `HasContainer` now uses `P` predicate as helper methods and tests are more thorough on `P`.
* Changed Gremlin Server integration/performance tests to be runnable from within the `gremlin-server` directory or from the project root.
* Moved the string methods of `TraversalHelper` to `StringFactory`.
* Renamed JSON-related serializers for Gremlin Server to be more consistent with GraphSON naming.
* Removed `HasTraversalStep` in favor of new `P.traversal` model with `HasStep`.
* Fixed bug in `WsGremlinTextRequestDecoder` where custom serializers from graphs were not being used.
* Added `AndP` which allows for the `and()`-ing of `P` predicates.
* `Order.opposite()` is now `reversed()` as that is a `Comparator` interface method with the same semantics.
* `Compare/Contains/P.opposite()` are now `negate()` as that is a `BiPredicate` interface method with the same semantics.
* `has(traversal)` is replaced by `where(traversal)` and `has(key,traversal)`. `HasXXX` is always with respects to an element property.
* Added `TraversalScriptHelper` with static methods for dynamically creating a `Traversal` from a JSR 223 `ScriptEngine`.
* Changed `SubgraphStrategy` to take `Traversal` rather than `Predicate` for filtering.
* Improved `SubgraphStrategy` to only modify the `Traversal` if filtering was required.
* Improved logging of errors in the `HttpGremlinEndpointHandler` to include a stracktrace if one was present.
* Moved `AbstractGremlinSuite.GraphProviderClass` to `org.apache.tinkerpop.gremlin.GraphProviderClass`.
* Simplified the Gremlin-Groovy test suite where there is now no distinction between `STANDARD` and `COMPUTER` tests.
* `VertexProgram` and `MapReduce` now add a `Graph` parameter to `loadState(Graph, Configuration)`.
* Added `ScopingStrategy` which auto-scopes `select()` and `where()` so the language looks clean.
* Added `Scoping` as a marker interface to state that a step desires a particular `Scope`.
* `SelectStep`, `SelectOneStep`, and `WhereStep` support both `Scope.local` and `Scope.global` for `Map<String,Object>` or `Path` analysis, respectively.
* Fixed a bug in the `TraversalStrategies` sort algorithm.
* Removed numerous unused static utility methods in `TraversalHelper`.
* TinkerGraph process suite tests are now running with and without strategies in place.
* Added `IncidentToAdjacentStrategy` which rewrites `outE().inV()`, `inE().outV()` and `bothE().otherV()` to `out()`, `in()` and `both()` respectively.
* Renamed `ComparatorHolderRemovalStrategy` to `OrderGlobalRemovalStrategy` as it now only applies to `OrderGlobalStep`.
* Anonymous traversal no longer have `EmptyGraph` as their graph, but instead use `Optional<Graph>.isPresent() == false`.
* Added `Traversal.Admin.setGraph(Graph)` as strategies that need reference to the graph, need it across all nested traversals.
* `AbstractLambdaTraversal` is now smart about `TraversalParent` and `TraversalStrategies`.
* Fixed bug in `GraphML` reader that was not allowing `<edge>` elements to come before `<node>` elements as allowable by the GraphML specification.
* Added `VertexFeature.getCardinality`.
* Added `AdjacentToIncidentStrategy` which rewrites `out().count()` to `outE().count()` (and similar such patterns).
* `GryoPool` now takes a `Configuration` object which allows setting the size of the pool and the `IoRegistry` instance.
* Added `PersistResultGraphAware` interface which is used by `OutputFormats` to specify persistence possibilities for a Hadoop `GraphComputer`.
* `ElementIdStrategy` now allows the identifier property to be set directly (and not only by specifying `T.id`).
* Added sample configuration files for registering a `TraversalStrategy` in Gremlin Server.
* Added response status code for `NO_CONTENT` to represent output for a successful script execution without a result (e.g. an empty `Iterator`).
* Removed the notion of a "terminator" message from the Gremlin Server protocol - new response status code for `PARTIAL_CONTENT`.
* `Path` and `Step` labels are ordered by the order in which the respective `addLabel()` calls were made.
* A `Step` now has a `Set<String>` of labels. Updated `as()` to take a var args of labels.
* Dropped `BatchGraph` from the code base - it will be replaced by bulk loader functionality over OLAP.
* `TraversalSideEffects` now implements `Optional` semantics. Less code as Java8 provides the helper methods.
* `TraversalScriptSupplier` now takes an `Object` var args for setting `ScriptEngine` bindings if needed.
* `Compare` is now more lenient on `Number`-types.
* Removed `Compare.inside` and `Compare.outside` as they are not primitive comparators and should be composed from primitives.
* Introduced `P` (predicate) for cleaner looking `is()`, `has()`, and `where()` calls -- e.g. `has('age',eq(32))`.
* `GraphTraversalSource` is now the location for `withXXX()` operations. No longer do they exist at `GraphTraversal`.
* All `Traverser` objects now extend from `AbstractTraverser` or a child that ultimately extends from `AbstractTraverser`.
* OLTP `select()` now returns a list for traversals with duplicate labels (as this was a unintended side-effect of `SparsePath`).
* Removed the `SparsePath` optimization as it led to numerous corner-case inconsistencies.
* `VertexWritable` serializes and deserializes the `StarGraph` object -- no more intermediate `DetachedXXX` objects.
* Gremlin Server better supports the settings for the high and low watermark that will slow writes to clients that are lagging.
* Added `GraphReader.readObject()` and `GraphWriter.writeObject` abstractions for those implementations that can support them.
* Altered `GraphWriter.writeVertices()` method to take an `Iterator` of vertices rather than a `Traversal`.
* GraphSON format for output from `GraphWriter.writeVertex`, `GraphWriter.writeVertices`, and `GraphWriter.writeGraph` have all changed now that they use `StarGraph` serialization.
* Gryo format for output from `GraphWriter.writeVertex`, `GraphWriter.writeVertices`, and `GraphWriter.writeGraph` have all changed now that they use `StarGraph` serialization.
* Added read and write methods to `GraphReader` and `GraphWriter` for `Property` and `VertexProperty`.
* Reduced object creation in GraphSON during serialization.
* Moved `T` tokens to the `structure/` package as its more general than `process/`.
* `Attachable.attach()` now takes a `Method` to determine whether to attach via `GET`, `CREATE`, or `GET_OR_CREATE`.
* Decreased size of Gremlin Server `RequestMessage` and `ResponseMessage` serialization payloads and reduced object creation.
* `Graph.empty()` no longer required with the introduction of `ShellGraph` which is a placeholder for a graph class and computer.
* `VertexProperty.Cardinality` default is now vendor chosen. If the vendor has not preference, they should use `Cardinality.single`.
* `Messenger.receiveMessages()` no longer takes a `MessageScope` and thus, consistent behavior between message-passing and message-pulling systems.
* Changed the `gremlin.tests` environment variable for test filtering to the more standard convention of `GREMLIN_TESTS` and made it work for all test suites.
* Removed `back()`-step as `select()`-step provides the same behavior with more intelligent optimizations and `by()`-modulation.
* Removed `Graph.Helper` method annotation and related infrastructure in tests.
* Modified header of Gryo to be 16 bytes instead of 32 (and removed the version stamp).
* Removed the concept of handling version in Gryo via the builder as it wasn't really accomplishing the capability of ensuring backward compatibility.
* Moved `Exceptions.propertyRemovalNotSupported` from `Element` to `Property` for consistency.
* Provided a method for Gremlin Server to bind `TraversalSource` objects for use in scripts.
* Modified the reference implementation for dealing with "custom" identifier serialization in GraphSON - See `IoTest.CustomId` for the example.
* Modified `g.vertices/edges` and related methods and tests to support non-type specific querying (e.g. `g.V(1)` and `g.V(1L)` should both return the same result now).
* `TinkerGraph` supports an `IdManager` which helps enforce identifier types and improve flexibility in terms of how it will respond to queries around identifiers.
* `DetachedXXX` now uses the standard `structure/` exceptions for unsupported operations.
* Added private constructors to all `Exceptions` inner classes in the respective `structure/` interfaces.
* Re-introduced `ReferenceXXX` to ensure a smaller data footprint in OLAP situation (`DetachedXXX` uses too much data).
* `Attachable` now has a set of static exception messages in an `Exceptions` inner class.
* Added `StarGraph` which is a heap efficient representation of a vertex and its incident edges (useful for `GraphComputer` implementations).
* `TraverserSet` uses a `FastNoSuchElementException` on `remove()` for increased performance.
* Add `Profiling` interface to enable vendors to receive a `Step's MutableMetrics`.

=== TinkerPop 3.0.0.M8 (Release Date: April 6, 2015)

* Removed Neo4j-Gremlin from this distribution due to GPL licensing. Working with Neo4j team to reintroduce by M9.
* Altered structure of plugin directories for Gremlin Server and Gremlin Console to allow for the full `lib` directory with all dependencies and the lighter `plugin` directory which contains filtered dependencies given the path.
* Improved `OptOut` to allow for exclusion of a group of tests by specifying a base test class.
* `GraphComputerTest` is now Java8 specific and much easier to extend with new test cases.
* Merged the `gremlin-algorithm` module into `gremlin-test`.
* Removed `LambdaVertexProgram` and `LambdaMapReduce` as it will be one less thing to maintain.
* Gremlin Console accepts a `max-iteration` configuration via the standard `:set` command to limit result iteration.
* `Vertex.property()` default behavior is now `Cardinality.single`.
* Added `ElementIdStrategy` as a `TraversalStrategy`.
* Introduce `AbstractTransaction` to simplify implementation of standard transactional features for vendors.
* Added `EventStrategy` to generate `Graph` modification events to listeners.
* Added test to enforce return of an empty `Property` on `VertexProperty.property(k)` if no meta properties exist.
* Added methods to registered transaction completion listeners on `Transaction` and provided a default implementation.
* Fixed bug in Neo4j where return of an empty meta property was returning a `NullPointerException`.
* Refactored step API -- the TinkerPop3 steps are the foundation for any domain specific language (including graph).
* `MapReduce` now has `workerStart(Stage)` and `workerEnd(Stage)` methods with analagous semantics to `VertexProgram`.
* Hadoop-Gremlin `ObjectWritable` now leverages Kryo for data serialization.
* `GiraphGraphComputer` supports arbitrary objects as the vertex id -- previously, only long ids were supported.
* Added `VertexProgramPool` to support thread safe pooling of vertex programs for graph computers that provide threaded workers.
* Added `GryoPool` to support thread safe pooling of Gryo readers and writers.
* Added `TraversalSource` which contextualizes a traversal to a graph, DSL, execution engine, and runtime strategies.
* Added `AddVertexStep` (`addV`), `AddPropertyStep` (`property`), and changed `AddEdgeStep` to a map-step instead of a sideEffect-step.
* Added `compile` method to `GremlinExecutor` and related classes.
* Fixed bug in Gremlin Server that was generating extra response messages on script evaluation errors.
* Changed the `Memory` API to not return the mutated value on `or`, `and`, `incr` as it is too difficult to implement faithfully in a distributed system.
* Added `SparkGraphComputer` to Hadoop-Gremlin which uses Apache Spark as the underlying computing engine.
* Renamed "Gremlin Kryo" to "Gryo".
* Refactored `TinkerWorkerPool` to use `ExecutorService` so as to reuse threads when executing graph computer functions.
* Removed `Reducing.Reducer` and `ReducingStrategy`. Previous `Reducing` classes are now `MapReducer` classes.
* Refactored the "process" test suite to allow for better test configuration with respect to different `TraversalEngine` implementations.
* Added `hasNot(traversal)` which is a faster way of doing `has(traversal.count().is(0L))`.
* `TraversalStrategy.apply(traversal)` is the new method signature as the `TraversalEngine` can be retrieved from the `Traversal`.
* `TraversalEngine` is now an interface and provided to the traversal by the graph. `Graph` methods added to set the desired traversal engine to use.
* Added `count(local)`, `sum(local)`, `max(local)`, `min(local)`, `mean(local)`, `dedup(local)`, `sample(local)` and `range(local)` for operating on the local object (e.g. collection, map, etc.).
* `TraversalComparator` exists which allows for `order().by(outE().count(),decr)`.
* Added Apache Rat plugin to detect the proper inclusion of license headers in files.
* A `Traversal` now respects thread interruption during iteration, throwing a `TraversalInterruptionException` if it encounters interruption on the current thread.
* Apache refactoring: `com.tinkerpop` -> `org.apache.tinkerpop`.
* `Traversal` is now `Serializable` and with most queries no longer needing lambdas, Gremlin-Java works over the wire.
* Added `VertexProperty.Cardinality` with `list`, `set`, and `single`. No more `Vertex.singleProperty()` method.
* Added `RangeByIsCountStrategy` that adds a `RangeStep` in front of `.count().is(<predicate>, <value>)` to minimize the amount of fetched elements.
* Added `CoalesceStep` / `coalesce()` that emits the first traversal which emits at least one element.
* Added more syntactic sugar tricks to the Gremlin sugar plugin -- `&`, `|`, `select from`, `gt`, etc.
* `Traversal.Admin` is consistent internal to steps, traversals, strategies, etc. For the user, `Traversal` is all they see.
* `TraversalHolder` is now called `TraversalParent` with the child/parent terminology used throughout.
* Added `GroovyEnvironmentPerformanceSuite`.
* Provided more robust shutdown capabilities for the thread pools used in `GremlinExecutor`.
* A massive `process/` package reorganization -- class names are still the same, just in new packages.
* Bumped `neo4j-graph` to Neo4j 2.1.6.
* Bumped to Groovy 2.4.1.
* Added a new "performance" test suite for Gremlin Process.
* Steps now only operate with traversals -- no more lambdas. Lambda-> `Traversal` conversion utilities added.
* `SideEffectStep` always requires a `Consumer`. Steps that were consumer-less simply extends `AbstractStep`.
* Simplified the `Neo4jGraph` implementation by now allowing `cypher()` mid-traversal. Only available via `g.cypher()`.
* Moved `clock()` out of the Utility plugin. It is now available to both Groovy and Java.
* Changed the `OptOut` annotation to allow for ignoring an entire test case using a wildcard.
* Added `AndStep` and `OrStep` filters to support arbitrary conjunction of traversals.
* `__` is now a class with static `GraphTraversal` methods and thus `repeat(out())` is possible.
* Added `IsStep` / `.is()` that supports filtering scalar values.
* `Neo4jGraph` and `TinkerGraph` no longer create new `Feature` instances on each feature check.
* Added `Compare.inside` and `Compare.outside` for testing ranges. Removed `between()` as now its `has('age',inside,[10,30])`.
* `GraphTraversal.has()` no longer requires the element type to be cast in the traversal definition.
* Fixed a `ConcurrentModificationException` bug in TinkerGraph that occurred when doing full vertex/edge scans and removing elements along the way.
* Added `Scope.local` and `Scope.global` in support of `OrderLocalStep` and `OrderGlobalStep` via `order(scope)`.
* Added `Order.keyIncr`, `Order.keyDecr`, `Order.valueIncr`, and `Order.valueDecr` in support of `Map` sorting.
* Added `Order.shuffle` and removed `shuffle()` in favor of `order().by(shuffle)`.
* Changed `Order implements Comparator<Comparable>` to `Order implements Comparator<Object>` as its now generalized to multiple types of objects.
* The `maxContentLength` setting in Gremlin Server is now respected by the HTTP/REST Gremlin endpoint.
* Fixed resource leak in the HTTP/REST Gremlin endpoint of Gremlin Server.
* Refactored Gremlin Server `start` and `stop` functions to return `CompletableFuture`.
* HTTP REST error response JSON objects from Gremlin Server should no longer have issues with control characters, line feeds, etc.
* Added `MeanStep`, `mean()`, and `MeanNumber` for calculating number averages in a traversal.
* Greatly simplified all the traversal `MapReduce` implementations due to the introduction of `VertexTraversalSideEffects`.
* Added `VertexTraversalSideEffects` as a cheap, static way to get a sideEffect-view of a vertex in OLAP.
* Added `TraversalHelper.isLocalStarGraph()` which determines if a traversal is contained within the local star graph.
* Added `TraversalVerificationStrategy` to verify if the traversal can be executed on respective engine.
* Refactored `GraphTraversal.cap()` to `GraphTraversal.cap(String...)` to support multi-sideEffect grabs.
* Added GraphSON serialization for `Path`.
* Added `Traversal.Admin.getTraverserRequirements()` and removed `TraversalHelper.getTraverserRequirements(Traversal)`.
* `Traversal.equals()` is no longer computed by determining if the objects returned are equal.
* Altered messaging in Gremlin Console when using a remote that is not yet activated.
* Fixed potential for deadlock in Gremlin Driver when waiting for results from the server.
* Added the `useMapperFromGraph` serializer option to the Gremlin Server configuration file to allow auto-registration of serialization classes.
* Refactored Netty pipeline structure to not have a second "Gremlin" executor group and instead used a standard `ExecutorService`.
* Refactored the `GremlinExecutor` to take an optional transformation function so as to allow manipulation of results from `eval` in the same thread of execution.
* Fixed issue with the `HttpGremlinEndpointHandler` where requests were getting blocked when `keep-alive` was on.
* Added `MinStep` and `MaxStep` with respective `min()` and `max()`.
* `CountStep` and `SumStep` now extend `ReducingBarrierStep` and no longer are sideEffect steps.
* `SideEffectCapStep` now extends `SupplyingBarrier` and is much simpler than before.
* Added `SupplyingBarrier` which simply drains the traversal and emits the value of a provided supplier.
* Added `TraversalLambda` which implements function, predicate, and consumer over a provided traversal.
* Any non-core `Step` that takes a function or predicate can now take a traversal which maps to `traversal.next()` (function) and `traversal.hasNext()` (predicate).
* `CollectingBarrierStep` is no longer abstract and added `GraphTraversal.barrier()` which is analogous to `fold().unfold()`, though cheaper.
* Added `TraversalOptionHolder` for branching steps to index works with corresponding `GraphTraversal.option()`.
* `BranchStep` is now a proper generalization of `UnionStep` and `ChooseStep`.
* `SubgraphStep` has changed in support of in-traversal filtering and removing the need for path-based traversers.
* Added `HasTraversalStep` which takes an anonymous traversal to determine whether or not to filter the current object.
* Added `Traversal.Admin.getStartStep()` and `Traversal.Admin.getEndStep()`. Removed `TraversalHelper.getStart()` and `TraversalHelper.getEnd()`.
* Refactored `profile()` to use injected steps. `ProfileStep` can now be used without any special JVM command line parameters.
* Added `ReducingBarrierStep` which acts like `CollectingBarrierStep` but operates on a seed with a bi-function.
* Added a preprocessor for AsciiDocs. Documentation code examples are executed and the results are dynamically inserted into the doc file.
* `LocalStep` traversal is treated as a branch, not an isolated traversal. Moreover, moved `LocalStep` to `branch/`.
* Traversal strategies are now applied when the `TraversalVertexProgram` state is loaded, not when submitted. Less error prone as it guarantees strategy application.
* Reworked `TraversalHolder` where there are "local traversals" and "global traversals". Local traversals are not subject to OLAP message passing.
* Fixed a bug in `DedupStep` that made itself apparent in `DedupOptimizerStrategy`.
* Added `RepeatStep.RepeatEndStep` in order to reduce the complexity of the code on OLAP when the predicates are not at the start of `RepeatStep`.

=== TinkerPop 3.0.0.M7 (Release Date: January 19, 2015)

* Added `SideEffectRegistrar` interface and `SideEffectRegistrationStrategy` for allowing steps to register sideEffects at strategy application time.
* Renamed `Traverser.Admin.setFuture()` and `Traverser.Admin.getFuture()` to `setStepId()` and `getStepId()`, respectively.
* Added `TraversalMatrix` for random access to steps in a traversal by their step id. Used by `TraversalVertexProgram`.
* Added unique identifies to `Step` that are not the user provided labels. `Step.getLabel()` now returns an `Optional<String>`.
* Removed `UnionLinearStrategy`, `ChooseLinearStrategy`, and `RepeatLinearStrategy` as nested traversals are now natively supported in OLAP.
* Fixed `Neo4jGraph` around manual transaction behavior on `commit` and `rollback` such that they would throw exceptions if a transaction was not open.
* Redesigned the hidden step labeling mechanism so its consistent across a cluster, easier for rewrite strategies, and will enable nested OLAP traversals.
* `Traverser.incrLoops()` now takes a string step label to enable nested looping constructs (i.e. loop stacks).
* Added `Traversal.tryNext()` which returns an `Optional`, where the provided default method should be sufficient for all vendors.
* Removed `PathConsumer` in favor of `TraverserRequirement.PATH`-model via `Step.getRequirements()`.
* `Step.getRequirements()` returns a `Set<TraverserRequirement>` which is what is required of the `Traverser` by the `Step`.
* `Traverser` now extends `Cloneable` and `Traverser.clone()` is used to good effect in `Traverser.split()`.
* Added `AbstractTraverser` for which all traversers extend.
* Moved `Traversal.SideEffects` to `TraversalSideEffects` as sideEffects are not necessarily tied to the traversal.
* Removed `Graph.of()` for generating anonymous graph traversals -- replaced by `__`-model.
* Removed `Graph` being stored in `Traversal.SideEffects`. Too dangerous when moving between OLTP and OLAP and its limited uses were worked around easily.
* No need for `DefaultXXXGraphTraversal` unless the vendor is extending with new methods (e.g. `DefaultNeo4jGraphTraversal`).
* Reworked `TraversalStrategies` such that the are "emanating object class"-dependant, not `Traversal` dependent.
* Moved `Traverser.sideEffects()` to `Traverser.asAdmin().getSideEffects()`. Users should use `Traverser.sideEffects(key)` and `Traverser.sideEffects(key,value)`.
* Added `SerializationTest` to the `StructureStandardSuite` in `gremlin-test` which validates serialization at a lower level than `IoTest`.
* Removed `IntervalStep` and renamed `interval()` to `between()` which is simply an alias to a `has().has()` chain.
* Added `__` static interface which allows for `__.out().out()`-style construction of anonymous traversals (instead of `g.of()`).
* The only `GraphTraversal` steps that operate on `Traverser` are the base lambdas and `repeat()` (i.e. `emit()` and `until()`).
* Removed dependency on the `reflections` library in `gremlin-test` which removed the default implementation of `GraphProvider.getImplementations()` - vendors now need to implement this method themselves.
* Relaxed the `<S>` typing requirement for anonymous traversals when applied to `choose()`, `repeat()`, `union()`, etc.
* Removed `LoopStep` and `UntilStep` in favor of the new `RepeatStep` model of looping in Gremlin3.
* `BranchStep` is now exposed in `GraphTraversal` via `branch(function)`.
* `UnionStep` now implements `TraversalHolder`.
* Added `RepeatStep` as the new looping construct supporting do/while, while/do, and emit semantics.
* Moved `Traversal.sideEffects()` to `Traversal.Admin.getSideEffects()` as `cap()` should be used to access the sideEffect data of a traversal.
* Renamed vendor `XXXTraversal` to `XXXGraphTraversal` (interface) and `XXXGraphTraversal` to `DefaultXXXGraphTraversal` (implementation class).
* Modified packaging for console plugins to be more consistent by moving them to the `com.tinkerpop.gremlin.console.groovy.plugin` namespace.
* Removed all TinkerPop specific dependencies to Guava to avoid user version conflicts.
* Added support for `-e` (script file execution) and `-v` (version display) options on `gremlin.sh`.
* GraphSON supports the assignment of multiple custom serialization modules.
* `Traverser.get(stepLabel/sideEffectKey)` no longer exists. There now exists: `Traverser.path(stepLabel)` and `Traverser.sideEffects(sideEffectKey)`.
* `SimpleTraverser` now supports "path" but in a very loose, global cache way. Added `SparsePath` as a `Map`-backed `Path` implementation.
* Provided Neo4j multi-label support in Neo4j-Gremlin. Added three `Neo4jVertex`-specific methods: `addLabel()`, `removeLabel()`, `labels()`.
* Bumped to Groovy 2.3.9.
* Added `Graph.Io` interface which allows for simplified helper methods for end users and a way for vendors to override `GraphReader` and `GraphWriter` initial construction when custom serializers are needed.
* Removed methods from `GraphProvider` related to customizing serializers in `IoTest` from the test suite as the new `Graph.Io` interface now serves that purpose.
* Added `Neo4jGraph.checkElementsInTransaction(boolean)` which will (or not) verify whether elements retrieved via Neo4j global graph operations are transactionally consistent.
* Added `ScriptInputFormat` and `ScriptOutputFormat` to Hadoop-Gremlin for reading and writing a file according to an arbitrary parsing script.
* Added `TimeLimitStep.getTimedOut()` to determine if the step timed out or there were no more objects to process.
* `Graph.System` is now `Graph.Hidden` with "hidden" being the vendor namespace and the key prefix being `~`.
* Much better `toString()` handling in `Step` and `Traversal`.
* `ComparatorHolder<V>` interface returns a `List<Comparator<V>>` instead of a `Comparator<V>[]`.
* `T` now implements `Function<Element,Object>`.
* Added `ElementValueComparator` and `ElementFunctionComparator` in support of vendor introspection on `ComparatorHolder`-steps.
* Renamed `Comparing` marker interface to `ComparatorHolder`.
* `FunctionHolder` interface provides vendor introspection via `ElementValueFunction`.
* Removed `OrderByStep` as it is now just `order()` with a `by()`-based comparator.
* Added `SampleStep` (`sample()`) to allow for sampling the set of previous objects. Useful for doing random walks with `local()`.
* Renamed `random()` to `coin()` to better express that the filter is a random coin toss.
* Added `by()`-projection to modulate the meaning of post-processing steps like `aggregate()`, `groupCount()`, `path()`, `order()`, etc.
* Removed the `Strategy` interface and gave `StrategyGraph` direct access to the `GraphStrategy`.
* Added `Graph.strategy()` to help instantiate `StrategyGraph` instances.
* Modified the signature of all `GraphStrategy` methods to include an parameter that contains a reference to the "composing strategy".
* `PartitionStrategy` hides the specified partition key from view when iterating properties, keys, etc.
* Change construction of `GraphStrategy` implementations to be consistent with singleton instances and builder pattern.
* Added `Graph.Helper` annotation to "protected" certain default interface methods from implementation by vendors.
* Transaction retry functions now work with "manual" transactions.
* Improved error messaging when importing "legacy" GraphSON that was not generated with "extended" properties.
* Renamed "iterator" related methods in the `GraphStrategy` interface to be consistent with the method names they represent.
* `PropertyMapStep` (`valueMap()`) now takes a boolean to state if the tokens of the element are desired along with its properties.
* `HadoopGraph` now connected to the `StructureProcessSuite`.
* `HadoopGraph` no longer supports `Graph.Variables` as they were in-memory. A persistence mechanism can be introduced in the future.
* Hidden properties removed in favor of using `GraphStrategy` for such features.
* `Edge.iterators().vertexIterator(BOTH)` now guarantees `OUT` then `IN` vertex iterator order.
* `Graph.v(Object)` and `Graph.e(Object)` no longer exist. Instead, use `Graph.V(Object... ids)` and `Graph.E(Object... ids)`.
* Added `Graph.Iterators` to allow access to vertex and edge iterators based on element ids and bypassing `GraphTraversal`.
* Renamed `GraphStrategy` implementations to be less verbose - removed the word "Graph" from their names (e.g. `IdGraphStrategy` simply changed to `IdStrategy`).
* Removed `Step.NO_OBJECT` as the problem is solves can be solved with proper use of `flatMap` and `EmptyTraverser`.
* `Path` is now part of `GraphSerializer` and thus, not specific to a particular implementation of `Path`.
* Added messaging to show files being downloaded when using the Gremlin Server "install" command.
* Added test name and class arguments to the `GraphProvider.loadGraphWith` method.
* Merged `ReferencedXXX` and `DetachedXXX` so that all migration of graph element data is via `DetachedXXX`.
* Added `StaticVertexProgram` and `StaticMapReduce` which simply return `this` on `clone()`.
* `VertexProgram` and `MapReduce` now implement `Cloneable` and is used for fast copying across workers within the same machine.
* Added `TraversalHolder` interface which extends `PathConsumer` to determine recursively if nested traversals require path calculations turned on.
* Reworked how a `TraverserGenerator` is retrieved and utilized.
* Added `Traversal.toBulkSet()` to make getting resultant data more efficiently for traversals with repeated data.
* Provided a helper `LocalStep.isLocalStarGraph()` so `GraphComputer` implementers know the requisite data boundaries.
* Created `Traversal.Admin` to hide administrative methods. Added `Traversal.asAdmin()` to get at `Traversal.Admin`.
* Fixed up all `Step` cloning operations realizing that Java8 lambdas are always bound to the calling class (no delegates).
* Usage of `:remote close` without configured remotes shows a reasonable message rather than a stack trace.
* Provided `LocalStep` to signify that the internal traversal is locally bound to the incoming object.
* Failed script evaluation in Gremlin Server now triggers the cancel of the process attempting to timeout the script if it were to run too long.
* Greatly increased the speed of `ScriptEngineLambda` by making use of a static `ScriptEngine` cache.
* Fixed a general bug in all sideEffect using steps where the sideEffect should be accessed via the `Traverser` not `Traversal`.
* `GremlinPlugin` interface no longer has the `additionalDependencies` method - those dependencies are now defined by an entry in the manifest file for the jar called `Gremlin-Plugin-Dependencies`.
* Added `TinkerWorkerPool` which is used for resource efficient threading in `TinkerGraphComputer`.
* `MapReduce.createMapReduce(Configuration)` now exists and serves the same purpose as `VertexProgram.createVertexProgram(Configuration)`.
* Enabled SessionOps to be extended. Added eval handler hook.
* Setting a property with an unsupported data type throw `IllegalArgumentException` instead of `UnsupportedOperationException` as the operation is supported, but the argument is not.

=== TinkerPop 3.0.0.M6 (Release Date: December 2, 2014)

* `javatuples.Pair` avoided on `MapReduce` API in favor of a new `KeyValue` class.
* Renamed `Gremlin-Plugin` manifest entry for plugins to `Gremlin-Plugin-Paths`.
* Added `Gremlin-Plugin-Dependencies` manifest entry to list other dependencies that should be retrieved with a plugin jar.
* `Memory.Admin.asImmutable()` yields an immutable representation of the GraphComputer `Memory`.
* Fixed host selection in `gremlin-driver` by properly accounting for all hosts being marked unavailable at the instantiation of a `Client`.
* Removed Giraph-Gremlin in favor of new Hadoop-Gremlin with `GiraphGraphComputer` support. Future support for `MapReduceGraphComputer`.
* Greatly simplified the `InputFormat` and `OutputFormat` model for working with Giraph (and Hadoop).
* Added a serializer for `Property` for GraphSON correcting format of serialization of a single `Property` on an `Edge`.
* Fixed bug in Gremlin Console that prevented assignments to empty `List` objects.
* Added `VertexProgram.getMessageScopes()` to allow vendors to know which `MessageScopes` at a particular `Memory` state.
* Reduced the number of methods in `MessageScope.Local` as its up to vendors to inspect provided incident `Traversal` accordingly.
* Renamed `MessagesType` to `MessageScope` to make it less ambiguous regarding the class of the messages being sent.
* Changed the message type of `TraversalVertexProgram` to `TraverserSet` to support message combining.
* Added `VertexProgram.getMessageCombiner()` to support the combining of messages in route to a vertex.
* Reduced object creation in `TraversalVertexProgram` around vertex-local traversal sideEffects.
* Renamed `Traverser.Admin.makeChild()` and `Traverser.Admin.makeSibling()` to `Traverser.Admin.split()` to correspond with `merge()`.
* Added `Traverser.Admin.merge(Traverser)` method so that the merging algorithm is with the `Traverser`.
* Added `Operator` enum that contains sack-helpful `BinaryOperators`: sum, minus, mult, div, max, min, etc.
* Added `GraphTraversal.withSack()` and renamed `trackPaths()` and `with()` to `withPath()` and `withSideEffect()`, respectively.
* Added the "Gremlin Sacks" feature to allow a `Traverser` to carry local information along its walk.
* GraphSON format no longer makes use of `hiddens` JSON key. Its all just `properties`.
* Added `DoubleIterator` to make vendor implementations of `Edge.iterators().vertexIterator()` efficient.
* `PropertiesStep` is smart about hiddens vs. properties.
* `Element.iterators().hiddenProperties()` no longer exists. For vendors, simply provide an iterator of properties.
* `GIRAPH_GREMLIN_LIBS` supports colon separated directories for loading jars from multiple paths.
* Introduced method to control the location of dependencies dynamically loaded to the Gremlin Console as part of the `:install` command.
* Fixed problem with the Neo4j Gremlin Plugin not loading properly after Gremlin Console restart.
* Removed the "use" configuration from Gremlin Server.
* Moved `SugarGremlinPlugin` from `gremlin-console` to `gremlin-groovy` so that it could be shared with Gremlin Server.
* Fixed bug in serialization of `null` results returned to the Gremlin Console when serializing to strings.
* Moved the `GremlinPlugin` for `TinkerGraph` to `tinkergraph-gremlin` module (it is no longer in `gremlin-console`).
* Added a `plugin-info.txt` file to Gremlin Console `/ext/{module}` subdirectories to identify the module that was originally requested.
* Gremlin Server now allows for the explicit configuration of plugin activation.
* Refactored `GremlinPlugin` and `AbstractGremlinPlugin` to better account for plugins that run on the server and those that run in the console.
* Added a `plugins` configuration to Gremlin Server to control the plugins that are enabled on initialization.
* Added a builder option to `GremlinExecutor` to control the plugins that are enabled on initialization.
* Added `RemoteException` for usage with `RemoteAcceptor` implementations for the Gremlin Console so as to better standardize their development.
* Standardized all text being written to the Gremlin Console using starting upper case letter.
* Prevented error in the Console when `:submit` is called but no remotes were configured.
* Provided a way to clean the `grapes` directory as part of a standard build with `mvn clean install`.

=== TinkerPop 3.0.0.M5 (Release Date: November 7, 2014)

* Removed `PropertyFilterIterator` as using Java8 streams was just as efficient for the use case.
* Renamed `KryoWritable` to `GremlinWritable` as it is not necessarily Kryo that is the serialization mechanism.
* Fixed an input split bug in Giraph that was making it so that splits were not always at vertex boundaries.
* Fixed a combiner bug in `GirapGraphComputer`. Combiners were always calling `MapReduce.reduce()`, not `MapReduce.combine()`.
* Greatly simplified `SubgraphStrategy` by removing requirements for `Traversal` introspection.
* `StrategyWrappedGraph` mimics vendor use of `GraphStep` and `GraphTraversal` and no longer requires dynamic strategy application.
* `TraversalStrategies` make use of a dependency tree sorting algorithm to ensure proper sorts prior to application.
* `TraversalStrategies` are now immutable and are bound to the `Traversal` class.
* Fixed bug in Gephi Plugin that prevented it from communicating with the Gephi Streaming Server.
* Renamed `MessageType.XXX.to()` to `MessageType.XXX.of()` so it makes sense in both the sending and receiving context.
* Improved messaging with respect to tests that are ignored due to features to make it clear that those tests are not in error.
* Relaxed exception consistency checks in the test suite to only check that a thrown exception from an implementation extends the expected exception class (but no longer validates that it is the exact class or that the message text).
* `VertexProgram` now has `workerIterationStart()` and `workerIterationEnd()` to allow developers to control vertex split static data structures.
* `TraversalVertexProgram` startup time greatly reduced due to being smart about `loadState()` behavior.
* Gremlin Server sessions now allow serialization of results that were part of an open transaction.
* Refactor `OpProcessors` implementations in Gremlin Server for better reusability.
* `Vertex.iterators()` no longer have a `branchFactor`. This is now at the query language level with `localLimit()`.
* Added `limit(long)` and `localLimit(int,int)` which simply call the range equivalents with 0 as the low.
* Added `LocalRangeStep` which supports ranging the edges and properties of an element -- `localRange(int,int)`.
* `GraphTraversal.value(String)` no longer exists. Instead, use `GraphTraversal.values(String)`.
* `HiddenXXXStep` and `ValueXXXStep` no longer exist. `PropertyXXXStep` takes a `PropertyType` to denote value and hidden access.
* Added `PropertyType` to the structure-package which provide markers for denoting property types (vs. property classes).
* Renamed `setWorkingDirectory` to `workingDirectory` in the `KryoReader` builder.
* `Path.get(String)` returns the object if only one object is referenced by label, else it returns a `List` of referenced objects.
* Added overload to `GremlinKryo` to allow a serializer to be configured as a `Function<Kryo,Serializer>` to allow better flexibility in serializer creation.
* Added method to `GraphProvider` to allow implementers to provide a mechanism to convert GraphSON serialized identifiers back to custom identifiers as needed.
* Added methods to `GraphProvider` so that implementers could specify a custom built `GremlinKryo` class and/or `SimpleModule` class in case their implementation had custom classes to be serialized.
* Added `Traversal.forEachRemaining(class,consumer)` for those traversals whose end type is different from declared due to strategy rewriting.
* Removed `Traversal.forEach()` as traversal implements `Iterator` and users should use `forEachRemaining()`.
* `RangeStep` now has an inclusive low and an exclusive high -- a change from Gremlin2.
* `DriverGremlinPlugin` returns raw results with driver results available via the `result` variable.
* Removed test enforcement of `private` constructor for a `Graph` instance.
* `RemoteAcceptor` now supports `@` prefixed lines that will grab the script string from the Gremlin Console shell.
* Modified the signature of `Property.element()` to simply return `Element`
* Added `Reducing` marker and `ReducingStrategy` which supports reduction-functions as a final step in Gremlin OLAP (e.g. `fold()`).
* Once strategies are `complete()`, no more steps can be added to a `Traversal`.
* Renamed `Traversal.strategies()` to `Traversal.getStrategies()` as it is not a "query language"-method.
* Added test to enforce that a `label` on a `VertexProperty` is always set to the key of the owning property.
* Fixed bug with multi-property removal in `Neo4jGraph`.
* Bumped to Neo4j 2.1.5.
* Used standard `UUIDSerializer` from the `kryo-serializers` library for serialization of `UUID` objects.
* Changed GraphSON serialization to only use `iterators()` - there were still remnants of `Traversal` usage from previous refactoring.
* Added overload for `detach` method to allow for the `Element` to be detached as a "reference" only (i.e. without properties).
* Renamed `Item` in `gremlin-driver` to `Result`.
* Renamed `strategy` to `getStrategy` in `StrategyWrappedGraph`.
* Renamed `baseGraph` to `getBaseGraph` in `Neo4jGraph`.
* `Neo4jGraph` now returns an empty property `Vertex.property(k)` when the key is non-existent (a problem only visible when meta/multi property configuration was turned off).
* `Traversal.Strategies.apply()` now takes a `TraversalEngine`. Greatly simplifies strategy application for `STANDARD` or `COMPUTER`.
* Renamed `IdentityReductionStrategy` to `IdentityRemovalStrategy` for reasons of clarity.
* Added `ComparingRemovalStrategy` that removes `Comparing`-marked steps unless they are the end step of the traversal.
* `OrderStep` now works in OLAP, but only makes sense as a traversal end step.
* `MapReduce` API extended to include `getMapKeySort()` and `getReduceKeySort()` to sort outputs accordingly.
* Renamed `TraversalResultMapReduce` to `TraverserMapReduce`. Shorter and makes more sense.
* Improved build automation to package javadocs and asciidoc documentation in the distribution files.
* Improved build automation with a script to automatically bump release versions in the various files that needed it such as the `pom.xml` files.
* The identifier on `VertexProperty` is now read properly to those graphs that can support identifier assignment.
* `GraphSONReader.readGraph()` now properly reads vertex properties.
* Removed `Neo4jGraph.getCypher()` as users should use `Neo4jGraph.cypher()` and get back TinkerPop3 graph objects.
* `GiraphGraph.variables().getConfiguration()` is now replaced by `GiraphGraph.configuration()`.
* Added `Graph.configuration()` which returns the `Configuration` object of `Graph.open()`.
* Removed `TraverserTracker` as now there is only a `TraverserSet` for all halted traversers. A nice simplification of `TraversalVertexProgram`.
* Renamed `Traverser.isDone()` to `Traverser.isHalted()` and `DONE` to `HALT`. Consistent with automata terminology.
* Removed `PathTraverserExecutor` and `SimpleTraverserExecutor` as a single `TraverserExecutor` correctly executes both types of traversers.
* `TraversalVertexProgram` does "reflexive message passing" to reduce the total number of iterations required to execute a traversal.
* `MapReduce` no-argument constructors are private and thus, only for reflection and `loadState()` usage.
* MapReducers for `TraversalVertexProgram` are now smart about `with()` declared data structures.
* Updated `Traversal.SideEffects` to use "registered suppliers" and it now works accordingly in both OLTP and OLAP environments.
* Increased the speed of `FlatMapStep` by approximately 1.5x.

=== TinkerPop 3.0.0.M4 (Release Date: October 21, 2014)

* Added features for `VertexProperty` user supplied ids and related data types.
* Removed `SideEffectCap` marker interface as there is only one `SideEffectCapStep` and thus, `instanceof` is sufficient.
* `Path.getObjects()`/`Path.getLabels()` renamed to `Path.objects()`/`Path.labels()` to be in line with "query language" naming convention.
* Greatly simplified `GiraphInternalVertex` due to `Element.graph()` -- 1/2 the memory footprint and reduced construction time.
* Renamed `Property.getElement()` to `Property.element()` given the "query language" naming convention.
* `Element.graph()` added which returns the `Graph` that the element is contained within.
* Added tests for greater consistency around iterating hidden properties.
* Simplified `TraversalVertexProgram` where only a single `TraverserTracker` exists for both path- and simple-traversers.
* Fixed a major bug where `Arrays.binarySearch` was being used on an unsorted array in TinkerGraph and Neo4jGraph.
* Changed `ComputerResult.getXXX()` to `graph()` and `memory()` to be consistent with "query language" naming convention.
* `Traverser.getXXX()` changed to `loops()`, `bulk()`, `path()`, `sideEffects()` to be consistent with "query language" naming convention.
* Optimization to reduce the number of empty lists created due to no step class existing for respective `TraversalStrategy.apply()`.
* Added `CapTraversal` as a marker interface for the `cap()` method.
* Added `union()` with GraphComputer `UnionLinearStrategy`.
* `TimeLimitStep` was moved to `filter/` package. It was a mistake that it was in `sideEffect/`.
* Provided the configuration for generating both a "full" and "core" set of javadocs, where "full" represents all classes in all projects and "core" is the "user" subset.
* Validated bindings passed to Gremlin Server to ensure that they do not match the most common statically imported values.
* If no script engine name is provided to a `LambdaHolder` it is assumed to be Gremlin-Groovy.
* `MapEmitter` and `ReduceEmitter` have an `emit(value)` default method where the key is the `MapReduce.NullObject` singleton.
* `Traverser.Admin` now implements `Attachable` as the `Traversal.SideEffects` can be generated from the `Vertex`.
* Made a solid effort to ensure that all TinkerPop keys are `Graph.System` to leave `Graph.Key` for users.
* The `Graph.System` prefix is now `^` instead of `%&%`. Simpler and easier on the `toString()`-eyes.
* Added `Traversal.SideEffects.ifPresent(Consumer)` as a default helper method.
* Added `profile()`-step which provides detailed information about the performance of each step in a traversal.
* No more `CountCapStep` and `CountStep`, there is only `CountStep` and it is elegant.
* Created a `AbstractTraversalStrategy` with good `toString()`, `hasCode()`, and `equals()` implementations.
* Added `CountTraversal` as a marker-interface stating that the `Traversal` has a `count() -> Long` method.
* `Traversal` no longer has any step methods as its not required for DSL implementers to have "core steps."
* Added "linearization" strategy for `ChooseStep` so it is executed correctly on GraphComputer.
* Added `GraphTraversalStrategyRegistry` which has respective global strategies to make turning on/off strategies easier.
* Added a generic `BranchStep` to be used for re-writing "meta-steps" for execution on GraphComputer.
* Moved `JumpStep`, `UntilStep`, and `ChooseStep` to a new `branch/` package.
* Added test cases to the Structure Suite to enforce consistent operations of reading properties after removal of their owning `Element`.
* GraphSON format change for full `Graph` serialization - Graph variables are now serialized with the key "variables" as opposed to "properties".
* Relaxed `Graph.toString()` test requirements for implementers.
* Made the `toString` operations in `GraphStrategy` consistent.
* Added `VertexFeatures.supportsRemoveProperty`.
* Added `VertexPropertyFeatures.supportsRemoveProperty`.
* Added `EdgeFeatures.supportsRemoveProperty`.
* Added `VertexFeatures.supportsRemoveVertices`.
* Added `EdgeFeatures.supportsRemoveEdges`.
* Vendors should now get a clear error when mis-spelling something in an `@OptOut` (or more likely if a test name changes) and it now works all the test suites.
* All plugins now have a default prefix of "tinkerpop." as a namespace.
* `GraphComputer` now executes a `Set<MapReduce>` and `hashCode()`/`equals()` were implemented for existing `MapReduce` implementations.
* Changed `Contains.in/notin` to `Contains.within/without` as `in` is a reserved term in most languages (including Java and Groovy).
* Added helper methods for loading data into collections in `TraversalHelper`.
* Core `Traversal` methods are smart about bulking -- e.g. `iterate()`, `fill()`, `remove()`, etc.
* `GroupByStep` and `GroupByMapReduce` leverage `BulkSet` as the default group data structure.
* `Element.Iterator` has renamed methods so implementers can do `MyElement implements Element, Element.Iterators`.
* Renamed `MessageType.Global` and `MessageType.Local` creators from `of()` to `to()` as it makes more sense to send messages `to()`.
* With `Traverser.get/setBulk()` there is no need for a `TraverserMessage`. The `Traverser` is now the message in `TraversalVertexProgram`.
* Provided static `make()` methods for constructing `Path` implementations.
* Provided a more space/time efficient algorithm for `Path.isSimple()`.
* The `JumpStep` GraphComputer algorithm `Queue` is now a `TraverserSet`.
* `AggregateStep` and `StoreStep` now use `BulkSet` as their default backing `Collection` (much more space/time efficient).
* Added `BulkSet` which is like `TraverserSet` but for arbitrary objects (i.e. a weighted set).
* `UnrollJumpStrategy` is no longer a default strategy as it is less efficient with the inclusion of `TraverserSet`.
* Introduced `TraverserSet` with bulk updating capabilities. Like OLAP, OLTP looping is now linear space/time complexity.
* TinkerGraph's MapReduce framework is now thread safe with a parallel execution implementation.
* Added a default `Traverser.asAdmin()` method as a typecast convenience to `Traverser.Admin`.
* Renamed `Traverser.System` to `Traverser.Admin` as to not cause `java.lang.System` reference issues.
* Renamed `Memory.Administrative` to `Memory.Admin` to make it shorter and consistent with `Traverser.Admin`.
* Fixed a TinkerGraph bug around user supplied vertex property ids.
* Most `Step` classes are now defined as `public final class` to prevent inheritance.
* `ShuffleStep` now extends `BarrierStep` which enables semantically correct step-sideEffects.
* Leveraged `Traverser.getBulk()` consistently throughout all steps.

=== TinkerPop 3.0.0.M3 (Release Date: October 6, 2014)

* All `Step` fields are now `private`/`protected` with respective getters as currently needed and will be added to as needed.
* Gremlin Server no longer has the `traverse` operation as lambdas aren't really serialized.
* `Path` is now an interface with `ImmutablePath` and `MutablePath` as implementations (2x speedup on path calculations).
* `Traverser` now implements `Comparable`. If the underlying object doesn't implement `Comparable`, then a runtime exception.
* Added abstract `BarrierStep` which greatly simplifies implementing barriers like `AggregateStep`, `OrderStep`, etc.
* `SelectStep` is now intelligent about when to trigger path computations based on label selectors and barriers.
* `T` no longer has `eq`, `neq`, `lt`, `in`, etc. Renamed all respective enums and with `static import`, good in console (e.g. `Compare.eq`).
* Added `Order` enum which provides `Order.decr` and `Order.incr`.
* `Traverser.loops` and `Jump.loops` are now shorts (`32767` max-loops is probably sufficient for 99.9999% of use cases).
* `Traverser.bulk` exists which is how many instances does the traverser represent. For use in grouping with bulk computations.
* Greatly simplified sideEffect steps where there is no distinction between OLAP vs. OLTP (from the `Step` perspective).
* Removed the need for `Bulkable` and `VertexCentric` marker interfaces in process API.
* Renamed configuration parameters in Giraph-Gremlin to be consistent with a `giraph.gremlin`-prefix.
* Made it possible to pass a `ScriptEngine` name and string script in `TraversalVertexProgram` and `LambdaVertexProgram`.
* Made `TinkerGraph` a plugin for the Console as it is no longer a direct dependency in `gremlin-groovy`.
* Added features for supporting the addition of properties via `Element.property(String,Object)`.
* `GiraphGraph` OLTP tested against Gremlin-Java8 and Gremlin-Groovy -- OLAP tested against Gremlin-Groovy.
* `Neo4jGraph` is now tested against both Gremlin-Java8 and Gremlin-Groovy.
* Renamed the test cases in `ProcessTestSuite` to be consistent with other Gremlin language variants.
* Added a `gremlin-groovy-test` suite that can be used to validate implementations against the Groovy variant of Gremlin.
* `TinkerGraph` is no longer serializable, use a `GraphReader`/`GraphWriter` to serialize the graph data.
* Removed `implements Serializable` on numerous classes to ensure safety and proper usage of utilities for cloning.
* `Traversal` now implements `Cloneable` as this is the means that inter-JVM threads are able to get sibling `Traversals`.
* Created "integration" test for `Neo4jGraph` that runs the test suite with multi/meta property features turned off.
* Added `GraphStrategy` methods for `VertexProperty`.
* Converted the `id` data type from string to integer in the Grateful Dead sample data.
* Removed all notions of serializable lambdas as this is a misconception and should not be part of TinkerPop.
* Greatly simplified `TraversalVertexProgram` with three arguments: a `Traversal<Supplier>`, `Class<Traversal<Supplier>>`, or a script string with `ScriptEngine` name.
* Added `TraversalScript` interface with `GroovyTraversalScript` as an instance. To be used by OLAP engines and any language variant (e.g. gremlin-scala, gremlin-js, etc.).
* `UntilStep` now leverages `UnrollJumpStrategy` accordingly.
* Fixed a bug where the `toString()` of `Traversal` was being hijacked by `SugarGremlinPlugin`.
* Fixed compilation bug in `UntilStep` that is realized when used in multi-machine OLAP.
* Simplified `Enumerator` and implementations for `MatchStep`.

=== TinkerPop 3.0.0.M2 (Release Date: September 23, 2014)

* Added an exhaust `InnerJoinEnumerator` fix in `MatchStep` to get all solutions correctly.
* `Neo4jGraph` can be configured to allow or disallow meta- and multi-properties.
* Added `until()`-step as a simpler way to express while-do looping which compiles down to a `jump()`-step equivalent.
* Added "The Crew" (`CREW`) toy graph which contains multi-properties, meta-properties, graph variables, hiddens, etc.
* If the Giraph job fails, then the subsequent `MapReduce` jobs will not execute.
* Added `Graph.System` class which generates keys prefixed with `%&%` which is considered the vendor namespace and not allowed by users.
* Added `ReferencedVertex` (etc. for all graph object types) for lightweight message passing of graph object ids.
* `T.*` now has `label`, `id`, `key`, `value` and no longer are these `String` representations reserved in TinkerPop.
* `Traverser` now has a transient reference to `Traversal.SideEffects`.
* "Detached" classes are now tested by the standard test suite.
* Compartmentalized `Traverser` interface so there is now a `Traverser.System` sub-interface with methods that users shouldn't call.
* Added `OrderByStep` which orders `Elements` according to the value of a provided key.
* 2x speed increase on steps that rely heavily on `ExpandableStepIterator` with massive memory footprint reduction as well.
* Added `VertexProperty<V>` as the property type for vertices -- provides multi-properties and properties on properties for vertices.
* Changed `VertexProgram` such that `getElementComputeKeys()` is simply a `Set<String>`.
* Significant changes to the format of the `ResponseMessage` for Gremlin Server - these changes break existing clients.
* Close any open transactions on any configured `Graph` when a session in Gremlin Server is killed.
* Grateful Dead Graph now uses vertex labels instead of "type" properties.
* There is now a `GraphComputerStrategy` and `EngineDependent` marker interface to allow steps to decide their algorithm depending if they are OLAP or OLTP.
* A labeled step now stores its current traverser value in `Traversal.SideEffects` (no longer can sideEffectKeys and step labels be the same).
* `GraphFactory` support for opening a `Graph` with multiple `GraphStrategy` instances - if there are multiple strategies they are wrapped in order via `SequenceGraphStrategy`.
* The result type for result termination messages returned from Gremlin Server is now set to "no content".
* The `maxContentLength` setting for Gremlin Driver now blocks incoming frames that are too large.
* After initialization scripts are executed in Gremlin Server, the `Graph` instances are re-bound back to their global references, thus allowing `GraphStrategy` initialization or even dynamic `Graph` creation through scripts.
* Added "Modern" graph back which is basically the "Classic" graph with double values for the "weight" property on edges and non-default vertex labels.
* `Traversal.addStep()` is now hard typed so type casting isn't required and traversal APIs look clean.
* Changed the hidden key prefix from `%$%` to `~` in `Graph.Key.hide()`.
* Added `has(label,key,predicate,value)` to allow for `has('person','name','marko')`. Various overloaded methods provided.
* Update to traversal API where if a `SFunction<S,?>` was required, but can process a `Traverser<S>`, then the function is `SFunction<Traverser<S>,?>`.
* Added `WhereStep` as a way to further constrain `select()` and `match()`.
* Extensive work on `GiraphMemory` and its interaction with Giraph aggregators.
* If the input path of a `GiraphGraphComputer` does not exist, failure happens prior to job submission.
* `SugarPlugin` now has all inefficient methods and Gremlin-Groovy proper is only efficient Groovy techniques.
* Prevented concurrency problems by only modifying bindings within the same thread of execution in the `GremlinExecutor`.
* Calls to `use` on the `DependencyManager` now return the list of `GremlinPlugin` instances to initialize instead of just initializing them automatically because it causes problems with `ScriptEngine` setup if a plugin requires a script to be evaluated and a required dependency is not yet loaded.
* `Traversal.SideEffects` has `getGraph()`, `setGraph()`, and `removeGraph()` default helpers.
* `Traversal.Memory` -> `Traversal.SideEffects` and `GraphComputer.SideEffects` -> `GraphComputer.Memory`.
* `StrategyWrappedVertex` and `StrategyWrappedEdge` properly wrap `Element` objects returned from non-traversal based methods.
* Gremlin-Server now sends a single write with status 200 for Object and empty response messages.
* `GremlinGroovyScriptEngine` allows imports to re-import dependencies added via "use".
* Changed order in which the `GremlinExecutor` is initialized such that dependency loading via "use" are handled first which fixes problems with starting Gremlin Server with `gremlin-server-neo4j.yaml`.
* Corrected issues with the "branch factor" related traversals under `SubgraphStrategy`.  This change also altered the semantics of the `SubgraphStrategy` a bit as it became more restrictive around `Edge` inclusion (requires both vertices to be in the subgraph).
* The Gephi Plugin now visualizes traversals and has numerous configuration options.
* Added more specific features around the types of "identifiers" a graph can support.
* Added a new test graph called `MODERN` that is copy of the `CLASSIC` graph, but represents floats as doubles.  This graph will be the default graph for testing going forward.
* Fix bug in `Neo4jGraph` that was not processing multiple vertex labels properly when doing a `has()` step with `IN`.
* Changed semantics of `@LoadGraphWith` in gremlin-test to only refer to the ability of a test implementation to process the data types of the test graph (not to actually load it).
* `StartStep` is a `SideEffect` as it is a process to get data into the stream (like a keyboard) and more efficient as such.
* Greatly simplified the implementations of `Map`, `FlatMap`, `Filter`, and `SideEffect`.
* `Path` data structure changed to an ordered list of objects with each associated to a `Set<String>` of as-labels.
* All sideEffect-based steps no longer extend `FilterStep` with predicate equal true, but a more efficient `SideEffectStep`.
* `TreeStep` now has `TreeMapReduce` for executing on `GraphComputer`.
* `Neo4jTraversal.cypher()` is fluent throughout.
* Reverted back to TP2 model of `as()` referring to step names, not variable names of sideEffects.
* Updated `AddEdge`-step to support property key/value pairs for appending to newly created edges.
* Renamed `Graph.getFeatures()` to `Graph.features()` to be consistent with other API methods.
* `Vertex` and `Edge` now implement all `GraphTraversal` methods to ensure consistency throughout stack.
* `Neo4jTraversal` is auto-generated from `Neo4jTraversalStub` with technique generalizable to other vendors.
* Added test suite to ensure that all traversals are of the same type: `g.V`, `g.E`, `g.of()`, `v.identity()`, `e.identity()`, v-, e-methods.
* Giraph HDFS helpers now support `hdfs.mkdir(string)` and `local.mkdir(string)`
* Added `@OptIn` and `@OptOut` for implementers to specify on their `Graph` implementations for test compliance information.
* `GraphComputer` `Memory` now immutable after computation is complete.
* Dependency grabbing for plugins filter out slf4j logging dependencies so as to avoid multiple bindings with the standard TinkerPop distributions.
* Fixed `GiraphMemory` to be fully consistent with GraphComputer specification.
* Removed fatJar assembly from Giraph-Graph as it is no longed needed with distributed cache model.
* Reworked `GiraphRemoteAcceptor` to provide a `result` variable back to the console with `ComputerResult`.
* `VertexProgram` is no longer `Serializable` (use `loadState` and `storeState` for wire-propagation).
* Moved `GiraphGraph.getOutputGraph()` to `GiraphHelper`.
* Changed `GIRAPH_GREMLIN_HOME` to `GIRAPH_GREMLIN_LIB` to reference directory where jars are to be loaded.
* Updated README with release instructions.

=== TinkerPop 3.0.0.M1 (Release Date: August 12, 2014)

* First official release of TinkerPop3 and thus, no changes.<|MERGE_RESOLUTION|>--- conflicted
+++ resolved
@@ -82,13 +82,7 @@
 [[release-3-4-8]]
 === TinkerPop 3.4.8 (Release Date: NOT OFFICIALLY RELEASED YET)
 
-<<<<<<< HEAD
-==== Bugs
-
-* TINKERPOP-2374 Fix authorization bug when using WsAndHttpChannelizerHandler with keepAlive=true
-=======
 * Fix authorization bug when using `WsAndHttpChannelizerHandler` with keep-alive enabled.
->>>>>>> 6e258744
 
 [[release-3-4-7]]
 === TinkerPop 3.4.7 (Release Date: June 1, 2020)
