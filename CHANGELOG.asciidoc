////
Licensed to the Apache Software Foundation (ASF) under one or more
contributor license agreements.  See the NOTICE file distributed with
this work for additional information regarding copyright ownership.
The ASF licenses this file to You under the Apache License, Version 2.0
(the "License"); you may not use this file except in compliance with
the License.  You may obtain a copy of the License at

  http://www.apache.org/licenses/LICENSE-2.0

Unless required by applicable law or agreed to in writing, software
distributed under the License is distributed on an "AS IS" BASIS,
WITHOUT WARRANTIES OR CONDITIONS OF ANY KIND, either express or implied.
See the License for the specific language governing permissions and
limitations under the License.
////
= TinkerPop3 CHANGELOG

== TinkerPop 3.2.0 (Nine Inch Gremlins)

image::https://raw.githubusercontent.com/apache/tinkerpop/master/docs/static/images/nine-inch-gremlins.png[width=185]

[[release-3-2-8]]
=== TinkerPop 3.2.8 (Release Date: NOT OFFICIALLY RELEASED YET)

* Added a `Lambda` class to Gremlin.Net that makes it possible to use Groovy and Python lambdas with Gremlin.Net.
* Enums are now represented as classes in Gremlin.Net which allows to use them as arguments in more steps.
* Bumped to Groovy 2.4.14.
* Added `checkAdjacentVertices` option to `SubgraphStrategy`.
* Modified `GremlinDslProcessor` so that it generated the `getAnonymousTraversalClass()` method to return the DSL version of `__`.
* Added the "Kitchen Sink" test data set.
* Fixed deserialization of `P.not()` for GraphSON.
<<<<<<< HEAD
* Bumped to Jackson 2.9.4.
* Improved performance of `JavaTranslator` by caching reflected methods required for traversal construction.
=======
* Ensure that `RemoteStrategy` is applied before all other `DecorationStrategy` instances.
>>>>>>> 52885141
* Added `idleConnectionTimeout` and `keepAliveInterval` to Gremlin Server that enables a "ping" and auto-close for seemingly dead clients.
* Fixed a bug where lambdas in `gremlin-python` would trigger a failure if steps using python-only symbols were present (such as `as_()`).
* Fixed a bug in `NumberHelper` that led to wrong min/max results if numbers exceeded the Integer limits.
* Delayed setting of the request identifier until `RequestMessage` construction by the builder.
* Improved error messaging for failed serialization and deserialization of request/response messages.
* Fixed handling of `Direction.BOTH` in `Messenger` implementations to pass the message to the opposite side of the `StarGraph`.
* Removed hardcoded expectation in metrics serialization test suite as different providers may have different outputs.
* Added `IndexedTraverserSet` which indexes on the value of a `Traverser` thus improving performance when used.
* Utilized `IndexedTraverserSet` in `TraversalVertexProgram` to avoid extra iteration when doing `Vertex` lookups.
* Bumped to Netty 4.0.56.Final.
* Fixed .NET GraphSON serialization of `P.Within()` and `P.without()` when passing a `Collection` as an argument.
* Fixed a bug in Gremlin Console which prevented handling of `gremlin.sh` flags that had an "=" between the flag and its arguments.
* Fixed bug where `SparkMessenger` was not applying the `edgeFunction` from `MessageScope`.
* Fixed a bug in `ComputerAwareStep` that didn't handle `reset()` properly and thus occasionally produced some extra traversers.
* Removed `TraversalPredicate` class in Gremlin.Net. It is now included in the `P` class instead.

[[release-3-2-7]]
=== TinkerPop 3.2.7 (Release Date: December 17, 2017)

* Added core GraphSON classes for Gremlin-Python: `UUID`, `Date`, and `Timestamp`.
* Documented the recommended method for constructing DSLs with Gremlin.Net.
* Provided a method to configure detachment options with `EventStrategy`.
* Fixed a race condition in `TinkerIndex`.
* Fixed bug in handling of the long forms of `-e` and `-i` (`--execute` and `--interactive` respectively) for Gremlin Console.
* Fixed bug in `LambdaRestrictionStrategy` where traversals using `Lambda` scripts weren't causing the strategy to trigger.
* Improved error messaging for bytecode deserialization errors in Gremlin Server.
* Fixed an `ArrayOutOfBoundsException` in `hasId()` for the rare situation when the provided collection is empty.
* Bump to Netty 4.0.53
* `TraversalVertexProgram` `profile()` now accounts for worker iteration in `GraphComputer` OLAP.
* Returned the `Builder` instance from the `DetachedEdge.Builder` methods of `setOutE` and `setOutV`.
* Added test framework for GLVs.
* Fixed bug in `TraversalHelper.replaceStep()` where the step being replaced needed to be removed prior to the new one being added.
* Added alias support in the .NET `DriverRemoteConnection`.
* Added a test for self-edges and fixed `Neo4jVertex` to provided repeated self-edges on `BOTH`.
* Better respected permissions on the `plugins.txt` file and prevented writing if marked as read-only.
* Added getters for the lambdas held by `LambdaCollectingBarrierStep`, `LambdaFlatMapStep` and `LambdaSideEffectStep`.
* Fixed an old hack in `GroovyTranslator` and `PythonTranslator` where `Elements` were being mapped to their id only.
* Fixed an "attachement"-bug in `InjectStep` with a solution generalized to `StartStep`.
* Truncate the script in error logs and error return messages for "Method code too large" errors in Gremlin Server.
* Fixed a bug in `LambdaRestrictionStrategy` where it was too eager to consider a step as being a lambda step.
* `ReferenceVertex` was missing its `label()` string. `ReferenceElement` now supports all label handling.
* Fixed a bug where bytecode containing lambdas would randomly select a traversal source from bindings.
* Deprecated `GremlinScriptEngine.eval()` methods and replaced them with new overloads that include the specific `TraversalSource` to bind to.
* Added `GraphHelper.cloneElements(Graph original, Graph clone)` to the `gremlin-test` module to quickly clone a graph.
* Added `GremlinDsl.AnonymousMethod` annotation to help provide explicit types for anonymous methods when the types are not easily inferred.
* Bump to GMavenPlus 1.6.
* Added better error message for illegal use of `repeat()`-step.
* Fixed a bug in `RangeByIsCountStrategy` that led to unexpected behaviors when predicates were used with floating point numbers.
* Bump to Jackson 2.8.10.
* Deprecated `MutationListener.vertexPropertyChanged()` method that did not use `VertexProperty` and added a new method that does.
* Added an `EmbeddedRemoteConnection` so that it's possible to mimic a remote connection within the same JVM.
* Supported interruption for remote traversals.
* Allow the `:remote` command to accept a `Cluster` object defined in the console itself.
* The Console's `plugin.txt` file is only updated if there were manually uninstalled plugins.
* Fixed a bug in `MatchStep` where mid-traversal `where()` variables were not being considered in start-scope.
* Generalized `MatchStep` to locally compute all clauses with barriers (not just reducing barriers).
* Ensured that plugins were applied in the order they were configured.
* Fixed a bug in `Neo4jGremlinPlugin` that prevented it from loading properly in the `GremlinPythonScriptEngine`.
* Fixed a bug in `ComputerVerificationStrategy` where child traversals were being analyzed prior to compilation.
* Fixed a bug that prevented Gremlin from ordering lists and streams made of mixed number types.
* Fixed a bug where `keepLabels` were being corrupted because a defensive copy was not being made when they were being set by `PathRetractionStrategy`.
* Cancel script evaluation timeout in `GremlinExecutor` when script evaluation finished.
* Added a recipe for OLAP traversals with Spark on YARN.
* Added `spark-yarn` dependencies to the manifest of `spark-gremlin`.

==== Bugs

* TINKERPOP-1650 PathRetractionStrategy makes Match steps unsolvable
* TINKERPOP-1731 Docker build does not appear to work for gremlin-dotnet
* TINKERPOP-1745 Gremlin .NET: Use DateTimeOffset instead of DateTime to represent g:Date
* TINKERPOP-1753 OrderStep not able to order by non-integer numbers
* TINKERPOP-1760 OLAP compilation failing around ConnectiveStrategy
* TINKERPOP-1761 GremlinExecutor: Timeout future not cancelled on successful script evaluation
* TINKERPOP-1762 Make MatchStep analyze mid-clause variables for executing ordering purposes.
* TINKERPOP-1764 Generalize MatchStep to localize all barriers, not just reducing barriers.
* TINKERPOP-1766 Gremlin.Net: Closed connections should not be re-used
* TINKERPOP-1782 RangeByIsCountStrategy doesn't handle floating point numbers properly
* TINKERPOP-1789 Reference elements should be represented by id and label *(breaking)*
* TINKERPOP-1790 GraphSON 3.0 doc updates
* TINKERPOP-1791 GremlinDsl custom step with generic end type produces invalid code in __.java
* TINKERPOP-1792 Random TraversalSource Selection in GremlinScriptEngine
* TINKERPOP-1795 Getting Lambda comparator message for .profile() step
* TINKERPOP-1796 Driver connection pool SSL properties missing
* TINKERPOP-1797 LambdaRestrictionStrategy and LambdaMapStep in `by()`-modulation.
* TINKERPOP-1798 MutationListener.vertexPropertyChanged oldValue should be a VertexProperty
* TINKERPOP-1801 OLAP profile() step return incorrect timing
* TINKERPOP-1802 hasId() fails for empty collections
* TINKERPOP-1803 inject() doesn't re-attach with remote traversals
* TINKERPOP-1819 documentation query and description mismatch
* TINKERPOP-1821 Consistent behavior of self-referencing edges
* TINKERPOP-1825 Gremlin .NET: Constant() step has incorrect parameter defined
* TINKERPOP-1830 Race condition in Tinkergraph index creation
* TINKERPOP-1832 TraversalHelper.replaceStep sets previousStep to the wrong step
* TINKERPOP-1846 LambdaRestrictionStrategy not triggering for Lambda scripts
* TINKERPOP-1848 Fix g:Date assertion in python tests
* TINKERPOP-1851 Gremlin long options for -e and -i are not working properly

==== Improvements

* TINKERPOP-1661 Docker-built documentation does not always point locally
* TINKERPOP-1725 DotNet GLV: Make traversal generation deterministic
* TINKERPOP-1734 DSL for Gremlin .NET
* TINKERPOP-1746 Better error message on wrong ordering of emit()/until()/has()
* TINKERPOP-1752 Gremlin.Net: Generate completely type-safe methods
* TINKERPOP-1756 Provide a way to easily mock a RemoteConnection for tests
* TINKERPOP-1759 Improve hashcode and equals for Traverser implementations
* TINKERPOP-1768 Bump to Jackson 2.8.10
* TINKERPOP-1770 Remote traversal timeout
* TINKERPOP-1771 gremlin.bat doesn't support paths containing spaces
* TINKERPOP-1779 Bump to GMavenPlus 1.6
* TINKERPOP-1784 Gremlin Language Test Suite
* TINKERPOP-1785 Gremlin.Net should be strong-name signed
* TINKERPOP-1786 Recipe and missing manifest items for Spark on Yarn
* TINKERPOP-1787 Allow :remote command to accept a user defined Cluster instance
* TINKERPOP-1806 Consistently use Gremlin.Net instead of Gremlin-DotNet
* TINKERPOP-1807 Gremlin-Python doesn't support GraphSON types g:Date, g:Timestamp and g:UUID
* TINKERPOP-1808 Add ability to get the consumer in LambdaSideEffectStep
* TINKERPOP-1811 Improve error reporting for serialization errors between gremlin-python and gremlin-server
* TINKERPOP-1812 ProfileTest assumes that graph implementations will not add their own steps
* TINKERPOP-1813 Subgraph step requires the graph API
* TINKERPOP-1814 Some process tests require the graph API
* TINKERPOP-1820 Include .NET GLV tests on TravisCI
* TINKERPOP-1824 Update netty version to 4.0.52
* TINKERPOP-1827 Gremlin .NET: Test Suite Runner
* TINKERPOP-1829 Improve flexibility of detachment for EventStrategy
* TINKERPOP-1833 DetachedEdge.Builder#setInV and setOutV doesn't return the builder
* TINKERPOP-1835 Bump Netty 4.0.53
* TINKERPOP-1837 Gremlin .NET: Provide type coercion between IDictionary<K, V> instances

[[release-3-2-6]]
=== TinkerPop 3.2.6 (Release Date: August 21, 2017)

This release also includes changes from <<release-3-1-8, 3.1.8>>.

* Bump to Netty 4.0.50
* Registered `HashMap$TreeNode` to Gryo.
* Fixed a lambda-leak in `SackValueStep` where `BiFunction` must be tested for true lambda status.
* Fixed a bug in `RangeByIsCountStrategy` that broke any `ConnectiveStep` that included a child traversal with an optimizable pattern.
* Allowed access to `InjectStep.injections` for `TraversalStrategy` analysis.
* Exceptions that occur during result iteration in Gremlin Server will now return `SCRIPT_EVALUATION_EXCEPTION` rather than `SERVER_ERROR`.
* `AddEdgeStep` attaches detached vertices prior to edge creation.
* Added graph element GraphSON serializers in Gremlin-Python.
* Initialization scripts for Gremlin Server will not timeout.
* Added Gremlin.Net.
* `ProfileTest` is now less stringent about assertions which will reduce burdens on providers.
* `GremlinExecutor` begins timeout of script evaluation at the time the script was submitted and not from the time it began evaluation.
* `ReferenceFactory` and `DetachedFactory` now detach elements in collections accordingly.
* Deprecated `GryoLiteMessageSerializerV1d0` in favor of `HaltedTraverserStrategy`.
* Deprecated the `useMapperFromGraph` configuration option for Gremlin Server serializers.
* `JavaTranslator` is now smart about handling `BulkSet` and `Tree`.
* Added annotations to the traversal metrics pretty print.
* `EdgeOtherVertexStep` is no longer final and can be extended by providers.
* `EdgeVertexStep` is no longer final and can be extended by providers.
* Deprecated `Transaction.submit(Function)`.
* Fixed `HADOOP_GREMLIN_LIBS` parsing for Windows.
* Improved GraphSON serialization performance around `VertexProperty`.
* Changed some tests in `EventStrategyProcessTest` which were enforcing some unintended semantics around transaction state.
* Added WsAndHttpChannelizer and SaslAndHttpBasicAuthenticationHandler to be allow for servicing Http and Websocket requests to the same server
* Added deep copy of `Bytecode` to `DefaultTraversal.clone()`.

==== Bugs

* TINKERPOP-1385 Refactor Profiling test cases
* TINKERPOP-1679 Detached side-effects aren't attached when remoted
* TINKERPOP-1683 AbstractHadoopGraphComputer on Windows
* TINKERPOP-1691 Some EventStrategyProcessTest assume element state is synced in memory
* TINKERPOP-1704 XXXTranslators are not being respective of BulkSet and Tree.
* TINKERPOP-1727 Bytecode object shallow copied when traversals are cloned
* TINKERPOP-1742 RangeByIsCountStrategy fails for ConnectiveSteps
* TINKERPOP-1743 LambdaRestrictionStrategy does not catch lambdas passed to sack()
* TINKERPOP-1744 Gremlin .NET: Exception from sync execution gets wrapped in AggregateException

==== Improvements

* TINKERPOP-741 Remove Options For Transaction Retry
* TINKERPOP-915 Gremlin Server supports REST and Websockets simultanteously
* TINKERPOP-920 Test case needed for ensuring same cardinality for key.
* TINKERPOP-1552 C# Gremlin Language Variant
* TINKERPOP-1669 EdgeVertexStep should be designed for extension
* TINKERPOP-1676 Improve GraphSON 2.0 Performance  *(breaking)*
* TINKERPOP-1688 Include TraversalMetrics annotation in pretty print
* TINKERPOP-1694 Deprecate useMapperFromGraph
* TINKERPOP-1701 HaltedTraverserStrategy should recurse into collections for detachment.
* TINKERPOP-1703 Make EdgeOtherVertexStep non-final
* TINKERPOP-1708 Add a "Note on Scopes" document
* TINKERPOP-1709 Add a list of all the steps that support by()/from()/to()/as()/option()
* TINKERPOP-1710 Add a note on tree() by-modulation and uniqueness of tree branches.
* TINKERPOP-1714 Gremlin Server scriptEvaluationTimeout should take into account request arrival time
* TINKERPOP-1718 Deprecate GryoLiteMessageSerializerV1d0
* TINKERPOP-1748 Callout comments break code snippets
* TINKERPOP-1749 Bump to Netty 4.0.50

[[release-3-2-5]]
=== TinkerPop 3.2.5 (Release Date: June 12, 2017)

This release also includes changes from <<release-3-1-7, 3.1.7>>.

* Fixed folding of multiple `hasId()` steps into `GraphStep`.
* Added string performance options to `StarGraph`.
* Fixed a bug in `until(predicate)` where it was actually calling `emit(predicate)`.
* Fixed inconsistency in GraphSON serialization of `Path` where properties of graph elements were being included when serialized.
* Improved performance and memory usage of GraphSON when serializing `TinkerGraph` and graph elements.
* Removed use of `stream()` in `DetachedEdge` and `DetachedVertex`.
* Deprecated a constructor in `DetachedEdge` that made use of `Pair` in favor of a new one that just uses the objects that were in the `Pair`.
* Improved error messaging on the `g.addV(Object...)` when passing an invalid arguments.
* Reduced memory usage for TinkerGraph deserialization in GraphSON by streaming vertices and edges.
* Added the `gremlin-archetype-dsl` to demonstrate how to structure a Maven project for a DSL.
* Developed and documented patterns for Domain Specific Language implementations.
* Removed the Groovy dependency from `gremlin-python` and used Groovy Templates and the `gmavenplus-plugin` to generate the python GLV classes.
* Now using Groovy `[...]` map notation in `GroovyTranslator` instead of `new LinkedHashMap(){{ }}`.
* Maintained type information on `Traversal.promise()`.
* Propagated exception to `Future` instead of calling thread in `RemoteConnection`.
* Fixed a bug in `RepeatUnrollStrategy` where `LoopsStep` and `LambdaHolder` should invalidate the strategy's application.
* Deprecated `authentication.className` setting in favor of using `authentication.authenticator`.
* Added `authentication.authenticationHandler` setting.
* Added abstraction to authorization to allow users to plug in their own `AbstractAuthorizationHandler` implementations.
* Fixed a `NullPointerException` bug in `B_LP_O_S_SE_SL_Traverser`.
* `PathRetractionStrategy` now uses the marker-model to reduce recursive lookups of invalidating steps.
* `ProfileStrategy` now uses the marker-model to reduce recursive lookups of `ProfileSideEffectStep`.
* `Mutating` steps now implement `Scoping` interface.
* Fixed a step id compilation bug in `AddVertexStartStep`, `AddVertexStep`, `AddEdgeStep`, and `AddPropertyStep`.
* Added more details to Gremlin Server client side messages - exception hierarchy and stack trace.
* Deprecated "Exception-Class" in the Gremlin Server HTTP protocol in favor of the new "exceptions" field.
* De-registered metrics on Gremlin Server shutdown.
* Added "help" command option on `:remote config` for plugins that support that feature in the Gremlin Console.
* Allowed for multiple scripts and related arguments to be passed to `gremlin.sh` via `-i` and `-e`.
* `LABELED_PATH` requirement is now set if any step in the traversal is labeled.
* Updated `PathRetractionStrategy` to not run if the provided traversal contains a `VertexProgramStep` that has a `LABELED_PATH` requirement.
* Added various metrics to the `GremlinGroovyScriptEngine` around script compilation and exposed them in Gremlin Server.
* Moved the `caffeine` dependency down to `gremlin-groovy` and out of `gremlin-server`.
* Improved script compilation in `GremlinGroovyScriptEngine` to use better caching, log long compile times and prevent failed compilations from recompiling on future requests.
* Synchronized script compilation.
* Logged Script compilation times.
* Prevented failed scripts from recompiling.
* Logged warnings for scripts that take "too long" to compile.
* Improved memory usage of the `GremlinGroovyScriptEngine`.
* Added `cyclicPath().from().to().by()` support to `GraphTraversal`.
* Added `simplePath().from().to().by()` support to `GraphTraversal`.
* Added `path().from().to()` support to `GraphTraversal` so sub-paths can be isolated from the current path.
* Added `FromToModulating` interface for use with `to()`- and `from()`-based step modulators.
* Added `Path.subPath()` which supports isolating a sub-path from `Path` via to/from-labels.
* Fixed `NullPointerException` in `GraphMLReader` that occurred when an `<edge>` didn't have an ID field and the base graph supported ID assignment.
* Added `ScopingStrategy` which will computer and provide all `Scoping` steps with the path labels of the global `Traversal`.
* Split `ComputerVerificationStrategy` into two strategies: `ComputerVerificationStrategy` and `ComputerFinalizationStrategy`.
* Removed `HasTest.g_V_hasId_compilationEquality` from process test suite as it makes too many assumptions about provider compilation.
* Deprecated `CustomizerProvider` infrastructure.
* Deprecated `PluginAcceptor` infrastructure.
* Improved consistency of the application of bindings to `GremlinScriptEngine` implementations in the `BindingsGremlinPlugin`.
* Fixed a bug in OLAP `ComputerAwareStep` where end-step labels were not being appended to the traverser correctly.
* Refactor `SparkContext` handler to support external kill and stop operations.
* Fixed an optimization bug in `LazyBarrierStrategy` around appending barriers to the end of a `Traversal`.
* Fixed an optimization bug in `PathRetractionStrategy` around appending barriers to the end of a `Traversal`.
* `TraverserIterator` in GremlinServer is smart to try and bulk traversers prior to network I/O.
* Improved error handling of compilation failures for very large or highly parameterized script sent to Gremlin Server.
* Fixed a bug in `RangeByIsCountStrategy` that changed the meaning of inner traversals.
* Improved Gremlin-Python Driver implementation by adding a threaded client with basic connection pooling and support for pluggable websocket clients.
* Changed `GraphManager` from a final class implementation to an interface.
* Updated `GraphManager` interface to include methods for opening/instantiating a graph and closing a graph.
* Implemented `DefaultGraphManager` to include previous `GraphManager` functionality and adhere to updated interface.
* Deprecated `GraphManager.getGraphs()` and added `GraphManager.getGraphNames()`.
* Deprecated `GraphManager.getTraversalSources()` and added `GraphManager.getTraversalSourceNames()`.
* Fixed a bug so now users can supply a YAML with an empty `staticVariableTypes` to be used by the `FileSandboxExtension`

==== Bugs

* TINKERPOP-1258 HasTest.g_V_hasId_compilationEquality makes GraphStep assumptions
* TINKERPOP-1528 CountByIsRangeStrategy fails for a particular query
* TINKERPOP-1626 choose() is buggy in OLAP
* TINKERPOP-1638 count() is optimized away in where()
* TINKERPOP-1640 ComputerVerificationStrategy gives false errors
* TINKERPOP-1652 Disable PathRetractionStrategy strategy if VertexProgramStep has LABELLED_PATH requirement
* TINKERPOP-1660 Documentation links should not link to TINKERPOP-xxxx branches
* TINKERPOP-1666 NPE in FileSandboxExtension if staticVariableTypes is empty in supplied YAML file
* TINKERPOP-1668 RepeatUnrollStrategy should not execute if there is a LoopStep used.
* TINKERPOP-1670 End type lost when using promise()
* TINKERPOP-1673 GroovyTranslator produces Gremlin that can't execute on :remote
* TINKERPOP-1675 RemoteStep#processNextStart() throws CompletionException instead of underlying exception
* TINKERPOP-1681 Multiple hasId's are or'd into GraphStep

==== Improvements

* TINKERPOP-761 Some basic mathematical functions / steps
* TINKERPOP-786 Patterns for DSL Development
* TINKERPOP-1044 ResponseMessage should contain server-side exception name.
* TINKERPOP-1095 Create a custom ScriptContext
* TINKERPOP-1266 Make memory available to benchmarks configurable
* TINKERPOP-1303 add help for :remote config for Gephi Plugin
* TINKERPOP-1340 docs do not state at what version an API was introduced (or deprecated)
* TINKERPOP-1387 from and to modulators for path steps
* TINKERPOP-1438 Consider GraphManager as an interface*(breaking)*
* TINKERPOP-1453 Allow Gremlin-Python to handle asynchronous failure
* TINKERPOP-1577 Provide support for Python3 or Python2 in the Docker builds.
* TINKERPOP-1599 implement real gremlin-python driver
* TINKERPOP-1614 Improve documentation for Graph.V() and Graph.E() on main docs page
* TINKERPOP-1618 Remove groovy dependency from gremlin-python
* TINKERPOP-1627 LazyBarrierStrategy should not append an end barrier.
* TINKERPOP-1631 Fix visibility issues with the BindingsGremlinPlugin
* TINKERPOP-1634 Deprecate old methods of GremlinGroovyScriptEngine customization
* TINKERPOP-1642 Improve performance of mutating traversals
* TINKERPOP-1644 Improve script compilation process and include metrics
* TINKERPOP-1653 Allow multiple scripts with arguments to be passed to the Console
* TINKERPOP-1657 Provide abstraction to easily allow different HttpAuth schemes
* TINKERPOP-1663 Validate a maximum for the number of parameters passed to Gremlin Server
* TINKERPOP-1665 Remove unittest from Gremlin-Python tests
* TINKERPOP-1671 Default method for RemoteConnection.submitAsync throws exception from submit on calling thread instead of failing the future
* TINKERPOP-1677 Bump Groovy to 2.4.11
* TINKERPOP-1680 Add string performance options to StarGraph

[[release-3-2-4]]
=== TinkerPop 3.2.4 (Release Date: February 8, 2017)

This release also includes changes from <<release-3-1-6, 3.1.6>>.

* Fixed a bug where `PathProcessor.keepLabels` were not being pushed down into child traversals by `PathRetractionStrategy`.
* Added default `MessagePassingReductionStrategy` for `GraphComputer` that can reduce the number of message passing iterations.
* Fixed a bug associated with user-provided maps and `GroupSideEffectStep`.
* `GroupBiOperator` no longer maintains a detached traversal and thus, no more side-effect related OLAP inconsistencies.
* Added `ProjectedTraverser` which wraps a traverser with a `List<Object>` of projected data.
* Fixed an optimization bug in `CollectingBarrierSteps` where the barrier was being consumed on each `addBarrier()`.
* `OrderGlobalStep` and `SampleGlobalStep` use `ProjectedTraverser` and now can work up to the local star graph in OLAP.
* SASL negotiation supports both a byte array and Base64 encoded bytes as a string for authentication to Gremlin Server.
* Deprecated all test suites in `gremlin-groovy-test` - Graph Providers no longer need to implement these.
* Deprecated `TinkerIoRegistry` replacing it with the more consistently named `TinkerIoRegistryV1d0`.
* Made error messaging more consistent during result iteration timeouts in Gremlin Server.
* Fixed a memory leak in the classloader for the `GremlinGroovyScriptEngine` where classes in the loader were not releasing from memory as a strong reference was always maintained.
* `PathRetractionStrategy` does not add a `NoOpBarrierStep` to the end of local children as its wasted computation in 99% of traversals.
* Fixed a bug in `AddVertexStartStep` where if a side-effect was being used in the parametrization, an NPE occurred.
* Fixed a bug in `LazyBarrierStrategy` where `profile()` was deactivating it accidentally.
* Fixed a bug in `RepeatUnrollStrategy` where stateful `DedupGlobalStep` was cloned and thus, maintained two deduplication sets.
* Added documentation around "terminal steps" in Gremlin: `hasNext()`, `next()`, `toList()`, etc.
* Added specific GraphSON serializers for `RequestMessage` and `ResponseMessage` in GraphSON 2.0.
* Added `CloseableIterator` to allow `Graph` providers who open expensive resources a way to let users release them.
* Fixed minor bug in `gremlin-driver` where closing a session-based `Client` without initializing it could generate an error.
* Relieved synchronization pressure in various areas of `TinkerGraphComputer`.
* Fixed an optimization bug in OLAP-based `DedupGlobalStep` where deduping occurred twice.
* `MemoryComputeKey` now implements `Cloneable` which is useful for `BiOperator` reducers that maintain thread-unsafe state.
* `TinkerGraphComputer` now supports distributed `Memory` with lock-free partition aggregation.
* `TinkerGraph` Gryo and GraphSON deserialization is now configured to use multi-properties.
* Changed behavior of `ElementHelper.areEqual(Property, Property)` to not throw exceptions with `null` arguments.
* Added `GryoVersion` for future flexibility when introducing a new verison of Gryo and moved serializer registrations to it.
* Fixed Gryo serialization of `ConnectiveP` instances.
* Lessened the severity of Gremlin Server logging when it encounters two or more serializers addressing the same mime type.
* Bumped to Netty 4.0.42.final.
* Added `ByteBuffer`, `InetAddress`, `Timestamp` to the list of Gryo supported classes.
* Fixed Gryo serialization of `Class`.
* Fixed GraphSON serialization of enums like `T`, `P`, etc. where values were overriding each other in the GraphSON type registry.
* Fixed a bug in Gremlin-Python around `__.__()` and `__.start()`.
* Fixed a bug around long serialization in Gremlin-Python when using Python3.
* Deprecated `TraversalSource.withBindings()` as it is no longer needed in Gremlin-Java and never was needed for other variants.
* Fixed a bug in Gremlin-Java `Bytecode` where anonymous traversals were not aware of parent bindings.
* Fixed a bug in Gremlin-Java GraphSON deserialization around `P.within()` and `P.without()`.
* Converted Spark process suite tests to "integration" tests.
* Fixed a bug in `InlineFilterStrategy` having to do with folding `HasContainers` into `VertexStep`.
* Deprecated `HasContainer.makeHasContainers()` which was used to dissect `AndP` and shouldn't be used at the TinkerPop-level.
* `GraphTraversal.has()` now will try and fold-left `HasContainer` if end step is a `HasContainerHolder`.
* Created explicit `P`-predicate methods for `GraphTraversal.hasXXX()`.
* Fixed a bug in `FilterRankStrategy` around `where().by()` ordering.
* Added another optimization in `RangeByIsCountStrategy`, that removes `count().is()` altogether if it's not needed.
* Fixed a OLAP `MatchStep.clone()`-bug that occurs when the `match()` is in a local child.
* Added another optimization in `RangeByIsCountStrategy`, that removes `count().is()` altogether if it's not needed.
* Fixed a bug in `RangeByIsCountStrategy` where labeled parents shouldn't have the strategy applied to their children.
* Fixed a bug in `PathRetractionStrategy` where `MatchEndStep` labels were being dropped when they shouldn't be.
* Added `TinkerGraphCountStrategy` which translates `g.V().map*.count()` patterns into direct `Map.size()` calls in `TinkerGraph`.
* Added `Path.head()` and `Path.isEmpty()` with default method implementations.
* Fixed a `NoSuchElementException` bug with `GroupXXXStep` where if the reduced `TraverserSet` is empty, don't add the key/value.
* Fixed a `NullPointerException` bug with profiling `GroupSideEffectStep` in OLTP.
* Improved ability to release resources in `GraphProvider` instances in the test suite.
* Factored `GremlinPlugin` functionality out of gremlin-groovy and into gremlin-core - related classes were deprecated.
* Added a `force` option for killing sessions without waiting for transaction close or timeout of a currently running job or multiple jobs.
* Deprecated `Session.kill()` and `Session.manualKill()`.
* Added `Traversal.promise()` method to allow for asynchronous traversal processing on "remote" traversals.
* Deprecated `RemoteConnection.submit(Bytecode)` in favor of `submitAsync(Bytecode)`.
* Added `choose(predicate,traversal)` and `choose(traversal,traversal)` to effect if/then-semantics (no else). Equivalent to `choose(x,y,identity())`.
* Removed `ImmutablePath.TailPath` as it is no longer required with new recursion model.
* Removed call stack recursion in `ImmutablePath`.
* Gremlin-Python serializes `Bytecode` as an object (instead of a JSON string) when submit over the `RemoteConnection`.
* Fixed the handling of the `DriverRemoteConnection` pass-through configurations to the driver.
* `IncidentToAdjacentStrategy` now uses a hidden label marker model to avoid repeated recursion for invalidating steps.
* `PathProcessorStrategy` can inline certain `where(traversal)`-steps in order to increase the likelihood of star-local children.
* `SparkGraphComputer` no longer starts a worker iteration if the worker's partition is empty.
* Added `ProjectStep.getProjectKeys()` for strategies that rely on such information.
* Added `VertexFeatures.supportsDuplicateMultiProperties()` for graphs that only support unique values in multi-properties.
* Deprecated the "performance" tests in `OptIn`.
* Deprecated `getInstance()` methods in favor of `instance()` for better consistency with the rest of the API.
* Block calls to "remote" traversal side-effects until the traversal read is complete which signifies an end to iteration.
* Added `Pick.none` and `Pick.any` to the serializers and importers.
* Added a class loader to `TraversalStrategies.GlobalCache` which guarantees strategies are registered prior to `GlobalCache.getStrategies()`.
* Fixed a severe bug where `GraphComputer` strategies are not being loaded until the second use of the traversal source.
* The root traversal now throws regular `NoSuchElementException` instead of `FastNoSuchElementException`. (*breaking*)
* Added a short sleep to prevent traversal from finishing before it can be interrupted during `TraversalInterruptionComputerTest`.
* Added support for SSL client authentication

==== Bugs

* TINKERPOP-1380 dedup() doesn't dedup in rare cases
* TINKERPOP-1384 Description of filter function in traversal documentation
* TINKERPOP-1428 profile() throws NPE for union(group, group)
* TINKERPOP-1521 Mutating steps don't recognize side-effects
* TINKERPOP-1525 Plug VertexProgram iteration leak on empty Spark RDD partitions
* TINKERPOP-1534 Gremlin Server instances leaking in tests
* TINKERPOP-1537 Python tests should not use hard-coded number of workers
* TINKERPOP-1547 Two bugs found associated with MatchStep: Path retraction and range count.
* TINKERPOP-1548 Traversals can complete before interrupted in TraversalInterruptionComputerTest
* TINKERPOP-1560 Cache in GroovyClassLoader may continue to grow
* TINKERPOP-1561 gremiln-python GraphSONWriter doesn't properly serialize long in Python 3.5
* TINKERPOP-1567 GraphSON deserialization fails with within('a')
* TINKERPOP-1573 Bindings don't work in coalesce
* TINKERPOP-1576 gremlin-python calls non-existent methods
* TINKERPOP-1581 Gremlin-Python driver connection is not thread safe.
* TINKERPOP-1583 PathRetractionStrategy retracts keys that are actually needed
* TINKERPOP-1585 OLAP dedup over non elements
* TINKERPOP-1587 Gremlin Server Subgraph Cardinality Not Respected
* TINKERPOP-1594 LazyBarrierStrategy does not activate with ProfileStep
* TINKERPOP-1605 gremlin-console 3.2.3 -e can no longer take paths relative to current working directory

==== Improvements

* TINKERPOP-887 FastNoSuchElementException hides stack trace in client code
* TINKERPOP-919 Features needs to specify whether 2 vertex properties with same key/value is allowed.
* TINKERPOP-932 Add ability to cancel script execution associated with a Gremlin Server Session
* TINKERPOP-1248 OrderGlobalStep should use local star graph to compute sorts, prior to reduction.
* TINKERPOP-1261 Side-effect group().by() can't handle user-defined maps
* TINKERPOP-1292 TinkerGraphComputer VertexProgramInterceptors
* TINKERPOP-1372 ImmutablePath should not use Java recursion (call stacks are wack)
* TINKERPOP-1433 Add steps to dev docs to help committers get their keys in order
* TINKERPOP-1434 Block calls to traversal side-effects until read is complete
* TINKERPOP-1471 IncidentToAdjacentStrategy use hidden marker to avoid repeated recursion.
* TINKERPOP-1473 Given PathRetractionStrategy, PathProcessorStrategy can be extended to support partial where() inlining.
* TINKERPOP-1482 has(x).has(y) chains should be has(x.and(y))
* TINKERPOP-1490 Provider a Future based Traversal.async(Function<Traversal,V>) terminal step
* TINKERPOP-1502 Chained has()-steps should simply left-append HasContainers in Gremlin-Java.
* TINKERPOP-1507 Pick.any and Pick.none are not in GraphSON or Gremlin-Python
* TINKERPOP-1508 Add choose(predicate,trueTraversal)
* TINKERPOP-1527 Do not override registered strategies in TraversalStrategies.GlobalCache
* TINKERPOP-1530 Consistent use of instance()
* TINKERPOP-1539 Create a ComplexTraversalTest with crazy nested gnarly traversals.
* TINKERPOP-1542 Add Path.isEmpty() with a default implementation.
* TINKERPOP-1562 Migrate ScriptEngine-related code to gremlin-core
* TINKERPOP-1570 Bump to Netty 4.0.42
* TINKERPOP-1582 TraversalOpProcessor does not support custom serializers
* TINKERPOP-1584 Add gryo serializers to support types covered in GraphSON
* TINKERPOP-1588 Added Terminal Steps section to the docs
* TINKERPOP-1589 Re-Introduce CloseableIterator
* TINKERPOP-1590 Create TinkerWorkerMemory and Partitioned Vertices
* TINKERPOP-1600 Consistent use of base 64 encoded bytes for SASL negotiation
* TINKERPOP-1602 Support SSL client certificate authentication
* TINKERPOP-1606 Refactor GroupStep to not have the reduction traversal included in its BiOperator.
* TINKERPOP-1610 Deprecate gremlin-groovy-test provider based tests
* TINKERPOP-1617 Create a SingleIterationStrategy which will do its best to rewrite OLAP traversals to not message pass.

[[release-3-2-3]]
=== TinkerPop 3.2.3 (Release Date: October 17, 2016)

This release also includes changes from <<release-3-1-5, 3.1.5>>.

* Restructured Gremlin-Python's GraphSON I/O package to make it easier for users to register serializers/deserializers. (*breaking*)
* Fixed a bug with `TraversalOpProcessor` that was returning a final result prior to committing the transaction.
* Fixed a bug in `ConnectiveStrategy` where infix and/or was not correctly reasoning on `choose()` `HasNextStep` injections.
* Increased performance of `CredentialGraph` authentication.
* Removed Java 8 stream usage from `TraversalHelper` for performance reasons.
* Fixed a bug in `RepeatStep` where `emit().as('x')` wasn't adding the step labels to the emit-traverser.
* Added `GraphComputing.atMaster(boolean)` to allow steps to know whether they are executing at master or distributed at workers.
* Fixed a bug in OLAP where `DedupGlobalStep` wasn't de-duping local master traversers.
* Added `HasContainerHolder.removeHasContainer()`-method with default `UnsupportedOperationException` implementation.
* `TraversalSource.withComputer()` is simplified to add a `VertexProgramStrategy`. Easier for language variants.
* Fixed a `Set`, `List`, `Map` bug in the various `Translators` where such collections were not being internally translated.
* Fixed a `Bytecode` bug where nested structures (map, list, set) were not being analyzed for bindings and bytecode conversions.
* Fixed a `String` bug in `GroovyTranslator` and `PythonTranslator` where if the string has double-quotes it now uses """ """.
* Added a default `TraversalStrategy.getConfiguration()` which returns the configuration needed to construct the strategy.
* `Computer` instances can be created with `Computer.create(Configuration)` and accessed via `Computer.getConf()`.
* Every `TraversalStrategy` can be created via a `Configuration` and a static `MyStrategy.create(Configuration)`.
* Added language-agnostic `TraversalStrategy` support in `Bytecode`.
* Added `PartitionStrategy.Builder.readPartitions()` and deprecated `PartitionStrategy.Builder.addPartition()`.
* A new version of `LazyBarrierStrategy` has been created and added to the default strategies.
* `FilterRankStrategy` now propagates labels "right" over non-`Scoping` filters.
* Fixed a bug in `ConnectiveP` where nested equivalent connectives should be inlined.
* Fixed a bug in `IncidentToAdjacentStrategy` where `TreeStep` traversals were allowed.
* Fixed a end-step label bug in `MatchPredicateStrategy`.
* Fixed a bug in `MatchPredicateStrategy` where inlined traversals did not have strategies applied to it.
* Fixed a bug in `RepeatUnrollStrategy` where inlined traversal did not have strategies applied to it.
* Fixed padding of prompt in Gremlin Console when the number of lines went beyond a single digit.
* Fixed GraphSON 2.0 namespace for `TinkerGraph` to be "tinker" instead of "gremlin".
* Dropped serialization support in GraphSON 2.0 for `Calendar`, `TimeZone`, and `Timestamp`.
* Added `TraversalHelper.copyLabels()` for copying (or moving) labels form one step to another.
* Added `TraversalHelper.applySingleLevelStrategies()` which will apply a subset of strategies but not walk the child tree.
* Added the concept that hidden labels using during traversal compilation are removed at the end during `StandardVerificationStrategy`. (*breaking*)
* Added `InlineFilterStrategy` which will determine if various `TraversalParent` children are filters and if so, inline them.
* Removed `IdentityRemovalStrategy` from the default listing as its not worth the clock cycles.
* Removed the "!" symbol in `NotStep.toString()` as it is confusing and the `NotStep`-name is sufficient.
* Fixed a bug in `TraversalVertexProgram` (OLAP) around ordering and connectives (i.e. `and()` and `or()`).
* Added `AbstractGremlinProcessTest.checkOrderedResults()` to make testing ordered results easier.
* `AbstractLambdaTraversal` now supports a `bypassTraversal` where it is possible for strategies to redefine such lambda traversals.
* Added an internal utility `ClassFilterStep` which determines if the traverser object's class is an instance of the provided class.
* `ConnectiveStep` extends `FilterStep` and thus, is more appropriately categorized in the step hierarchy.
* `PropertyMapStep` supports a provided traversal for accessing the properties of the element. (*breaking*)
* `SubgraphStrategy` now supports vertex property filtering.
* Fixed a bug in Gremlin-Python `P` where predicates reversed the order of the predicates.
* Added tests to `DedupTest` for the `dedup(Scope, String...)` overload.
* Added more detailed reference documentation for IO formats.
* Fixed a bug in serialization of `Lambda` instances in GraphSON, which prevented their use in remote traversals.
* Fixed a naming bug in Gremlin-Python where `P._and` and `P._or` should be `P.and_` and `P.or_`. (*breaking*)
* `where()` predicate-based steps now support `by()`-modulation.
* Added Gryo serialization for `Bytecode`.
* Moved utility-based serializers to `UtilSerializers` for Gryo - these classes were private and hence this change is non-breaking.
* `TraversalRing` returns a `null` if it does not contain traversals (previously `IdentityTraversal`).
* Deprecated `Graph.Exceptions.elementNotFoundException()` as it was not used in the code base outside of the test suite.
* Fixed a `JavaTranslator` bug where `Bytecode` instructions were being mutated during translation.
* Added `Path` to Gremlin-Python with respective GraphSON 2.0 deserializer.
* `Traversal` and `TraversalSource` now implement `AutoCloseable`.
* Added "keep-alive" functionality to the Java driver, which will send a heartbeat to the server when normal request activity on a connection stops for a period of time.
* Renamed the `empty.result.indicator` preference to `result.indicator.null` in Gremlin Console
* If `result.indicator.null` is set to an empty string, then no "result line" is printed in Gremlin Console.
* Deprecated `reconnectInitialDelay` on the Java driver.
* Added some validations to `Cluster` instance building.
* Produced better errors in `readGraph` of `GryoReader` and `GraphSONReader` if a `Vertex` cannot be found in the cache on edge loading.
* VertexPrograms can now declare traverser requirements, e.g. to have access to the path when used with `.program()`.
* New build options for `gremlin-python` where `-DglvPython` is no longer required.
* Added missing `InetAddress` to GraphSON extension module.
* Added new recipe for "Pagination".
* Added new recipe for "Recommendation".
* Added functionality to Gremlin-Server REST endpoint to forward Exception Messages and Class in HTTP Response
* Gremlin Server `TraversalOpProcessor` now returns confirmation upon `Op` `close`.
* Added `close` method Java driver and Python driver `DriverRemoteTraversalSideEffects`.

==== Bugs

* TINKERPOP-1423 IncidentToAdjacentStrategy should be disabled for tree steps
* TINKERPOP-1440 g:Path needs a GraphSON deserializer in Gremlin-Python
* TINKERPOP-1457 Groovy Lambdas for remote traversals not serializable
* TINKERPOP-1458 Gremlin Server doesn't return confirmation upon Traversal OpProcessor "close" op
* TINKERPOP-1466 PeerPressureTest has been failing recently
* TINKERPOP-1472 RepeatUnrollStrategy does not semi-compile inlined repeat traversal
* TINKERPOP-1476 TinkerGraph does not get typed with the right type name in GraphSON
* TINKERPOP-1495 Global list deduplication doesn't work in OLAP
* TINKERPOP-1500 and/or infix and choose() do not work correctly.
* TINKERPOP-1511 Remote client addV, V()

==== Improvements

* TINKERPOP-790 Implement AutoCloseable on TraversalSource
* TINKERPOP-944 Deprecate Graph.Exceptions.elementNotFound
* TINKERPOP-1189 SimpleAuthenticator over HttpChannelizer makes Gremlin Server pretty slow and consumes more CPU
* TINKERPOP-1249 Gremlin driver to periodically issue ping / heartbeat to gremlin server
* TINKERPOP-1280 VertexPrograms should declare traverser requirements
* TINKERPOP-1330 by()-modulation for where()
* TINKERPOP-1409 Make the "null" return in the gremlin console into something more understandable  *(breaking)*
* TINKERPOP-1431 Documentation generation requires tests to execute on gremlin-python
* TINKERPOP-1437 Add tests for dedup(Scope) in DedupTest
* TINKERPOP-1444 Benchmark bytecode->Traversal creation and implement GremlinServer cache if necessary.
* TINKERPOP-1448 gremlin-python should be Python 2/3 compatible
* TINKERPOP-1449 Streamline gremlin-python build
* TINKERPOP-1455 Provide String-based withStrategy()/withoutStrategy() for language variant usage
* TINKERPOP-1456 Support SubgraphStrategy.vertexProperties().
* TINKERPOP-1460 Deprecate reconnectInitialDelay in Java driver
* TINKERPOP-1464 Gryo Serialization for Bytecode
* TINKERPOP-1469 Get rid of Stream-usage in TraversalHelper
* TINKERPOP-1470 InlineFilterStrategy should try and P.or() has() children in OrSteps.
* TINKERPOP-1486 Improve API of RemoteConnection
* TINKERPOP-1487 Reference Documentation for IO
* TINKERPOP-1488 Make LazyBarrierStrategy part of the default TraversalStrategies *(breaking)*
* TINKERPOP-1492 RemoteStrategy or the RemoteConnection should append a lazy barrier().
* TINKERPOP-1423 IncidentToAdjacentStrategy should be disabled for tree steps
* TINKERPOP-1440 g:Path needs a GraphSON deserializer in Gremlin-Python
* TINKERPOP-1457 Groovy Lambdas for remote traversals not serializable
* TINKERPOP-1458 Gremlin Server doesn't return confirmation upon Traversal OpProcessor "close" op
* TINKERPOP-1466 PeerPressureTest has been failing recently
* TINKERPOP-1472 RepeatUnrollStrategy does not semi-compile inlined repeat traversal
* TINKERPOP-1495 Global list deduplication doesn't work in OLAP
* TINKERPOP-1500 and/or infix and choose() do not work correctly.
* TINKERPOP-1511 Remote client addV, V()

[[release-3-2-2]]
=== TinkerPop 3.2.2 (Release Date: September 6, 2016)

This release also includes changes from <<release-3-1-4, 3.1.4>>.

* Included GraphSON as a default serializer (in addition to Gryo, which was already present) in Gremlin Server if none are defined.
* Added `gremlin-python` package as a Gremlin language variant in Python.
* Added `Bytecode` which specifies the instructions and arguments used to construct a traversal.
* Created an experimental GraphSON representation of `Bytecode` that will be considered unstable until 3.3.0.
* Added `Translator` which allows from the translation of `Bytecode` into some other form (e.g. script, `Traversal`, etc.).
* Added `JavaTranslator`, `GroovyTranslator`, `PythonTranslator`, and `JythonTranslator` for translating `Bytecode` accordingly.
* Added `TranslationStrategy` to `gremlin-test` so translators can be tested against the process test suite.
* Added `Traversal.Admin.nextTraverser()` to get the next result in bulk-form (w/ default implementation).
* Added `TraversalSource.getAnonymousTraversalClass()` (w/ default implementation).
* Added `GremlinScriptEngine` interface which specifies a `eval(Bytecode, Bindings)` method.
* Deprecated `RemoteGraph` in favor of `TraversalSource.withRemote()` as it is more technically correct to tie a remote traversal to the `TraversalSource` than a `Graph` instance.
* `GremlinGroovyScriptEngine` implements `GremlinScriptEngine`.
* Added `GremlinJythonScriptEngine` which implements `GremlinScriptEngine`.
* Removed support for submitting a Java serialized `Traversal` to Gremlin Server.
* Removed a largely internal feature that supported automatic unrolling of traversers in the Gremlin Driver.
* Made it possible to directly initialize `OpProcessor` implementations with server `Settings`.
* Included GraphSON as a default serializer (in addition to Gryo, which was already present) in Gremlin Server if none are defined
* Introduced GraphSON 2.0.
* Deprecated `embedTypes` on the builder for `GraphSONMapper`.
* Bumped to Netty 4.0.40.final.
* Defaulted the `gremlinPool` setting in Gremlin Server to be zero, which will instructs it to use `Runtime.availableProcessors()` for that settings.
* Changed scope of log4j dependencies so that they would only be used in tests and the binary distributions of Gremlin Console and Server.
* Deprecated `Io.Builder.registry()` in favor of the newly introduced `Io.Builder.onMapper()`.
* Added new recipe for "Traversal Induced Values".
* Fixed a potential leak of a `ReferenceCounted` resource in Gremlin Server.
* Added class registrations for `Map.Entry` implementations to `GryoMapper`.
* Added methods to retrieve `Cluster` settings in `gremlin-driver`.
* Fixed a severe bug in `SubgraphStrategy`.
* Deprecated `SubgraphStrategy.Builder.vertexCriterion()/edgeCriterion()` in favor of `vertices()/edges()`.
* Fixed a small bug in `StandardVerificationStrategy` that caused verification to fail when `withPath` was used in conjunction with `ProfileStep`.
* Added color preferences
* Added input, result prompt preferences
* Added multi-line indicator in Gremlin Console

==== Bugs

* TINKERPOP-810 store not visible
* TINKERPOP-1151 slf4j-log4j12 / log4j is only required for testing *(breaking)*
* TINKERPOP-1383 publish-docs.sh might publish to current too early
* TINKERPOP-1390 IdentityRemoveStrategyTest fails randomly
* TINKERPOP-1400 SubgraphStrategy introduces infinite recursion if filter has Vertex/Edge steps.
* TINKERPOP-1405 profile() doesn't like withPath()

==== Improvements

* TINKERPOP-1037 Gremlin shell output coloring
* TINKERPOP-1226 Gremlin Console should :clear automagically after "Display stack trace."
* TINKERPOP-1230 Serialising lambdas for RemoteGraph
* TINKERPOP-1274 GraphSON Version 2.0
* TINKERPOP-1278 Implement Gremlin-Python and general purpose language variant test infrastructure
* TINKERPOP-1285 Gremline console does not differentiate between multi-line and single-line input
* TINKERPOP-1334 Provide a way to pull gremlin.driver.Cluster connection settings.
* TINKERPOP-1347 RemoteConnection needs to provide TraversalSideEffects. *(breaking)*
* TINKERPOP-1373 Default gremlinPool to number of cores
* TINKERPOP-1386 Bump to Netty 4.0.40.Final
* TINKERPOP-1392 Remove support for java serialized Traversal *(breaking)*
* TINKERPOP-1394 Fix links in Recipes doc
* TINKERPOP-1396 Traversal Induced Values Recipe
* TINKERPOP-1402 Impossible for graph implementations to provide a class resolver for Gryo IO
* TINKERPOP-1407 Default serializers for Gremlin Server
* TINKERPOP-1425 Use trailing underscores in gremlin-python

[[release-3-2-1]]
=== TinkerPop 3.2.1 (Release Date: July 18, 2016)

This release also includes changes from <<release-3-1-3, 3.1.3>>.

* `PathProcessor` steps now have the ability (if configured through a strategy) to drop `Traverser` path segments.
* `MatchStep` in OLTP has a lazy barrier to increase the probability of bulking.
* Added `PathRetractionStrategy` which will remove labeled path segments that will no longer be referenced.
* Added `Path.retract()` to support retracting paths based on labels.
* Optimized `ImmutablePath` and `MutablePath` equality code removing significant unnecessary object creation code.
* Bumped to Groovy 2.4.7.
* Added `RepeatUnrollStrategy` to linearize a `repeat()`-traversal if loop amount is known at compile time.
* Fixed a bug in `BranchStep` around child integration during `clone()`.
* Fixed a bug in `AbstractStep` around label set cloning.
* Added `TraversalStrategyPerformanceTest` for verifying the performance gains of optimization-based traversal strategies.
* `TraversalExplanation.prettyPrint()` exists which provides word wrapping and GremlinConsole is smart to use console width to control `toString()`.
* `TraversalOpProcessor` (`RemoteConnection`) uses `HaltedTraverserStrategy` metadata to determine detachment procedure prior to returning results.
* Allow DFS paths in `HADOOP_GREMLIN_LIBS`.
* Added a safer serializer infrastructure for use with `SparkGraphComputer` that uses `KryoSerializer` and the new `GryoRegistrator`.
* Added `HaltedTraverserStrategy` to allow users to get back different element detachments in OLAP.
* Fixed a `NullPointerException` bug around nested `group()`-steps in OLAP.
* Fixed a severe bug around halted traversers in a multi-job OLAP traversal chain.
* Ensure a separation of `GraphComputer` and `VertexProgram` configurations in `SparkGraphComputer` and `GiraphGraphComputer`.
* `PeerPressureVertexProgram` now supports dynamic initial vote strength calculations.
* Added `EmptyMemory` for ease of use when no memory exists.
* Updated `VertexComputing.generateProgram()` API to include `Memory`. *(breaking)*
* `ImmutablePath.TailPath` is now serializable like `ImmutablePath`.
* Added `ConfigurationCompilerProvider` which allows fine-grained control of some of the internal `GremlinGroovyScriptEngine` settings at the Groovy compilation level.
* Intoduced the `application/vnd.gremlin-v1.0+gryo-lite` serialization type to Gremlin Server which users "reference" elements rather than "detached".
* `GryoMapper` allows overrides of existing serializers on calls to `addCustom` on the builder.
* Added a traversal style guide to the recipes cookbook.
* Fixed a bug in master-traversal traverser propagation.
* Added useful methods for custom `VertexPrograms` to be used with `program()`-step.
* Increased the test coverage around traverser propagation within a multi-job OLAP traversal.
* Added tests to validate the status of a transaction immediately following calls to close.
* Added tests to ensure that threaded transactions cannot be re-used.
* `GraphFilter` helper methods are now more intelligent when determining edge direction/label legality.
* Added `GraphFilterStrategy` to automatically construct `GraphFilters` via traversal introspection in OLAP.
* Updated the Gephi Plugin to support Gephi 0.9.x.
* Increased the testing and scope of `TraversalHelper.isLocalStarGraph()`.
* Changed signature of `get_g_VXlistXv1_v2_v3XX_name` and `get_g_VXlistX1_2_3XX_name` of `VertexTest` to take arguments for the `Traversal` to be constructed by extending classes.
* Added `VertexProgramInterceptor` interface as a general pattern for `GraphComputer` providers to use for bypassing `GraphComputer` semantics where appropriate.
* Added `SparkStarBarrierInterceptor` that uses Spark DSL for local star graph traversals that end with a `ReducingBarrierStep`.
* Added `SparkInterceptorStrategy` which identifies which interceptor to use (if any) given the submitted `VertexProgram`.
* Added `SparkSingleIterationStrategy` that does not partition nor cache the graph RDD if the traversal does not message pass.
* Added more helper methods to `TraversalHelper` for handling scoped traversal children.
* Deprecated all "performance" tests based on "JUnit Benchmarks".
* `SparkGraphComputer` no longer shuffles empty views or empty outgoing messages in order to save time and space.
* `TraversalVertexProgram` no longer maintains empty halted traverser properties in order to save space.
* Added `List<P<V>>` constructors to `ConnectiveP`, `AndP`, and `OrP` for ease of use.
* Added support for interactive (`-i`) and execute (`-e`) modes for Gremlin Console.
* Displayed line numbers for script execution failures of `-e` and `-i`.
* Improved messaging around script execution errors in Gremlin Console.
* Added "help" support to Gremlin Console with the `-h` flag.
* Added options to better control verbosity of Gremlin Console output with `-Q`, `-V` and `-D`.
* Deprecated the `ScriptExecutor` - the `-e` option to `gremlin.sh` is now handled by `Console`.
* `Traversal` now allows cancellation with `Thread.interrupt()`.
* Added a Gremlin language variant tutorial teaching people how to embed Gremlin in a host programming language.

==== Bugs

* TINKERPOP-1281 Memory.HALTED_TRAVERSER transience is not sound.
* TINKERPOP-1305 HALTED_TRAVERSERS hold wrong information
* TINKERPOP-1307 NPE with OLTP nested group() in an OLAP group() traversal
* TINKERPOP-1323 ComputerVerificationStrategy fails for nested match() steps
* TINKERPOP-1341 UnshadedKryoAdapter fails to deserialize StarGraph when SparkConf sets spark.rdd.compress=true whereas GryoSerializer works
* TINKERPOP-1348 TraversalInterruptionTest success dependent on iteration order

==== Improvements

* TINKERPOP-818 Consider a P.type()
* TINKERPOP-946 Traversal respecting Thread.interrupt()
* TINKERPOP-947 Enforce semantics of threaded transactions as manual *(breaking)*
* TINKERPOP-1059 Add test to ensure transaction opening happens at read/write and not on close *(breaking)*
* TINKERPOP-1071 Enhance pre-processor output
* TINKERPOP-1091 Get KryoSerializer to work natively. *(breaking)*
* TINKERPOP-1120 If there is no view nor messages, don't create empty views/messages in SparkExecutor
* TINKERPOP-1144 Improve ScriptElementFactory
* TINKERPOP-1155 gremlin.sh -e doesn't log line numbers for errors
* TINKERPOP-1156 gremlin.sh could use a help text
* TINKERPOP-1157 gremlin.sh should allow you to execute a script and go interactive on error or completion
* TINKERPOP-1232 Write a tutorial demonstrating the 3 ways to write a Gremlin language variant.
* TINKERPOP-1254 Support dropping traverser path information when it is no longer needed.
* TINKERPOP-1268 Improve script execution options for console *(breaking)*
* TINKERPOP-1273 Deprecate old performance tests
* TINKERPOP-1276 Deprecate serializedResponseTimeout
* TINKERPOP-1279 Add Iterable<V> parameter constructor to ConnectiveP subclasses
* TINKERPOP-1282 Add more compliance tests around how memory and vertex compute keys are propagated in chained OLAP.
* TINKERPOP-1286 Add Recipes documentation
* TINKERPOP-1288 Support gremlin.spark.skipPartitioning configuration.
* TINKERPOP-1290 Create VertexProgramInterceptor as a pattern for GraphComputer strategies.
* TINKERPOP-1293 Implement GraphFilterStrategy as a default registration for GraphComputer
* TINKERPOP-1294 Deprecate use of junit-benchmarks
* TINKERPOP-1297 Gephi plugin on Gephi 0.9.x  *(breaking)*
* TINKERPOP-1299 Refactor TraversalVertexProgram to make it easier to understand.
* TINKERPOP-1308 Serialize to "reference" for Gremlin Server
* TINKERPOP-1310 Allow OLAP to return properties as Detached
* TINKERPOP-1321 Loosen coupling between TinkerPop serialization logic and shaded Kryo
* TINKERPOP-1322 Provide fine-grained control of CompilerConfiguration
* TINKERPOP-1328 Provide [gremlin-python] as an code executor in docs
* TINKERPOP-1331 HADOOP_GREMLIN_LIBS can only point to local file system
* TINKERPOP-1332 Improve .explain() Dialogue
* TINKERPOP-1338 Bump to Groovy 2.4.7
* TINKERPOP-1349 RepeatUnrollStrategy should unroll loops while maintaining equivalent semantics.
* TINKERPOP-1355 Design HasContainer for extension

[[release-3-2-0-incubating]]
=== TinkerPop 3.2.0 (Release Date: April 8, 2016)

This release also includes changes from <<release-3-1-2-incubating, 3.1.2-incubating>>.

* Bumped to Neo4j 2.3.3.
* Renamed variable `local` to `fs` in `HadoopGremlinPlugin` to avoid a naming conflict with `Scope.local`. *(breaking)*
* Added `GraphTraversal.optional()` which will use the inner traversal if it returns results, else it won't.
* `GroupStep` and `GroupSideEffectStep` make use of mid-traversal reducers to limit memory consumption in OLAP.
* Added `GraphTraversal.program(VertexProgram)` to allow arbitrary user vertex programs in OLAP.
* Added `GraphTraversal.project()` for creating a `Map<String,E>` given the current traverser and an arbitrary number of `by()`-modulators.
* `HADOOP_GREMLIN_LIBS` can now reference a directory in HDFS and will be used if the directory does not exist locally.
* Added `gremlin-benchmark` module with JMH benchmarking base classes that can be used for further benchmark development.
* `TraversalStrategies.GlobalCache` supports both `Graph` and `GraphComputer` strategy registrations.
* `select("a","b").by("name").by("age")`-style traversals now work in OLAP with new `PathProcessorStrategy`.
* `DedupGlobalStep` can now handle star-bound `by()`-modulators and scoped keys on `GraphComputer`.
* Added `Computer` which is a builder for `GraphComputers` that is serializable.
* `PersistedOutputRDD` now implements `PersistResultGraphAware` and thus, no more unneeded warnings when using it.
* Renamed `StandardTraversalMetrics` to `DefaultTraversalMetrics` given the `DefaultXXX`-convention throughout. *(breaking)*
* Bumped to Apache Hadoop 2.7.2.
* Fixed a bug around profiling and nested traversals.
* Added `gremlin.hadoop.defaultGraphComputer` so users can use `graph.compute()` with `HadoopGraph`.
* Added `gremlin.hadoop.graphReader` and `gremlin.hadoop.graphWriter` which can handled `XXXFormats` and `XXXRDDs`.
* Deprecated `gremlin.hadoop.graphInputFormat`, `gremlin.hadoop.graphOutputFormat`, `gremlin.spark.graphInputRDD`, and `gremlin.spark.graphOutputRDD`.
* If no configuration is provided to `HadoopPools` it uses the default configuration to create a pool once and only once per JVM.
* Implemented `RemoteGraph`, `RemoteConnection`, and `RemoteStrategy`.
* Added validation to `GryoMapper` Kryo identifiers before construction to prevent accidental duplicates.
* Added `GraphStep.addIds()` which is useful for `HasContainer` "fold ins."
* Added a static `GraphStep.processHashContainerIds()` helper for handling id-based `HasContainers`.
* `GraphStep` implementations should have `g.V().hasId(x)` and `g.V(x)` compile equivalently. *(breaking)*
* Optimized `ExpandableStepIterator` with simpler logic and increased the likelihood of bulking.
* Optimized `TraverserRequirement` calculations.
* `Step.addStart()` and `Step.addStarts()` now take `Traverser.Admin<S>` and `Traverser.Admin<S>`, respectively. *(breaking)*
* `Step.processNextStart()` and `Step.next()` now return `Traverser.Admin<E>`. *(breaking)*
* `Traversal.addTraverserRequirement()` method removed. *(breaking)*
* Fixed a `hashCode()` bug in `OrderGlobalStep` and `OrderLocalStep`.
* Added `OrderLimitStrategy` which will ensure that partitions are limited before being merged in OLAP.
* `ComparatorHolder` now separates the traversal from the comparator. *(breaking)*
* Bumped to Apache Spark 1.6.1.
* If no Spark serializer is provided then `GryoSerializer` is the default, not `JavaSerializer`.
* Added `Operator.sumLong` as a optimized binary operator intended to be used by `Memory` reducers that know they are dealing with longs.
* Traversers from `ComputerResultStep` are no longer attached. Attaching is only used in TinkerPop's test suite via `System.getProperties()`.
* Fixed a `hashCode()`/`equals()` bug in `MessageScope`.
* Fixed a severe `Traversal` cloning issue that caused inconsistent `TraversalSideEffects`.
* `TraversalSideEffects` remain consistent and usable across multiple chained OLAP jobs.
* Added `MemoryTraversalSideEffects` which wraps `Memory` in a `TraversalSideEffects` for use in OLAP.
* `TraversalSideEffects` are now fully functional in OLAP save that an accurate global view is possible at the start of an iteration (not during).
* Updated the `TraversalSideEffects` API to support registered reducers and updated `get()`-semantics. *(breaking)*
* Split existing `profile()` into `ProfileStep` and `ProfileSideEffectStep`.
* The `profile()`-step acts like a reducing barrier and emits `TraversalMetrics` without the need for `cap()`. *(breaking)*
* Added `LocalBarrier` interface to allow traversers to remain distributed during an iteration so as to reduce cluster traffic.
* Added `NoOpBarrierStep` as a `LocalBarrier` implementation of `LambdaCollectingBarrierStep(noOp)`.
* `AggregateStep` implements `LocalBarrier` and thus, doesn't needlessly communicate its barrier traversers.
* Fixed an OLAP-based `Barrier` synchronization bug.
* Fixed a semantic bug in `BranchStep` (and inheriting steps) where barriers reacted locally. *(breaking)*
* Added `MemoryComputeKey` for specification of `Memory` keys in `VertexProgram`. *(breaking)*
* Added `VertexComputeKey` for specification of vertex compute properties in `VertexProgram`. *(breaking)*
* Added `and`, `or`, and `addAll` to `Operator`.
* `Memory` API changed to support setting and adding values for reduction. *(breaking)*
* `Memory` keys can be marked as broadcast and only those values are sent to workers on each iterator.
* `Memory` keys can be marked transient and thus deleted at the end of the OLAP job.
* Vertex compute keys can be marked transient and thus deleted at the end of the OLAP job.
* `VertexProgram` API changed to support `MemoryComputeKey` and `VertexComputeKey`. *(breaking)*
* `TraversalVertexProgram` able to execute OLAP and OLTP traversal sections dynamically within the same job.
* Removed `FinalGet` interface as all post processing of reductions should be handled by the reducing step explicitly. *(breaking)*
* Simplified all `SupplyingBarrierStep` implementations as they no longer require `MapReduce` in OLAP.
* Simplified all `CollectingBarrierStep` implementations as they no longer require `MapReduce` in OLAP.
* Simplified all `ReducingBarrierStep` implementations as they no longer require `MapReduce` in OLAP.
* All steps in OLAP that used `MapReduce` now use `Memory` to do their reductions which expands the list of legal traversals.
* `GroupStep` simplified with `GroupHelper.GroupMap` no longer being needed. Related to the removal of `FinalGet`.
* OLAP side-effects that are no longer generated by `MapReduce` are simply stored in `ComputerResult.Memory` w/ no disk persistence needed. *(breaking)*
* Added `Generate` step interface which states that there could be a final generating phase to a side-effect or reduction (e.g. `GroupStep`).
* `Barrier` step interface is now the means by which non-parallel steps communicate with their counterparts in OLAP.
* Added `MemoryComputing` step interface which states that the step uses `MemoryComputeKeys` for its computation in OLAP.
* Added `PeerPressureVertexProgramStep` and `GraphTraversal.peerPressure()`.
* Added `PureTraversal` for handling pure and compiled versions of a `Traversal`. Useful in OLAP.
* Added `ScriptTraversal` which allows for delayed compilation of script-based `Traversals`.
* Simplified `VertexProgram` implementations with a `PureTraversal`-model and deprecated `ConfigurationTraversal`.
* Simplified script-based `Traversals` via `ScriptTraversal` and deprecated `TraversalScriptFunction` and `TraversalScriptHelper`.
* Added `TimesModulating` interface which allows the `Step` to decide how a `times()`-modulation should be handled.
* Added `ByModulating` interface which allows the `Step` to decide how a `by()`-modulation should be handled. *(breaking)*
* Simplified the `by()`-modulation patterns of `OrderGlobalStep` and `OrderLocalStep`.
* Added `GraphComputerTest.shouldSupportPreExistingComputeKeys()` to ensure existing compute keys are "revived." *(breaking)*
* Added `GraphComputerTest.shouldSupportJobChaining()` to ensure OLAP jobs can be linearly chained. *(breaking)*
* Fixed a bug in both `SparkGraphComputer` and `GiraphGraphComputer` regarding source data access in job chains.
* Expanded job chaining test coverage for `GraphComputer` providers.
* Added `TraversalHelper.onGraphComputer(traversal)`.
* `MapReduce.map()` no longer has a default implementation. This method must be implemented. *(breaking)*
* `TraversalVertexProgram` can work without a `GraphStep` start.
* Added `PageRankVertexProgramStep` and `GraphTraversal.pageRank()`.
* Added `TraversalVertexProgramStep` to support OLAP traversal job chaining.
* Added `VertexProgramStrategy` which compiles multiple OLAP jobs into a single traversal.
* Simplified the comparator model in `OrderGlobalStep` and `OrderLocalStep`.
* Refactored `TraversalSource` model to allow fluent-method construction of `TraversalSources`.
* Deprecated the concept of a `TraversalSource.Builder`.
* Removed the concept of a `TraversalEngine`. All `Traversal` modulations are now mediated by `TraversalStrategies`. *(breaking)*
* Added `SideEffectStrategy` for registering sideEffects in a spawned `Traversal`.
* Added `SackStrategy` for registering a sack for a spawned `Traversal`.
* Added `RequirementsStrategy` and `RequirementsStep` for adding dynamic `TraverserRequirements` to a `Traversal`.
* Removed `EngineDependentStrategy`.
* Renamed step interface `EngineDependent` to `GraphComputing` with method `onGraphComputer()`. *(breaking)*
* Cleaned up various `TraversalStrategy` tests now that `TraversalEngine` no longer exists.
* Added `GraphFilter` to support filtering out vertices and edges that won't be touched by an OLAP job.
* Added `GraphComputer.vertices()` and `GraphComputer.edges()` for `GraphFilter` construction. *(breaking)*
* `SparkGraphComputer`, `GiraphGraphComputer`, and `TinkerGraphComputer` all support `GraphFilter`.
* Added `GraphComputerTest.shouldSupportGraphFilter()` which verifies all filtered graphs have the same topology.
* Added `GraphFilterAware` interface to `hadoop-gremlin/` which tells the OLAP engine that the `InputFormat` handles filtering.
* `GryoInputFormat` and `ScriptInputFormat` implement `GraphFilterAware`.
* Added `GraphFilterInputFormat` which handles graph filtering for `InputFormats` that are not `GraphFilterAware`.
* Fixed a bug in `TraversalHelper.isLocalStarGraph()` which allowed certain illegal traversals to pass.
* Added `TraversalHelper.isLocalProperties()` to verify that the traversal does not touch incident edges.
* `GraphReader` I/O interface now has `Optional<Vertex> readGraph(InputStream, GraphFilter)`. Default `UnsupportedOperationException`.
* `GryoReader` does not materialize edges that will be filtered out and this greatly reduces GC and load times.
* Created custom `Serializers` for `SparkGraphComputer` message-passing classes which reduce graph sizes significantly.

==== Bugs

* TINKERPOP-951 Barrier steps provide unexpected results in Gremlin OLAP
* TINKERPOP-1057 GroupSideEffectStep doesn't use provided maps
* TINKERPOP-1103 Two objects fighting for local variable name in Gremlin Console *(breaking)*
* TINKERPOP-1149 TraversalXXXSteps Aren't Providing SideEffects
* TINKERPOP-1181 select(Column) should not use a LambdaMapStep
* TINKERPOP-1188 Semantics of BarrierSteps in TraversalParent global traversals is wrong. *(breaking)*
* TINKERPOP-1194 explain() seems broken
* TINKERPOP-1217 Repeated Logging of "The HadoopPools has not been initialized, using the default pool"

==== Improvements

* TINKERPOP-570 [Proposal] Provide support for OLAP to OLTP to OLAP to OLTP
* TINKERPOP-575 Implement RemoteGraph
* TINKERPOP-813 [Proposal] Make the Gremlin Graph Traversal Machine and Instruction Set Explicit
* TINKERPOP-872 Remove GroupCountStep in favor of new Reduce-based GroupStep
* TINKERPOP-890 Remove the concept of branch/ package. *(breaking)*
* TINKERPOP-958 Improve usability of .profile() step.
* TINKERPOP-962 Provide "vertex query" selectivity when importing data in OLAP. *(breaking)*
* TINKERPOP-968 Add first class support for an optional traversal
* TINKERPOP-971 TraversalSource should be fluent like GraphComputer *(breaking)*
* TINKERPOP-1016 Replace junit-benchmarks with JMH
* TINKERPOP-1021 Deprecate Order.valueIncr, Order.valueDecr, Order.keyIncr, and Order.keyDecr *(breaking)*
* TINKERPOP-1032 Clean up the conf/hadoop configurations
* TINKERPOP-1034 Bump to support Spark 1.5.2
* TINKERPOP-1069 Support Spark 1.6.0
* TINKERPOP-1082 INPUT_RDD and INPUT_FORMAT are bad, we should just have one key.
* TINKERPOP-1112 Create GryoSerializers for the Spark Payload classes.
* TINKERPOP-1121 FileSystemStorage needs to be smart about /.
* TINKERPOP-1132 Messenger.receiveMessages() Iterator should .remove().
* TINKERPOP-1140 TraversalVertexProgramStep in support of OLAP/OLTP conversions.
* TINKERPOP-1153 Add ByModulating and TimesModulating interfaces.
* TINKERPOP-1154 Create a ScriptTraversal which is Serializable and auto-compiles.
* TINKERPOP-1162 Add VertexProgram.getTransientComputeKeys() for removing scratch-data. *(breaking)*
* TINKERPOP-1163 GraphComputer's can have TraversalStrategies.
* TINKERPOP-1164 ReducingBarriersSteps should use ComputerMemory, not MapReduce.
* TINKERPOP-1166 Add Memory.reduce() as option to Memory implementations. *(breaking)*
* TINKERPOP-1173 If no Serializer is provided in Configuration, use GryoSerializer by default (Spark)
* TINKERPOP-1180 Add more optimized binary operators to Operator.
* TINKERPOP-1192 TraversalSideEffects should support registered reducers (binary operators).
* TINKERPOP-1193 Add a LocalBarrier interface.
* TINKERPOP-1199 Use "MicroMetrics" as the mutator of the TraversalMetrics.
* TINKERPOP-1206 ExpandableIterator can take a full TraverserSet at once -- Barriers.
* TINKERPOP-1209 ComparatorHolder should returns a Pair<Traversal,Comparator>. *(breaking)*
* TINKERPOP-1210 Provide an OrderLimitStep as an optimization.
* TINKERPOP-1219 Create a test case that ensures the provider's compilation of g.V(x) and g.V().hasId(x) is identical *(breaking)*
* TINKERPOP-1222 Allow default GraphComputer configuration
* TINKERPOP-1223 Allow jars in gremlin.distributedJars to be read from HDFS
* TINKERPOP-1225 Do a "rolling reduce" for GroupXXXStep in OLAP.
* TINKERPOP-1227 Add Metrics for the TraversalOpProcessor
* TINKERPOP-1234 program() step that takes arbitrary vertex programs
* TINKERPOP-1236 SelectDenormalizationStrategy for select().by(starGraph) in OLAP.
* TINKERPOP-1237 ProjectMap: For the Love of Die Faterland
* TINKERPOP-1238 Re-use Client instances in RemoteGraph tests

== TinkerPop 3.1.0 (A 187 On The Undercover Gremlinz)

image::https://raw.githubusercontent.com/apache/tinkerpop/master/docs/static/images/gremlin-gangster.png[width=185]

[[release-3-1-8]]
=== TinkerPop 3.1.8 (Release Date: August 21, 2017)

* Fixed a `MessageScope` bug in `TinkerGraphComputer`.
* Fixed a bug in `BigDecimal` divisions in `NumberHelper` that potentially threw an `ArithmeticException`.
* Non-deserializable exceptions no longer added to ScriptRecordReader IOExceptions.

==== Bugs

* TINKERPOP-1519 TinkerGraphComputer doesn't handle multiple MessageScopes in single iteration
* TINKERPOP-1736 Sack step evaluated by Groovy interprets numbers in an unexpected way
* TINKERPOP-1754 Spark can not deserialise some ScriptRecordReader parse exceptions

[[release-3-1-7]]
=== TinkerPop 3.1.7 (Release Date: June 12, 2017)

* Configured Modern and The Crew graphs to work with a integer `IdManager` when `TinkerFactory.createXXX()` is called.
* Added XSLT transform option to convert TinkerPop 2.x GraphML to 3.x GraphML.
* Added validation to `StarVertexProperty`.
* Bumped to Jackson 2.8.7.
* Fixed `EventStrategy` so that newly added properties trigger events with the name of the key that was added.
* Drop use of jitpack for the jbcrypt artifact - using the official one in Maven Central.
* Bumped to Groovy 2.4.11.

==== Improvements

* TINKERPOP-1504 MutationListener doesn't provide property key on property additions
* TINKERPOP-1608 TP2-to-TP3 GraphML XSLT
* TINKERPOP-1633 Use org.mindrot:jbcrypt v0.4
* TINKERPOP-1645 Bump to Groovy 2.4.9
* TINKERPOP-1654 Upgrade to jackson-databind 2.8.6+ in gremlin-shaded
* TINKERPOP-1659 Docker build should use maven settings.xml
* TINKERPOP-1664 StarVertexProperty#property should throw an NPE if the value is null

[[release-3-1-6]]
=== TinkerPop 3.1.6 (Release Date: February 3, 2017)

* Fixed bug in `IncidentToAdjacentStrategy`, it was missing some invalidating steps.
* Returned a confirmation on session close from Gremlin Server.
* Use non-default port for running tests on Gremlin Server.
* Fully shutdown metrics services in Gremlin Server on shutdown.
* Deprecated `tryRandomCommit()` in `AbstractGremlinTest` - the annotation was never added in 3.1.1, and was only deprecated via javadoc.
* Minor fixes to various test feature requirements in `gremlin-test`.
* Allow developers to pass options to `docker run` with TINKERPOP_DOCKER_OPTS environment variable

==== Bugs

* TINKERPOP-1493 Groovy project doesn't build on Windows
* TINKERPOP-1545 IncidentToAdjacentStrategy is buggy

==== Improvements

* TINKERPOP-1538 Gremlin Server spawned by test suites should use a different port
* TINKERPOP-1544 Return a confirmation of session close
* TINKERPOP-1556 Allow Hadoop to run on IPv6 systems
* TINKERPOP-1557 Improve docker build time with this one weird trick!
* TINKERPOP-1598 Bump to Grovy 2.4.8

[[release-3-1-5]]
=== TinkerPop 3.1.5 (Release Date: October 17, 2016)

* Improved handling of `Cluster.close()` and `Client.close()` to prevent the methods from hanging.
* Fixed a bug in `NotStep` where child requirements were not being analyzed.
* Fixed output redirection and potential memory leak in `GremlinGroovyScriptEngine`.
* Corrected naming of `g_withPath_V_asXaX_out_out_mapXa_name_it_nameX` and `g_withPath_V_asXaX_out_mapXa_nameX` in `MapTest`.
* Improved session cleanup when a close is triggered by the client.
* Removed the `appveyor.yml` file as the AppVeyor build is no longer enabled by Apache Infrastructure.
* Fixed TinkerGraph which was not saving on `close()` if the path only consisted of the file name.
* Fixed a bug in `RangeByIsCountStrategy` which didn't use the `NotStep` properly.

==== Bugs

* TINKERPOP-1158 gremlin.sh -v emits log4j initialization errors
* TINKERPOP-1391 issue with where filter
* TINKERPOP-1442 Killing session should make better attempt to cleanup
* TINKERPOP-1451 TinkerGraph persistence cannot handle a single file name as the graph location
* TINKERPOP-1467 Improve close() operations on the Java driver
* TINKERPOP-1478 Propogate ScriptEngine fixes from groovy to GremlinGroovyScriptEngine
* TINKERPOP-1512 gremlin-server-classic.yaml is broken

==== Improvements

* TINKERPOP-927 bin/publish-docs.sh should only upload diffs.
* TINKERPOP-1264 Improve BLVP docs
* TINKERPOP-1477 Make DependencyGrabberTest an integration test

[[release-3-1-4]]
=== TinkerPop 3.1.4 (Release Date: September 6, 2016)

* Improved the error provided by a client-side session if no hosts were available.
* Fixed a bug in `PropertiesTest` which assumed long id values.
* Fixed a bug in `StarGraph` around self-edges.
* Fixed a potential leak of a `ReferenceCounted` resource in Gremlin Server.
* Renamed distributions to make the prefix "apache-tinkerpop-" as opposed to just "apache-".
* Fixed a problem (previously thought resolved on 3.1.3) causing Gremlin Server to lock up when parallel requests were submitted on the same session if those parallel requests included a script that blocked indefinitely.
* Fixed bug in `TailGlobalStep` where excess bulk was not accounted for correctly.

==== Bugs

* TINKERPOP-1350 Server locks when submitting parallel requests on session
* TINKERPOP-1375 Possible ByteBuf leak for certain transactional scenarios
* TINKERPOP-1377 Closing a remote in "console mode" has bad message
* TINKERPOP-1379 unaccounted excess in TailGlobalStep
* TINKERPOP-1397 StarVertex self edge has buggy interaction with graph filters
* TINKERPOP-1419 Wrong exception when a SessionedClient is initialized with no available host

==== Improvements

* TINKERPOP-989 Default documentation should be reference/index.html
* TINKERPOP-1376 Rename TinkerPop artifacts
* TINKERPOP-1413 PropertiesTest#g_V_hasXageX_propertiesXnameX assumes that ids are longs
* TINKERPOP-1416 Write Gremlin Server log files somewhere during doc generation
* TINKERPOP-1418 CoreTraversalTests depend on missing functionality

[[release-3-1-3]]
=== TinkerPop 3.1.3 (Release Date: July 18, 2016)

* Fixed bug in `SubgraphStep` where features were not being checked properly prior to reading meta-properties.
* Ensured calls to `Result.hasNext()` were idempotent.
* Avoid hamcrest conflict by using mockito-core instead of mockito-all dependency in `gremlin-test`.
* Fixed bug in `GremlinExecutor` causing Gremlin Server to lock up when parallel requests were submitted on the same session if those parallel requests included a script that blocked indefinitely.
* Changed `GremlinExecutor` timeout scheduling so that the timer would not start until a time closer to the actual start of script evaluation.
* Fixed bug in `SubgraphStrategy` where step labels were not being propogated properly to new steps injected by the strategy.
* Fix incorrect test `FeatureRequirement` annotations.
* Defaulted to `Edge.DEFAULT` if no edge label was supplied in GraphML.
* Fixed bug in `IoGraphTest` causing IllegalArgumentException: URI is not hierarchical error for external graph implementations.
* Fixed bug in `GremlinGroovyScriptEngineFileSandboxTest` resource loading
* Improved `TinkerGraph` performance when iterating vertices and edges.
* Fixed a bug where timeout functions provided to the `GremlinExecutor` were not executing in the same thread as the script evaluation.
* Fixed a bug in the driver where many parallel requests over a session would sometimes force a connection to close and replace itself.
* Graph providers should no longer rely on the test suite to validate that hyphens work for property keys.
* Optimized a few special cases in `RangeByIsCountStrategy`.
* Added more "invalid" variable bindings to the list used by Gremlin Server to validate incoming bindings on requests.
* Fixed a bug where the `ConnectionPool` in the driver would not grow with certain configuration options.
* Fixed a bug where pauses in Gremlin Server writing to an overtaxed client would generate unexpected `FastNoSuchElementException` errors.
* Named the thread pool used by Gremlin Server sessions: "gremlin-server-session-$n".
* Fixed a bug in `BulkSet.equals()` which made itself apparent when using `store()` and `aggregate()` with labeled `cap()`.
* Fixed a bug where `Result.one()` could potentially block indefinitely under certain circumstances.
* Ensured that all asserts of vertex and edge counts were being applied properly in the test suite.
* Fixed bug in `gremlin-driver` where certain channel-level errors would not allow the driver to reconnect.
* `SubgraphStep` now consults the parent graph features to determine cardinality of a property.
* Use of `Ctrl-C` in Gremlin Console now triggers closing of open remotes.
* Bumped SLF4J to 1.7.21 as previous versions suffered from a memory leak.
* Fixed a bug in `Neo4jGraphStepStrategy` where it wasn't defined properly as a `ProviderOptimizationStrategy`.
* Renamed `AndTest.get_g_V_andXhasXage_gt_27X__outE_count_gt_2X_name` to `get_g_V_andXhasXage_gt_27X__outE_count_gte_2X_name` to match the traversal being tested.
* Fixed a self-loop bug in `StarGraph`.
* Added configuration option for disabling `:remote` timeout with `:remote config timeout none`.
* Added `init-tp-spark.sh` to Gremlin Console binary distribution.
* Fixed bug where use of `:x` in a Gremlin Console initialization script would generate a stack trace.
* Added configuration options to Gremlin Driver and Server to override the SSL configuration with an `SslContext`.
* Added driver configuration settings for SSL: `keyCertChainFile`, `keyFile` and `keyPassword`.
* Fixed bug where transaction managed sessions were not properly rolling back transactions for exceptions encountered during script evaluation.
* Fixed bug in `:uninstall` command if the default `/ext` directory was not used.
* Added support to Gremlin Driver to allow either plain text or GSSAPI SASL authentication allowing the client to pass the SASL mechanism in the request.
* Improved dryRun functionality for the docs processor. It's now possible to dry run (or full run) only specific files.
* Added precompile of `ScriptInputFormat` scripts to `ScriptRecordReader` to improve performance.

==== Bugs

* TINKERPOP-906 Install plugin always fails after first unresolved dependency
* TINKERPOP-1088 Preserve Cardinality in Subgraph
* TINKERPOP-1092 Gremlin Console init script with :x throws exception
* TINKERPOP-1139 [Neo4JGraph] GraphTraversal with SubgraphStrategy removes addLabelStep (as("b"))
* TINKERPOP-1196 Calls to Result.one() might block indefinitely
* TINKERPOP-1215 Labeled a SideEffectCapStep cause problems.
* TINKERPOP-1242 ScriptEngineTest randomly hangs indefinately.
* TINKERPOP-1257 Bad SackTest variable use.
* TINKERPOP-1265 Managed Session Eval Exceptions Rollback
* TINKERPOP-1272 Gremlin Console distribution needs bin/init-tp-spark.sh
* TINKERPOP-1284 StarGraph does not handle self-loops correctly.
* TINKERPOP-1300 Many asserts around vertex/edge counts on graphs not applied
* TINKERPOP-1317 IoGraphTest throws error: URI is not hierarchical
* TINKERPOP-1318 java.lang.NoSuchMethodError: org/hamcrest/Matcher.describeMismatch
* TINKERPOP-1319 several FeatureRequirement annotations are incorrect in gremlin-test
* TINKERPOP-1320 GremlinGroovyScriptEngineFileSandboxTest throws error: URI is not hierarchical
* TINKERPOP-1324 Better error for invalid args to addV()
* TINKERPOP-1350 Server locks when submitting parallel requests on session
* TINKERPOP-1351 Number of connections going beyond the pool max size
* TINKERPOP-1352 Connection Pool doesn't always grow
* TINKERPOP-1359 Exception thrown when calling subgraph() on Neo4jGraph
* TINKERPOP-1360 intermittent error in spark-gremlin integration test

==== Improvements

* TINKERPOP-939 Neo4jGraph should support HighAvailability (Neo4jHA).
* TINKERPOP-1003 Setting up latest/current links for bins and docs.
* TINKERPOP-1020 Provide --dryRun selectivity for "half publishing" docs.
* TINKERPOP-1063 TinkerGraph performance enhancements
* TINKERPOP-1229 More Descriptive Messaging for :remote console
* TINKERPOP-1260 Log for validate-distribution.sh
* TINKERPOP-1263 Pass SASL mechanism name through with initial SASL response
* TINKERPOP-1267 Configure Console for no timeout on remote requests
* TINKERPOP-1269 More SSL settings for driver
* TINKERPOP-1295 Precompile ScriptInputFormat scripts once during initialization of ScriptRecordReader
* TINKERPOP-1301 Provide Javadoc for ScriptInput/OutputFormat's
* TINKERPOP-1302 Ctrl-C should kill open remotes in Console
* TINKERPOP-1312 .count().is(0) is not properly optimized
* TINKERPOP-1314 Improve error detection in docs preprocessor
* TINKERPOP-1354 Include all static enum imports in request validation for bindings *(breaking)*

[[release-3-1-2-incubating]]
=== TinkerPop 3.1.2 (Release Date: April 8, 2016)

* Fixed two `NullPointerException`-potential situations in `ObjectWritable`.
* Provided Docker script that allows the execution of several build tasks within a Docker container.
* Added a per-request `scriptEvaluationTimeout` option to the Gremlin Server protocol.
* Changed `DriverRemoteAcceptor` to send scripts as multi-line.
* Fixed a bug in `gremlin-driver` where connections were not returning to the pool after many consecutive errors.
* Fixed a bug where `tree()` did not serialize into GraphSON.
* Bumped to SLF4j 1.7.19.
* Bumped to Apache Hadoop 2.7.2.
* Fixed a bug in `gremlin-driver` where a really fast call to get a `Future` to wait for a result might not register an error raised from the server.
* Fixed a severe bug where `LP_O_OB_P_S_SE_SL_Traverser` was not registered with `GryoMapper`.
* The future from `GremlinExecutor.eval()` is completed after the entire evaluation lifecyle is completed.
* Spark `Memory` uses `collect().iterator()` instead of `toLocalIterator()` to reduce noise in Spark UI.
* Added the `:remote console` option which flips the Gremlin Console into a remote-only mode where all script evaluation is routed to the currently configured remote, which removes the need to use the `:>` command.
* Added `allowRemoteConsole()` to the `RemoteAcceptor` interface.
* The `:remote` for `tinkerpop.server` now includes an option to establish the connection as a "session".
* Provided an implementation for calls to `SessionedClient.alias()`, which formerly threw an `UnsupportedOperationException`.
* Bumped to commons-collections 3.2.2.
* Fixed a bug where `OrderGlobalStep` and `OrderLocalStep` were not incorporating their children's traverser requirements.
* Fixed a compilation bug in `TraversalExplanation`.
* Fixed bug where a session explicitly closed was being closed again by session expiration.
* Improved the recovery options for `gremlin-driver` after failed requests to Gremlin Server.
* Added `maxWaitForSessionClose` to the settings for `gremlin-driver`.
* Bumped to Netty 4.0.34.Final.
* Added "interpreter mode" for the `ScriptEngine` and Gremlin Server which allows variables defined with `def` or a type to be recognized as "global".
* Bumped to Apache Groovy 2.4.6.
* Added the `gremlin-archetype-server` archetype that demonstrates
* Added the `gremlin-archetype-tinkergraph` archetype that demonstrates a basic project that uses TinkerGraph.
* Added `gremlin-archetype` module to house TinkerPop "examples".
* Fixed a condition where `ConnectionPool` initialization in the driver would present a `NullPointerException` on initialization if there were errors constructing the pool in full.
* Fixed a bug in the round-robin load balancing strategy in the driver would waste requests potentially sending messages to dead hosts.
* Added new Provider Documentation book - content for this book was extracted from the reference documentation.
* Fixed a bug where multiple "close" requests were being sent by the driver on `Client.close()`.
* Fixed an `Property` attach bug that shows up in serialization-based `GraphComputer` implementations.
* Fixed a pom.xml bug where Gremlin Console/Server were not pulling the latest Neo4j 2.3.2.
* Fixed bug in "round robin" load balancing in `gremlin-driver` where requests were wrongly being sent to the same host.
* Prevented the spawning of unneeded reconnect tasks in `gremlin-driver` when a host goes offline.
* Fixed bug preventing `gremlin-driver` from reconnecting to Gremlin Server when it was restarted.
* Better handled errors that occurred on commits and serialization in Gremlin Server to first break the result iteration loop and to ensure commit errors were reported to the client.
* Added GraphSON serializers for the `java.time.*` classes.
* Improved the logging of the Gremlin Server REST endpoint as it pertained to script execution failures.
* `TraversalExplanation` is now `Serializable` and compatible with GraphSON and Gryo serialization.
* Fixed a problem with global bindings in Gremlin Server which weren't properly designed to handle concurrent modification.
* Deprecated `ScriptElementFactory` and made the local `StarGraph` globally available for `ScriptInputFormat`'s `parse()` method.
* Improved reusability of unique test directory creation in `/target` for `AbstractGraphProvider`, which was formerly only available to Neo4j, by adding `makeTestDirectory()`.
* Optimized memory-usage in `TraversalVertexProgram`.
* `Graph` instances are not merely "closed" at the end of tests, they are "cleared" via `GraphProvider.clear()`, which should in turn cleans up old data for an implementation.
* Expanded the Gremlin Server protocol to allow for transaction management on in-session requests and updated the `gremlin-driver` to take advantage of that.
* Greatly reduced the amount of objects required in OLAP for the `ReducingBarrierStep` steps.
* Improved messages for the different distinct "timeouts" that a user can encounter with Gremlin Server.

==== Bugs

* TINKERPOP-1041 StructureStandardTestSuite has file I/O issues on Windows
* TINKERPOP-1105 SparkGraphComputer / Null Pointer Exceptions for properties traversals
* TINKERPOP-1106 Errors on commit in Gremlin Server don't register as exception on driver
* TINKERPOP-1125 RoundRobin load balancing always uses the second Host when size = 2
* TINKERPOP-1126 A single Host spawns many reconnect tasks
* TINKERPOP-1127 client fails to reconnect to restarted server
* TINKERPOP-1146 IoTest are not clearing the db after the test run
* TINKERPOP-1148 ConcurrentModificationException with bindings in Gremlin Server
* TINKERPOP-1150 Update pom file dependencies to work with Neo4j 2.3.2
* TINKERPOP-1159 Client sends multiple session close messages per host
* TINKERPOP-1168 Switch plugins in docs preprocessor
* TINKERPOP-1172 Reconnect to Gremlin Server previously marked as dead
* TINKERPOP-1175 Anonymous traversals can't be explained
* TINKERPOP-1184 Sessions not being closed properly
* TINKERPOP-1216 OrderStep or O_Traverser is broken
* TINKERPOP-1239 Excessive continual failure for requests can cause TimeoutException in driver
* TINKERPOP-1245 Gremlin shell starts incorrectly on OS X due to awk difference
* TINKERPOP-1251 NPE in ObjectWritable.toString
* TINKERPOP-1252 Failed Neo4j transaction can leave Neo4jTransaction in inconsistent state

==== Improvements

* TINKERPOP-732 gremlin-server GraphSON serializer issue with tree()
* TINKERPOP-916 Develop a better "simple" driver for testing and example purposes
* TINKERPOP-937 Extract the implementations sections of the primary documentation to its own book
* TINKERPOP-956 Connection errors tend to force a complete close of the channel
* TINKERPOP-1039 Enable auto-commit for session'd requests.
* TINKERPOP-1068 Bump to support jbcrypt-0.4m.jar
* TINKERPOP-1080 Bump Netty version - 4.0.34.Final
* TINKERPOP-1085 Establish TinkerPop "example" projects
* TINKERPOP-1096 Support aliasing for sessions in Gremlin Server
* TINKERPOP-1097 Gremlin Console supporting sessions
* TINKERPOP-1107 Provide a way to support global variables with sandboxing enabled
* TINKERPOP-1109 Make Gremlin Console better suited for system level installs
* TINKERPOP-1131 TraversalVertexProgram traverser management is inefficient memory-wise.
* TINKERPOP-1135 Improve GraphSON representation of java.time.* classes
* TINKERPOP-1137 Deprecate ScriptElementFactory and make star graph globally available
* TINKERPOP-1138 Improve messaging on server timeouts
* TINKERPOP-1147 Add serialization for TraversalExplanation
* TINKERPOP-1160 Add timeout configuration for time to wait for connection close
* TINKERPOP-1165 Tooling Support: Compile with -parameters
* TINKERPOP-1176 Bump Groovy version - 2.4.6
* TINKERPOP-1177 Improve documentation around Spark's storage levels
* TINKERPOP-1197 Document Gremlin Server available metrics
* TINKERPOP-1198 Bump commons-collections to 3.2.2
* TINKERPOP-1213 missing docs for has(label, key, value)
* TINKERPOP-1218 Usage of toLocalIterator Produces large amount of Spark Jobs

[[release-3-1-1-incubating]]
=== TinkerPop 3.1.1 (Release Date: February 8, 2016)

* Made `GryoRecordReader` more robust to 0 byte record splits.
* Fixed a constructor/serialization bug in `LP_O_OB_S_SE_SL_Traverser`.
* Added a lazy iterator, memory safe implementation of MapReduce to `SparkGraphComputer`.
* Added `MapReduce.combine()` support to `SparkGraphComputer`.
* Bumped to Neo4j 2.3.2.
* Fixed Java comparator contract issue around `Order.shuffle`.
* Optimized a very inefficient implementation of `SampleLocalStep`.
* Reduced the complexity and execution time of all `AbstractLambdaTraversal` instances.
* `DefaultTraversal` has a well defined `hashCode()` and `equals()`.
* Added serializers to Gryo for `java.time` related classes.
* Integrated `NumberHelper` in `SackFunctions`.
* Deprecated `VertexPropertyFeatures.supportsAddProperty()` which effectively was a duplicate of `VertexFeatures.supportsMetaProperties`.
* The Spark persistence `StorageLevel` can now be set for both job graphs and `PersistedOutputRDD` data.
* Added to the list of "invalid binding keys" allowed by Gremlin Server to cover the private fields of `T` which get exposed in the `ScriptEngine` on static imports.
* Added `BulkDumperVertexProgram` that allows to dump a whole graph in any of the supported IO formats (GraphSON, Gryo, Script).
* Fixed a bug around duration calculations of `cap()`-step during profiling.
* It is possible to completely avoid using HDFS with Spark if `PersistedInputRDD` and `PersistedOutpuRDD` are leveraged.
* `InputRDD` and `OutputRDD` can now process both graphs and memory (i.e. sideEffects).
* Removed Groovy specific meta-programming overloads for handling Hadoop `FileSystem` (instead, its all accessible via `FileSystemStorage`).
* Added `FileSystemStorage` and `SparkContextStorage` which both implement the new `Storage` API.
* Added `Storage` to the gremlin-core io-package which providers can implement to allow conventional access to data sources (e.g. `ls()`, `rm()`, `cp()`, etc.).
* Bumped to Spark 1.5.2.
* Bumped to Groovy 2.4.5.
* Added `--noClean` option in `bin/process-docs.sh` to prevent the script from cleaning Grapes and HDFS.
* Execute the `LifeCycle.beforeEval()` in the same thread that `eval()` is executed in for `GremlinExecutor`.
* Improved error handling of Gremlin Console initialization scripts to better separate errors in initialization script I/O versus execution of the script itself.
* Fixed a bug in `Graph.OptOut` when trying to opt-out of certain test cases with the `method` property set to "*".
* Added another `BulkLoader` implementation (`OneTimeBulkLoader`) that doesn't store temporary properties in the target graph.
* Added option to allow for a custom `ClassResolver` to be assigned to a `GryoMapper` instance.
* Fixed a `SparkGraphComputer` sorting bug in MapReduce that occurred when there was more than one partition.
* Added `strictTransactionManagement` to the Gremlin Server settings to indicate that the `aliases` parameter must be passed on requests and that transaction management will be scoped to the graphs provided in that argument.
* Fixed a `NullPointerException` bug in `PeerPressureVertexProgram` that occurred when an adjacency traversal was not provided.
* Standardized "test data directories" across all tests as generated by `TestHelper`.
* Fixed a bug in Gremlin Server where error messages were not always being passed back in the `statusMessage` field of the `ResponseMessage`.
* Added validation for parameter `bindings` to ensure that keys were `String` values.
* Improved Transaction Management consistency in Gremlin Server.
* Added `FileSandboxExtension` which takes a configuration file to white list methods and classes that can be used in `ScriptEngine` execution.
* Deprecated `SandboxExtension` and `SimpleSandboxExtension` in favor of `AbstractSandboxExtension` which provides better abstractions for those writing sandboxes.
* Fixed a long standing "view merge" issue requiring `reduceByKey()` on input data to Spark. It is no longer required.
* Added `Spark` static object to allow "file system" control of persisted RDDs in Spark.
* Added a Spark "job server" to ensure that persisted RDDs are not garbage collected by Spark.
* Improved logging control during builds with Maven.
* Fixed settings that weren't being passed to the Gremlin Driver `Cluster` through configuration file.
* `Column` now implements `Function`. The modulator `by(valueDecr)` can be replaced by `by(values,decr)` and thus, projection and order are separated.
* Added `InputRDDFormat` which wraps an `InputRDD` to make it accessible to Hadoop and not just Spark.
* Added `AbstractSparkTest` which handles closing `SparkContext` instances between tests now that we support persisted contexts.
* Fixed a serialization bug in `GryoSerializer` that made it difficult for graph providers to yield `InputRDDs` for `SparkGraphComputer`.
* `SparkGraphComputer` is now tested against Gryo, GraphSON, and `InputRDD` data sources.
* `HadoopElementIterator` (for Hadoop-Gremlin OLTP) now works for any `InputFormat`, not just `FileInputFormats`.
* Added `Traverser.Admin.getTags()` which are used to mark branches in a traversal (useful in `match()` and related future steps).
* Fixed the `Future` model for `GiraphGraphComputer` and `SparkGraphComputer` so that class loaders are preserved.
* Added support for arbitrary vertex ID types in `BulkLoaderVertexProgram`.
* Deprecated `credentialsDbLocation` from `SimpleAuthenticator` in Gremlin Server.
* `TinkerGraph` has "native" serialization in GraphSON, which enables it to be a return value from Gremlin Server.
* Improved the ability to embed Gremlin Server by providing a way to get the `ServerGremlinExecutor` and improve reusability of `AbstractEvalOpProcessor` and related classes.
* Added `Authenticator.newSaslNegotiator(InetAddress)` and deprecated the zero-arg version of that method.
* `ProfileStep` is now available off of `Traversal` via `profile()`. To be consistent with `Traversal.explain()`.
* If no comparator is provided to `order()`, `Order.incr` is assumed (previously, an exception occurred).
* Fixed various Gremlin-Groovy tests that assumed `toString()`-able ids.
* Split TinkerPop documentation into different directories.
* Added `explain()`-step which yields a `TraversalExplanation` with a pretty `toString()` detailing the compilation process.
* Fixed a traversal strategy ordering bug in `AdjacentToIncidentStrategy` and `IncidentToAdjacentStrategy`.
* Made a number of changes to improve traversal startup and execution performance.
* Added support for 'gremlin.tinkergraph.graphLocation' to accept a fully qualified class name that implements `Io.Builder` interface.

==== Bugs

* TINKERPOP-763 IsStep broken when profiling is enabled.
* TINKERPOP-972 Cluster::close does not shut down its executor
* TINKERPOP-973 BLVP shouldn't clear configuration properties
* TINKERPOP-976 Fail earlier if invalid version is supplied in validate-distribution.sh
* TINKERPOP-977 Dead link to traversal javadocs
* TINKERPOP-979 ComputerVerificationStrategy not picking up Order local traversal
* TINKERPOP-985 shouldPersistDataOnClose makes incorrect feature check
* TINKERPOP-990 Mixed types in VertexPropertyTest
* TINKERPOP-993 cyclicPath is not(simplePath)
* TINKERPOP-997 FeatureRequirementSet.SIMPLE should not require multi-property *(breaking)*
* TINKERPOP-1000 GremlinGroovyScriptEngineOverGraphTest failures
* TINKERPOP-1001 SugarLoaderPerformanceTest contains hardcoded vertex ids
* TINKERPOP-1002 Should rollback transaction after catching on close
* TINKERPOP-1006 Random error during builds: shouldReloadClassLoaderWhileDoingEvalInSeparateThread()
* TINKERPOP-1011 HadoopGraph can't re-attach when the InputFormat is not a FileInputFormat
* TINKERPOP-1012 BulkLoaderVertexProgram shouldn't assume vertex IDs of type Long
* TINKERPOP-1025 Solve SparkContext Persistence Issues with BulkLoaderVertexProgram
* TINKERPOP-1027 Merge view prior to writing graphRDD to output format/rdd
* TINKERPOP-1036 Support self-looping edges in IO
* TINKERPOP-1052 @Graph.OptOut causes Exception during Suite setup
* TINKERPOP-1060 LambdaRestrictionStrategy too restrictive
* TINKERPOP-1075 Profile duration of cap step seems broken.
* TINKERPOP-1083 Traversal needs a hashCode() and equals() definition.
* TINKERPOP-1089 Order.shuffle implementation is too fragile
* TINKERPOP-1119 LP_O_OB_S_SE_SL_Traverser doesn't have a protected constructor().

==== Improvements

* TINKERPOP-320 BulkDumperVertexProgram
* TINKERPOP-379 MessageScope.Local.setStaticMessage(M msg)
* TINKERPOP-824 Do we need runtime BigDecimal in more places?
* TINKERPOP-859 Provide a more general way to set log levels in plugins
* TINKERPOP-860 Bindings applied to the PluginAcceptor should appear to Gremlin Server
* TINKERPOP-886 Allow any GraphReader/Writer to be persistence engine for TinkerGraph
* TINKERPOP-891 Re-examine Sandboxing Abstractions
* TINKERPOP-912 Improve the ability to embed Gremlin Server with Channelizer injection
* TINKERPOP-928 Use directories to separate different books
* TINKERPOP-930 Tie Alias to Transaction Manager in Gremlin Server
* TINKERPOP-938 Add a "clear SNAPSHOT jars" section to the process-docs.sh.
* TINKERPOP-941 Improve error message for wrong order().by() arguments
* TINKERPOP-943 Warn if Gremlin Server is running prior to generating docs
* TINKERPOP-945 Exceptions should allow me to include root cause if/when available
* TINKERPOP-952 Include Cardinality.list example in VertexProperty section of main docs.
* TINKERPOP-954 Consistent test directory usage
* TINKERPOP-957 Improve speed of addV()
* TINKERPOP-964 Test XXXGraphComputer on a Hadoop2 cluster (non-pseudocluster).
* TINKERPOP-970 ProfileStep should be off Traversal, not GraphTraversal
* TINKERPOP-978 Native TinkerGraph Serializers for GraphSON
* TINKERPOP-981 Deprecate support for credentialsDbLocation in Gremlin Server Config
* TINKERPOP-982 valuesDecr, valuesIncr, keysDecr, and valuesDecr is lame.
* TINKERPOP-983 Provide a way to track open Graph instances in tests
* TINKERPOP-984 Use GraphProvider for id conversion in Groovy Environment test suite
* TINKERPOP-987 Use tinkerpop.apache.org URL in all documentation and homepage
* TINKERPOP-988 SparkGraphComputer.submit shouldn't use ForkJoinPool.commonPool
* TINKERPOP-992 Better support for schema driven Graphs in IO related tests
* TINKERPOP-994 Driver using deprecated Rebindings Still
* TINKERPOP-995 Add Authenticator.newSaslNegotiator(InetAddress)
* TINKERPOP-996 Please delete old releases from mirroring system
* TINKERPOP-998 Deprecate VertexPropertyFeatures.FEATURE_ADD_PROPERTY
* TINKERPOP-1009 Add a CAUTION to documentation about HadoopGraph and getting back elements
* TINKERPOP-1013 Traverser tags as a safer way of using path labels
* TINKERPOP-1018 Allow setting for maxContentLength to be set from yaml in driver
* TINKERPOP-1019 Convert println in test to SLF4j
* TINKERPOP-1022 Automatically warm up ops handlers
* TINKERPOP-1023 Add a spark variable in SparkGremlinPlugin like we do hdfs for HadoopGremlinPlugin
* TINKERPOP-1026 BVLP should store vertex IDs as String
* TINKERPOP-1033 Store sideEffects as a persisted RDD
* TINKERPOP-1035 Better Consistency in Gremlin Server Transaction Management
* TINKERPOP-1045 Client-Side Hangs when attempting to access a HashMap with Keys of type Integer
* TINKERPOP-1047 TinkerGraph GraphSON storage format broken
* TINKERPOP-1051 Add note in best practice docs about gremlin server heap setting
* TINKERPOP-1055 Gremlin Console FileNotFoundException can be misleading
* TINKERPOP-1062 Make LifeCycle beforeEval execute in same thread as eval operation
* TINKERPOP-1064 Allow a ClassResolver to be added to GryoMapper construction
* TINKERPOP-1065 Fix some typos and clarify some wording in the TinkerPop documentation
* TINKERPOP-1066 Add ioRegistries configuration to GraphSON MessageSerializer
* TINKERPOP-1067 Update Groovy to 2.4.5
* TINKERPOP-1072 Allow the user to set persistence options using StorageLevel.valueOf()
* TINKERPOP-1073 HadoopGraph toString() is weird for Spark PersitedRDD data.
* TINKERPOP-1086 Include gryo serializers for java.time related classes
* TINKERPOP-1087 Add has()/order() to FilterRankStrategy
* TINKERPOP-1093 Add Spark init.sh script and update dev documentation.
* TINKERPOP-1100 Look deeply into adding combine()-support in Spark MapReduce.
* TINKERPOP-1117 InputFormatRDD.readGraphRDD requires a valid gremlin.hadoop.inputLocation, breaking InputFormats (Cassandra, HBase) that don't need one

[[release-3-1-0-incubating]]
=== TinkerPop 3.1.0 (Release Date: November 16, 2015)

This release also includes changes from <<release-3-0-1-incubating, 3.0.1-incubating>> and <<release-3-0-2-incubating, 3.0.2-incubating>>.

* Fixed bug in Gryo and GraphSON (with embedded types) serialization for serialization of results returned from `Map.entrySet()`.
* `Transaction` settings for `onReadWrite` and `onClose` are now `ThreadLocal` in nature of standard transactions.
* Optimized `BulkLoaderVertexProgram`. It now uses `EventStrategy` to monitor what the underlying `BulkLoader` implementation does (e.g. whether it creates a new vertex or returns an existing).
* Integrated `NumberHelper` in `SumStep`, `MinStep`, `MaxStep` and `MeanStep` (local and global step variants).
* Gremlin Console remoting to Gremlin Server now supports a configuration option for assigning aliases.
* `CountMatchAlgorithm`, in OLAP, now biases traversal selection towards those traversals that start at the current traverser location to reduce message passing.
* Fixed a file stream bug in Hadoop OLTP that showed up if the streamed file was more than 2G of data.
* Added the ability to set thread local properties in `SparkGraphComputer` when using a persistent context.
* Bumped to Neo4j 2.3.0.
* Deprecated "rebindings" as an argument to Gremlin Server and replaced it with "aliases".
* Added `PersistedInputRDD` and `PersistedOutputRDD` which enables `SparkGraphComputer` to store the graph RDD in the context between jobs (no HDFS serialization required).
* Renamed the `public static String` configuration variable names of TinkerGraph (deprecated old variables).
* Added `GraphComputer.configure(key,value)` to allow engine-specific configurations.
* `GraphStep` is no longer in the `sideEffect`-package and is now in `map`-package (breaking change).
* Added support for mid-traversal `V()`-steps (`GraphStep` semantics updated).
* Fixed `Number` handling in `Operator` enums. Prior this change a lot of operations on mixed `Number` types returned a wrong result (wrong data type).
* Fixed a bug in Gremlin Server/Driver serializer where empty buffers were getting returned in certain cases.
* Renamed `ConjunctionX` to `ConnectiveX` because "conjunction" is assumed "and" (disjunction "or"), where "connective" is the parent concept.
* Removed `PathIdentityStep` as it was a hack that is now solved by `Traversal.Admin.addTraverserRequirement()`.
* Added `Traversal.Admin.addTraverserRequirement()` to allow a traversal strategy or source to add requirements (not only step determined anymore).
* Added `TraverserRequirement.ONE_BULK` to state the traverser does not handle bulk.
* Added `GraphTraversalSource.withBulk(boolean)` to enabled users to compute only using `bulk=1`.
* Gremlin Server supports Netty native transport on linux.
* Removed the need for `GFunction` (etc.) closure wrappers in Gremlin-Groovy as `as Function` can be used to convert closures accordingly.
* Added `SelectColumnStep` (`select(keys)` and `select(values)`). Deprecated `mapKeys()` and `mapValues()`.
* Renamed `gremlin.hadoop.graphInputRDD` and `gremlin.hadoop.graphOutputRDD` to `gremlin.spark.graphInputRDD` and `gremlin.spark.graphOutputRDD`, respectively.
* Fixed a bug in `FoldStep` around bulking. This could be a breaking change, but it is the correct semantics.
* Previous `group()`-behavior steps are accessible via the deprecated `groupV3d0()`-steps.
* `GroupStep` and `GroupSideEffectStep` now do lazy reductions to reduce memory footprint. Breaking change for `group()` semantics.
* Added `GroupStepHelper` with various static methods and classes that are used by both `GroupStep` and `GroupSideEffectStep`.
* Added `BarrierStep` interface with `processAllStarts()` method which process all starts up to yielding the barrier result.
* Fixed a severe threading issue in `TinkerGraphComputer`.
* The location of the jars in HDFS is now `hadoop-gremlin-x.y.z-libs` to ensure multiple TinkerPop versions don't clash.
* `GiraphGraphComputer` will only upload the jars to HDFS if it doesn't already exist (to help speed up startup time).
* `GiraphGraphComputer.workers()` is smart about using threads and machines to load balance TinkerPop workers across cluster.
* `GraphComputer.workers(int)` allows the user to programmatically set the number of workers to spawn.
* Added `GryoSerializer` as the new recommended Spark `Serializer`. Handles `Graph` and `GryoMapper` registries.
* `GryoPool` now makes use of `GryoPool.Builder` for its construction.
* Bumped to Apache Hadoop 2.7.1.
* Bumped to Apache Giraph 1.1.0.
* Bumped to Apache Spark 1.5.1.
* Split Hadoop-Gremlin apart such there is now `hadoop-gremlin`, `spark-gremlin`, and `giraph-gremlin` (and respective `GremlinPlugins`).
* Added `LambdaCollectingBarrierStep` which generalizes `NoOpBarrierStep` and allows for `barrier(normSack)`-type operations.
* Fixed bugs in the Gremlin Server's NIO protocol both on the server and driver side.
* Added `Path.popEquals(Pop,Object)` to check for path equality based on `Pop` (useful for `TraverserRequirement.LABELED_PATH`).
* Added `Operator.assign` to allow setting a direct value.
* `Operator` is now a `BinaryOperator<Object>` with appropriate typecasting for respective number operators.
* Simplified `SackValueStep` so it now supports both `sack(function)` and sack(function).by()`. Deprecated `sack(function,string)`.
* Added `Parameters` object to allow for the parameters of a step to be retrieved at runtime via a traversal.
* Redesigned (though backwards compatible) `AddEdgeStep`, `AddVertexStep`, and `AddPropertyStep` (and respective `GraphTraversal` API).
* Added `GraphTraversalSource.inject()` so users can spawn a traverser with non-graph objects.
* `GraphStep` can now take a single argument `Collection` which is either elements or element ids (i.e. `g.V([1,2,3])` is supported now).
* Added `LoopsStep` to make the loop counter accessible within `repeat()`, `until()` and `emit()`.
* Gephi Plugin no longer requires manual insert of `store` steps to visualize a traversal.
* Added a `TinkerIoRegistry` that registers a custom serializer for Gryo that will serialize an entire `TinkerGraph` instance.
* Added configuration options to Gephi Plugin for setting the size of nodes visualized.
* Replaced `DedupBijectionStrategy` with the more effective `FilterRankingStrategy`.
* `ComputerAwareSteps` must not only handle step ids, but also step labels.
* Renamed `B_O_P_SE_SL_Traverser` to `B_LP_O_P_SE_SL_Traverser` as it now supports `TraverserRequirement.LABELED_PATH`.
* Added `B_LP_O_S_SE_SL_Traverser` in support of `TraverserRequirement.LABELED_PATH`.
* Added `TraverserRequirement.LABELED_PATH` which only generates path data for steps that are labeled (greatly increases the likelihood of bulking).
* Fixed a bug in `Path` usage that required an API update: `Path.addLabel()` is now `Path.extend(Set<String>)` and `Traverser.addLabels(Set<String>)`.
* Made `Path` iterable, so that it can be `unfold()`'ed and used by local steps like `min(local)`, `max(local)`, etc.
* `WhereTraversalStep` and `WherePredicateStep` are now the only "special" `Scoping` steps after `MatchStartStep` in `match()`.

==== Bugs

* TINKERPOP-774 order / dedup issues
* TINKERPOP-799 [Proposal] with()-modulator for stream level variable binding.
* TINKERPOP-801 groupCount() fails for vertices (elements?) (using Spark)
* TINKERPOP-811 AddPropertyStepTest fails "all of a sudden"
* TINKERPOP-823 addV() broken for multi-value properties
* TINKERPOP-843 Misspecified HADOOP_GREMLIN_LIBS generates NullPointerException
* TINKERPOP-857 Add GraphComputer.config(key,value)
* TINKERPOP-895 Use "as BinaryOperator" and remove GBinaryOperator
* TINKERPOP-903 Fix empty buffer return upon buffer capacity exceeded
* TINKERPOP-910 In session transaction opened from sessionless request
* TINKERPOP-918 ComputerVerificationStrategy is too restrictive
* TINKERPOP-926 Renamed TinkerGraph public statics to common pattern used for other statics.
* TINKERPOP-948 AbstractGremlinProcessTest.checkMap not asserted in GroupTest
* TINKERPOP-953 Artifact equality is not evaluating properly
* TINKERPOP-955 HashMap$Node not serializable

==== Improvements

* TINKERPOP-297 Ensure Consistent Behavior Over Deleted Elements *(breaking)*
* TINKERPOP-333 Support VertexProperty in PartitionStrategy
* TINKERPOP-391 More fluency in GraphComputer for parameterization.
* TINKERPOP-616 Use Spark 1.3.0 in Hadoop-Gremlin.
* TINKERPOP-624 Passing Detached/Referenced to Graph.vertices/edge()
* TINKERPOP-680 Configurable Channelizer for Gremlin Driver
* TINKERPOP-728 Improve Remote Graph Object Treatment in Console
* TINKERPOP-756 Provide a strict parsing option for GraphMLReader
* TINKERPOP-760 Make loop counter accessible within repeat()
* TINKERPOP-762 Allow mid-traversal V() (and E())
* TINKERPOP-765 Decompose AbstractTransaction for different transactional contexts *(breaking)*
* TINKERPOP-767 Path should play well with "local" steps.
* TINKERPOP-768 MatchStep in OLAP should be smart about current vertex.
* TINKERPOP-769 Make the introduction of the TP3 docs story better.
* TINKERPOP-772 TraverserRequirement.LABELED_PATH
* TINKERPOP-796 Support merge binary operator for Gremlin sacks *(breaking)*
* TINKERPOP-798 [Proposal] Rename mapKeys()/mapValues() to select(keys) and select(values).
* TINKERPOP-802 Provide sack(object) so that the sack can be directly set.
* TINKERPOP-803 A better solution to g.V(someCollection.toArray())
* TINKERPOP-805 Enforce AutoCloseable Semantics on Transaction *(breaking)*
* TINKERPOP-821 Improve testing around TraversalHelper around recursive methods
* TINKERPOP-825 [Proposal] SetBulkStep (sideEffectStep)
* TINKERPOP-826 OneToManyBarrierStrategy
* TINKERPOP-827 Add a console session to the PageRank section of the docs.
* TINKERPOP-829 TinkerGraphComputer should support the user specified thread/worker count.
* TINKERPOP-835 Shade Jackson Dependencies *(breaking)*
* TINKERPOP-836 Support Hadoop2 in place of Hadoop1
* TINKERPOP-850 Reduce Graph.addVertex overload ambiguity *(breaking)*
* TINKERPOP-851 GroupCountStep needs a by() for the count.
* TINKERPOP-861 Solve "The Number Problem" for Operator (and follow on operators)
* TINKERPOP-863 [Proposal] Turn off bulking -- or is there something more general? (hope not).
* TINKERPOP-866 GroupStep and Traversal-Based Reductions *(breaking)*
* TINKERPOP-868 Allow Spark Gremlin Computer to Reuse Spark Contexts
* TINKERPOP-874 Rename Gremlin-Spark properties using gremlin.spark prefix. *(breaking)*
* TINKERPOP-876 Rename VendorOptimizationStrategy XXXOptimizationStrategy *(breaking)*
* TINKERPOP-879 Remove deprecated promoteBindings from GremlinExecutor *(breaking)*
* TINKERPOP-885 Change Transaction.onReadWrite() to be a ThreadLocal setting *(breaking)*
* TINKERPOP-888 GraphTraversal.property overloads *(breaking)*
* TINKERPOP-896 Simplify the {{withSack}} methods of {{GraphTraversalSource}}. *(breaking)*
* TINKERPOP-897 Remove deprecated GSupplier, GFunction, GConsumer, etc. methods. *(breaking)*
* TINKERPOP-898 Rename ConjuctionP and ConjuctionStep to ConnectiveP and ConnectiveStep *(breaking)*
* TINKERPOP-899 Bump to the latest version of Neo4j.
* TINKERPOP-900 Provide by(object) which compiles to by(constant(object))
* TINKERPOP-901 Option for use of Netty epoll on Linux to reduce GC pressure
* TINKERPOP-904 BulkLoaderVertexProgram optimizations
* TINKERPOP-905 Harden time oriented tests in ResultQueueTest
* TINKERPOP-907 getters for RepeatStep.untilTraversal and RepeatStep.emitTraversal
* TINKERPOP-908 Use line breaks in documentation
* TINKERPOP-909 Improve steps that handle numeric data
* TINKERPOP-911 Allow setting Thread Specific Spark JobGroup/Custom Properties based on hadoop conf
* TINKERPOP-913 Rename Gremlin Server arguments rebinding to alias
* TINKERPOP-914 DriverRemoteAcceptor in Gremlin Console supports aliases
* TINKERPOP-917 Add HadoopGraph.open(String)
* TINKERPOP-922 Add a book for Developer Documentation
* TINKERPOP-923 Add a book for Tutorials
* TINKERPOP-925 Use persisted SparkContext to persist an RDD across Spark jobs.
* TINKERPOP-931 Make it possible to extend the core OpProcessor implementations
* TINKERPOP-933 Improve release process to get files named properly
* TINKERPOP-935 Add missing "close" operation to the session opProcessor docs

== TinkerPop 3.0.0 (A Gremlin Rāga in 7/16 Time)

image::https://raw.githubusercontent.com/apache/tinkerpop/master/docs/static/images/gremlin-hindu.png[width=225]

[[release-3-0-2-incubating]]
=== TinkerPop 3.0.2 (Release Date: October 19, 2015)

* Cleaned up `ext/` directory when plugin installation fails for `gremlin-server` and `gremlin-console`.
* Fixed issues in `gremlin-server` when configured for HTTP basic authentication.
* Made `BulkLoaderVertexProgram` work for any persistent TP3-supporting graph (input and output).
* `TreeSideEffectStep` now implements `PathProcessor` which fixed a `ComputerVerificationStrategy` issue.
* Added a shell script that verifies source and binary distributions.
* Fixed a bulk related bug in `GroupStep` when used on `GraphComputer` (OLAP).
* Gremlin Server binary distribution now packages `tinkergraph-gremlin` and `gremlin-groovy` as plugins to be consistent with Gremlin Console's packaging.
* The `RepeatStep` clauses (`until()`,`emit()`,`repeat()`) can only be set at most one time in order to prevent user confusion.
* Fixed a `clone()` bug in `RepeatStep`, `TreeStep`, `GroupCountStep`, `GroupStep`, and `TraversalRing`.
* Fixed a thread context bug in `TinkerGraphComputer`.
* Fixed issues with the `gremlin-driver` related to hanging connections in certain conditions.
* TinkerGraph now has an option for persistence where the data is saved on `close()` and, if present, loaded on `open()`.
* Added an overload for `GremlinExecutor.eval()` that takes a `Lifecycle` object to override some default settings from `GremlinExecutor.Builder`.
* Improved session closing for transactional graphs during shutdown of Gremlin Server.
* Fixed id parameter used in tests for `GroovyStoreTest` and `GroovyRepeatTest` to not be treated as an embedded string.
* `GraphStep` will convert any `Vertex` or `Edge` ids to their id `Object` prior to submission to `GraphComputer` (OLAP).

==== Bugs

* TINKERPOP-814 ConnectionPool can fill with dead Connections
* TINKERPOP-816 Gryo deserialization of error response with null message causes NPE and protocol desync
* TINKERPOP-817 Gryo serialization of large responses fails and causes protocol desync
* TINKERPOP-840 TreeTest Is not being ignored via ComputerVerificationStrategy
* TINKERPOP-849 gremlin-server doesn't close sessions on 'close' opcode
* TINKERPOP-855 sasl authentication type error due to Json format
* TINKERPOP-865 Errors with HTTP REST basic auth
* TINKERPOP-867 TinkerGraphProvider does not initialize temp dir
* TINKERPOP-870 Rebound client requires a connection to occur on the underlying client.
* TINKERPOP-877 Driver hangs if SSL enabled on server but not on client

==== Improvements

* TINKERPOP-828 TinkerGraph can supportPersistence(), should we allow it.
* TINKERPOP-830 process-docs.sh introduces extra white space dependent on console width
* TINKERPOP-839 Docs should have a ${version.number} under the logo.
* TINKERPOP-852 A shell script that validates the distribution artifacts at release time
* TINKERPOP-853 TinkerPop Logo in JavaDoc index.html
* TINKERPOP-858 Cleanup after failed :install

[[release-3-0-1-incubating]]
=== TinkerPop 3.0.1 (Release Date: September 2, 2015)

* `Compare` now uses `BigDecimal` internally to ensure that precision is not lost on standard number comparisons.
* Renamed `ComputerVerificationStrategy` to `VerificationStrategy` so all the verification strategies can use it.
* Added `StandardVerificationStrategy` that throws exceptions for illegal traversal patterns on the standard engine (which extends to `GraphComputer`).
* Added `GraphFeatures.supportsConcurrentAccess()` to allows `Graph` implementations to signify if multiple instances can access the same data.
* Clarified semantics of `Transaction.close()` in unit tests - now refers only to closing the current transaction in the current thread.
* `Neo4jGraph` no longer uses `OptOut` on `TransactionTest.shouldRollbackOnCloseWhenConfigured` (formerly `shouldRollbackOnShutdownWhenConfigured`)
* Gremlin Server initialization scripts can now return a `Map` of values that will become global bindings for the server.
* Introduced the `--dryRun` option to the document generation process which ignores actual script execution in the Gremlin Console.
* Fixed bug in `EventStrategy` around property changed events when calling `property` without cardinality or meta-property values.
* Improved support for the `Accept` header for REST-based requests in Gremlin Server.
* `GraphFactory` now allows specification of the class to use to instantiate the `Graph` through the `GraphFactoryClass` annotation.
* Added `wrapAdjacencyList` and `unwrapAdjacencyList` options to `GraphSONWriter` and `GraphSONReader` respectively, thus allowing valid JSON to be written/read if the user desires.
* Added Gremlin Server/Driver authentication support via SASL.
* Added Basic HTTP authentication support for REST in Gremlin Server.
* Added Gremlin Server plugin to help with "credential graph" management (used in conjunction with authentication features of Gremlin Server).
* Added "secure" Gremlin Server/Driver example configuration files.
* Adjusted configuration for javadoc generation to eliminate error messages.
* Removed "reserved" graph concept names from tests (e.g. "label", "edge", "value") to support the convention of avoiding these strings for property names.
* Introduced `GraphProvider.Descriptor` which annotates a `GraphProvider` implementation to describe what `GraphComputer` implementation will be used.
* Modified `OptOut` to include a `computers` attribute which allows the `Graph` to opt-out of computer-based tests for specific computation engines.
* Added a `SandboxExtension` that can be plugged into `TypeCheckedCustomizerProvider` and `CompileStaticCustomizerProvider` to control classes and methods that can be used in the `GremlinGroovyScriptEngine`.
* Added a number of new `ImportCustomizerProvider` implementations such as, `TimedInterruptCustomizerProvider`, `TypeCheckedCustomizerProvider` and others.
* Refactored `GremlinGroovyScriptEngine` to make more general use of `ImportCustomizerProvider` implementations.
* Removed `SecurityCustomizerProvider` class and the "sandbox" configuration on the `ScriptEngines` class - this was an experimental feature and not meant for public use.
* Removed dependency on `groovy-sandbox` from the `gremlin-groovy` module.

==== Bugs

* TINKERPOP-770 Exception while AddPropertyStep tries to detach vertex property
* TINKERPOP-780 Use of fold() in repeat()
* TINKERPOP-782 map(Traversal) should declare requirements of child
* TINKERPOP-785 Gremlin Server Not Properly Reporting Port Conflict
* TINKERPOP-792 select at start of match traversal on Map can fail
* TINKERPOP-794 IncidentToAdjecentStrategy malfunction
* TINKERPOP-804 Failed installing neo4j-gremlin extension on Windows 7
* TINKERPOP-822 Neo4j GraphStep with element arguments ignores has  *(breaking)*

==== Improvements

* TINKERPOP-576 Gremlin Server Authentication
* TINKERPOP-582 Remove Groovy Sandbox Dependency
* TINKERPOP-610 General graph concept names in test schema
* TINKERPOP-656 IoRegistry Chaining
* TINKERPOP-690 Be able to OPT_OUT for Standard, but not Computer *(breaking)*
* TINKERPOP-699 GraphSON writeGraph not producing valid json object
* TINKERPOP-750 Compare should not have special case for Number
* TINKERPOP-752 Make Gremlin Server Better Respect ACCEPT
* TINKERPOP-764 Unify semantics of Transaction.close() in tests and documentation *(breaking)*
* TINKERPOP-771 IoRegistry Instantiation With GryoPool
* TINKERPOP-778 Support GraphFactory location via annotation.
* TINKERPOP-791 Document rules for committers
* TINKERPOP-797 order() seems to only like List? *(breaking)*
* TINKERPOP-808 TraversalComparator.comparator needs a getter

=== TinkerPop 3.0.0 (Release Date: July 9, 2015)

* Modified the `GremlinExecutor` to catch `Throwable` as opposed to `Exception` so as to properly handle `Error` based exceptions.
* Modified the `GremlinGroovyScriptEngine` compilation configuration to prevent inappropriate script evaluation timeouts on standalone functions.
* Added a custom configuration for "timed interrupt" in the `ScriptEngines` instantiation of the `GremlinGroovyScriptEngine`.
* Added `mapKeys()` (`MapKeyStep`) and `mapValues()` (`MapValueStep`) to get the keys and values of a map, respectively.
* `select()` no longer supports empty arguments. The user must specify the keys they are selecting.
* `MatchStep` and `match()` no longer have a "start label" parameter -- it is computed if the incoming traverser does not have requisite labels.
* Turned transactional testing back on in Gremlin Server using Neo4j.
* Renamed `Transaction.create()` to `Transaction.createThreadedTx()`.
* Added `TraversalParent.removeGlobalChild()` and `TraversalParent.removeLocalChild()`.
* Added a `clear` option to the Gephi Plugin to empty the Gephi workspace.
* Refactored `ResultSet` and related classes to stop polling for results.
* `AbstractStep` now guarantees that bulk-less and null-valued traversers are never propagated.
* Added `dedup(string...)` which allows for the deduplication of a stream based on unique scope values.
* Fixed multiple bugs in the Gephi Plugin related to refactoring of traversal side-effects.
* Split `WhereStep` into `WherePredicateStep` and `WhereTraversalStep` to simplify internals.
* Prevent the driver from attempting to reconnect on a dead host if the `Cluster.close()` method has been called.
* Renamed the "deactivate" option on `:plugin` command to "unuse" to be symmetric with the "use" option.
* Added `Traversal.toStream()` to turn the `Traversal<S,E>` into a `Stream<E>`.
* Added `Scoping.Variable` enum of `START` and `END` which allows the `Scoping` step to specify where its bindings are.
* `ComputerVerificationStrategy` is smart about not allowing `WhereXXXStep` with a start-variable to run in OLAP as it selects the value from the path.
* Rewrote `MatchStep` where it now works on `GraphComputer`, solves more patterns, provides plugable execution plans, supports nested AND/OR, `not()`-patterns, etc.
* Renamed `Graphs` in Gremlin Server to `GraphManager`.
* Fixed bug in Gremlin Driver where client-side serialization errors would not bubble up properly.
* Fixed problem in Gremlin Server to ensure that a final `SUCCESS` or `NO_CONTENT` message assured that the transaction was successful in sessionless requests.
* Arrow keys for cycling through command history now work in Gremlin Console when being used on Windows.
* Added `NotStep` and `not(traversal)` for not'ing a traversal (integrates like `ConjunctionStep`).
* Removed `TraversalP`. Traversals and `P`-predicates are completely separate concepts.
* `has(key,traversal)` is now an alias for `filter(__.values(key).traversal)` using `TraversalFilterStep`.
* Simplified `SubgraphStrategy` by using `TraversalFilterStep` instead of the more complex `WhereStep`.
* Added `TraversalMapStep`, `TraversalFlatMapStep`, `TraversalFilterStep`, and `TraversalSideEffectStep` which all leverage an internal traversal.
* Added `Path.get(pop,label)` as default helpers in `Path`.
* Added `Pop.first`, `Pop.last`, and `Pop.all` as enums for getting single items from a collection or a list of said items.
* Changed `GremlinServer.start()` to return a `CompletableFuture` that contains the constructed `ServerGremlinExecutor`.
* Restructured `IoTest` breaking it up into smaller and more logically grouped test cases.
* Gremlin Server `Settings` now has sensible defaults thus allowing the server to be started with no additional configuration.
* Fixed garbled characters in Gremlin Console that notably showed up in `:help`
* Replaced dependency on `groovy-all` with individual Groovy dependencies as needed.
* Bumped `org.gperfutils:gbench` to the `0.4.3` and a version explicitly compatible with Groovy 2.4.x.
* Renamed `KeyStep` to `PropertyKeyStep` to be consistent with `PropertyValueStep`.
* Added `Gremlin-Lib-Paths` to modify paths in plugin `lib` directory.
* Modified the capabilities of `Gremlin-Plugin-Paths` to delete paths that have no value on the right-hand-side of the equals sign.
* The REST API in Gremlin Server now requires parameters to be defined with a "bindings." prefix.
* Modified the REST API in Gremlin Server to accept rebindings.
* Added `rebindings` optional argument to sessionless requests to allow global bindings to be rebound as needed.
* Added `LazyBarrierStrategy` which "stalls" a traversal of a particular form in order to gain a bulking optimization.
* `CollectingBarrierStep` supports `maxBarrierSize` for "lazy barrier," memory conservation.
* `Scoping` now has `getScopeKeys()` to get the keys desired by the scoping step.
* Refactored SSL support in the Gremlin Server/Driver.
* Factored out `ServerGremlinExecutor` which contains the core elements of server-side script execution in Gremlin Server.
* Bumped to netty 4.0.28.Final.
* Refactored the `Mutating` interface and introduce `CallbackRegistry` interface around `EventStrategy`.
* Changed `onReadWrite` and `onClose` of `AbstractTransaction` to be synchronized.
* Added `LabelP` to support index lookups and `has()` filtering on `Neo4jGraph` multi-label vertices.
* `AddEdgeStep` is now a `Scoping` step.
* Added a fully defined set of `Graph.Feature` implementations to `EmptyGraph`.
* Dropped dependency on `org.json:json` - used existing Jackson dependency.
* Added back neo4j-gremlin as the licensing of the Neo4j API is now Apache2.
* Added `willAllowId` method to features related to vertices, edges and vertex properties to test if an identifier can be use when `supportsUserSuppliedIds` is `true`.
* Fixed a bug in `GraphTraversal.choose(predicate,trueTraversal,falseTraversal)`.
* Removed `MapTraversal`, `MapTraverserTraversal`, `FilterTraversal`, and `FilterTraverserTraversal` as these are simply `__.map(function)` and `__.filter(predicate)`.
* Include `hadoop-gremlin` Hadoop configuration sample files in Gremlin Console distribution.
* Iteration of results in Gremlin Server occur in the same thread as evaluation and prior to transaction close.
* TinkerGraphComputer now supports every `ResultGraph`/`Persist` combination.
* `GraphComputerTest` extended with validation of the semantics of all `ResultGraph`/`Persist` combinations.
* GiraphGraphComputer no longer requires an extra iteration and MapReduce job to derive the full `Memory` result.
* SparkGraphComputer now supports `InputRDD` and `OutputRDD` to allow vendors/users to use a `SparkContext` to read/write the graph adjacency list.
* Added `Scoping.getScopeValue()` method so all "selecting" steps use the same pattern for map, path, and sideEffect data retrieval.

=== TinkerPop 3.0.0.M9 (Release Date: May 26, 2015)

* Removed `GraphComputer.isolation()` as all implementations use standard BSP.
* Added a Gremlin Server `LifeCycleHook` to ensure that certain scripts execute once at startup and once at shutdown.
* `has(key)` and `hasNot(key)` are now aliases for `where(values(key))` and `where(not(values(key)))`, respectively.
* TinkerGraph classes are now final to restrict user and vendor extension.
* Added `TraversalStrategy.VendorOptimization` to ensure that all TinkerPop optimizations execute first on the known TinkerPop steps.
* Added `TailGlobalStep` and `TailLocalStep` (`tail()`) which gets objects from the end of the traversal stream.
* `AndStep` and `OrStep` are now simply markers where `WhereStep(a.and(b).and(c)...and(z))` is the compilation.
* Moved `Compare`, `Contains`, `Order`, `Operator`, and `P` to `process/traversal` from `structure/` as they are process-based objects.
* `HasContainer` now uses `P` predicate as helper methods and tests are more thorough on `P`.
* Changed Gremlin Server integration/performance tests to be runnable from within the `gremlin-server` directory or from the project root.
* Moved the string methods of `TraversalHelper` to `StringFactory`.
* Renamed JSON-related serializers for Gremlin Server to be more consistent with GraphSON naming.
* Removed `HasTraversalStep` in favor of new `P.traversal` model with `HasStep`.
* Fixed bug in `WsGremlinTextRequestDecoder` where custom serializers from graphs were not being used.
* Added `AndP` which allows for the `and()`-ing of `P` predicates.
* `Order.opposite()` is now `reversed()` as that is a `Comparator` interface method with the same semantics.
* `Compare/Contains/P.opposite()` are now `negate()` as that is a `BiPredicate` interface method with the same semantics.
* `has(traversal)` is replaced by `where(traversal)` and `has(key,traversal)`. `HasXXX` is always with respects to an element property.
* Added `TraversalScriptHelper` with static methods for dynamically creating a `Traversal` from a JSR 223 `ScriptEngine`.
* Changed `SubgraphStrategy` to take `Traversal` rather than `Predicate` for filtering.
* Improved `SubgraphStrategy` to only modify the `Traversal` if filtering was required.
* Improved logging of errors in the `HttpGremlinEndpointHandler` to include a stracktrace if one was present.
* Moved `AbstractGremlinSuite.GraphProviderClass` to `org.apache.tinkerpop.gremlin.GraphProviderClass`.
* Simplified the Gremlin-Groovy test suite where there is now no distinction between `STANDARD` and `COMPUTER` tests.
* `VertexProgram` and `MapReduce` now add a `Graph` parameter to `loadState(Graph, Configuration)`.
* Added `ScopingStrategy` which auto-scopes `select()` and `where()` so the language looks clean.
* Added `Scoping` as a marker interface to state that a step desires a particular `Scope`.
* `SelectStep`, `SelectOneStep`, and `WhereStep` support both `Scope.local` and `Scope.global` for `Map<String,Object>` or `Path` analysis, respectively.
* Fixed a bug in the `TraversalStrategies` sort algorithm.
* Removed numerous unused static utility methods in `TraversalHelper`.
* TinkerGraph process suite tests are now running with and without strategies in place.
* Added `IncidentToAdjacentStrategy` which rewrites `outE().inV()`, `inE().outV()` and `bothE().otherV()` to `out()`, `in()` and `both()` respectively.
* Renamed `ComparatorHolderRemovalStrategy` to `OrderGlobalRemovalStrategy` as it now only applies to `OrderGlobalStep`.
* Anonymous traversal no longer have `EmptyGraph` as their graph, but instead use `Optional<Graph>.isPresent() == false`.
* Added `Traversal.Admin.setGraph(Graph)` as strategies that need reference to the graph, need it across all nested traversals.
* `AbstractLambdaTraversal` is now smart about `TraversalParent` and `TraversalStrategies`.
* Fixed bug in `GraphML` reader that was not allowing `<edge>` elements to come before `<node>` elements as allowable by the GraphML specification.
* Added `VertexFeature.getCardinality`.
* Added `AdjacentToIncidentStrategy` which rewrites `out().count()` to `outE().count()` (and similar such patterns).
* `GryoPool` now takes a `Configuration` object which allows setting the size of the pool and the `IoRegistry` instance.
* Added `PersistResultGraphAware` interface which is used by `OutputFormats` to specify persistence possibilities for a Hadoop `GraphComputer`.
* `ElementIdStrategy` now allows the identifier property to be set directly (and not only by specifying `T.id`).
* Added sample configuration files for registering a `TraversalStrategy` in Gremlin Server.
* Added response status code for `NO_CONTENT` to represent output for a successful script execution without a result (e.g. an empty `Iterator`).
* Removed the notion of a "terminator" message from the Gremlin Server protocol - new response status code for `PARTIAL_CONTENT`.
* `Path` and `Step` labels are ordered by the order in which the respective `addLabel()` calls were made.
* A `Step` now has a `Set<String>` of labels. Updated `as()` to take a var args of labels.
* Dropped `BatchGraph` from the code base - it will be replaced by bulk loader functionality over OLAP.
* `TraversalSideEffects` now implements `Optional` semantics. Less code as Java8 provides the helper methods.
* `TraversalScriptSupplier` now takes an `Object` var args for setting `ScriptEngine` bindings if needed.
* `Compare` is now more lenient on `Number`-types.
* Removed `Compare.inside` and `Compare.outside` as they are not primitive comparators and should be composed from primitives.
* Introduced `P` (predicate) for cleaner looking `is()`, `has()`, and `where()` calls -- e.g. `has('age',eq(32))`.
* `GraphTraversalSource` is now the location for `withXXX()` operations. No longer do they exist at `GraphTraversal`.
* All `Traverser` objects now extend from `AbstractTraverser` or a child that ultimately extends from `AbstractTraverser`.
* OLTP `select()` now returns a list for traversals with duplicate labels (as this was a unintended side-effect of `SparsePath`).
* Removed the `SparsePath` optimization as it led to numerous corner-case inconsistencies.
* `VertexWritable` serializes and deserializes the `StarGraph` object -- no more intermediate `DetachedXXX` objects.
* Gremlin Server better supports the settings for the high and low watermark that will slow writes to clients that are lagging.
* Added `GraphReader.readObject()` and `GraphWriter.writeObject` abstractions for those implementations that can support them.
* Altered `GraphWriter.writeVertices()` method to take an `Iterator` of vertices rather than a `Traversal`.
* GraphSON format for output from `GraphWriter.writeVertex`, `GraphWriter.writeVertices`, and `GraphWriter.writeGraph` have all changed now that they use `StarGraph` serialization.
* Gryo format for output from `GraphWriter.writeVertex`, `GraphWriter.writeVertices`, and `GraphWriter.writeGraph` have all changed now that they use `StarGraph` serialization.
* Added read and write methods to `GraphReader` and `GraphWriter` for `Property` and `VertexProperty`.
* Reduced object creation in GraphSON during serialization.
* Moved `T` tokens to the `structure/` package as its more general than `process/`.
* `Attachable.attach()` now takes a `Method` to determine whether to attach via `GET`, `CREATE`, or `GET_OR_CREATE`.
* Decreased size of Gremlin Server `RequestMessage` and `ResponseMessage` serialization payloads and reduced object creation.
* `Graph.empty()` no longer required with the introduction of `ShellGraph` which is a placeholder for a graph class and computer.
* `VertexProperty.Cardinality` default is now vendor chosen. If the vendor has not preference, they should use `Cardinality.single`.
* `Messenger.receiveMessages()` no longer takes a `MessageScope` and thus, consistent behavior between message-passing and message-pulling systems.
* Changed the `gremlin.tests` environment variable for test filtering to the more standard convention of `GREMLIN_TESTS` and made it work for all test suites.
* Removed `back()`-step as `select()`-step provides the same behavior with more intelligent optimizations and `by()`-modulation.
* Removed `Graph.Helper` method annotation and related infrastructure in tests.
* Modified header of Gryo to be 16 bytes instead of 32 (and removed the version stamp).
* Removed the concept of handling version in Gryo via the builder as it wasn't really accomplishing the capability of ensuring backward compatibility.
* Moved `Exceptions.propertyRemovalNotSupported` from `Element` to `Property` for consistency.
* Provided a method for Gremlin Server to bind `TraversalSource` objects for use in scripts.
* Modified the reference implementation for dealing with "custom" identifier serialization in GraphSON - See `IoTest.CustomId` for the example.
* Modified `g.vertices/edges` and related methods and tests to support non-type specific querying (e.g. `g.V(1)` and `g.V(1L)` should both return the same result now).
* `TinkerGraph` supports an `IdManager` which helps enforce identifier types and improve flexibility in terms of how it will respond to queries around identifiers.
* `DetachedXXX` now uses the standard `structure/` exceptions for unsupported operations.
* Added private constructors to all `Exceptions` inner classes in the respective `structure/` interfaces.
* Re-introduced `ReferenceXXX` to ensure a smaller data footprint in OLAP situation (`DetachedXXX` uses too much data).
* `Attachable` now has a set of static exception messages in an `Exceptions` inner class.
* Added `StarGraph` which is a heap efficient representation of a vertex and its incident edges (useful for `GraphComputer` implementations).
* `TraverserSet` uses a `FastNoSuchElementException` on `remove()` for increased performance.
* Add `Profiling` interface to enable vendors to receive a `Step's MutableMetrics`.

=== TinkerPop 3.0.0.M8 (Release Date: April 6, 2015)

* Removed Neo4j-Gremlin from this distribution due to GPL licensing. Working with Neo4j team to reintroduce by M9.
* Altered structure of plugin directories for Gremlin Server and Gremlin Console to allow for the full `lib` directory with all dependencies and the lighter `plugin` directory which contains filtered dependencies given the path.
* Improved `OptOut` to allow for exclusion of a group of tests by specifying a base test class.
* `GraphComputerTest` is now Java8 specific and much easier to extend with new test cases.
* Merged the `gremlin-algorithm` module into `gremlin-test`.
* Removed `LambdaVertexProgram` and `LambdaMapReduce` as it will be one less thing to maintain.
* Gremlin Console accepts a `max-iteration` configuration via the standard `:set` command to limit result iteration.
* `Vertex.property()` default behavior is now `Cardinality.single`.
* Added `ElementIdStrategy` as a `TraversalStrategy`.
* Introduce `AbstractTransaction` to simplify implementation of standard transactional features for vendors.
* Added `EventStrategy` to generate `Graph` modification events to listeners.
* Added test to enforce return of an empty `Property` on `VertexProperty.property(k)` if no meta properties exist.
* Added methods to registered transaction completion listeners on `Transaction` and provided a default implementation.
* Fixed bug in Neo4j where return of an empty meta property was returning a `NullPointerException`.
* Refactored step API -- the TinkerPop3 steps are the foundation for any domain specific language (including graph).
* `MapReduce` now has `workerStart(Stage)` and `workerEnd(Stage)` methods with analagous semantics to `VertexProgram`.
* Hadoop-Gremlin `ObjectWritable` now leverages Kryo for data serialization.
* `GiraphGraphComputer` supports arbitrary objects as the vertex id -- previously, only long ids were supported.
* Added `VertexProgramPool` to support thread safe pooling of vertex programs for graph computers that provide threaded workers.
* Added `GryoPool` to support thread safe pooling of Gryo readers and writers.
* Added `TraversalSource` which contextualizes a traversal to a graph, DSL, execution engine, and runtime strategies.
* Added `AddVertexStep` (`addV`), `AddPropertyStep` (`property`), and changed `AddEdgeStep` to a map-step instead of a sideEffect-step.
* Added `compile` method to `GremlinExecutor` and related classes.
* Fixed bug in Gremlin Server that was generating extra response messages on script evaluation errors.
* Changed the `Memory` API to not return the mutated value on `or`, `and`, `incr` as it is too difficult to implement faithfully in a distributed system.
* Added `SparkGraphComputer` to Hadoop-Gremlin which uses Apache Spark as the underlying computing engine.
* Renamed "Gremlin Kryo" to "Gryo".
* Refactored `TinkerWorkerPool` to use `ExecutorService` so as to reuse threads when executing graph computer functions.
* Removed `Reducing.Reducer` and `ReducingStrategy`. Previous `Reducing` classes are now `MapReducer` classes.
* Refactored the "process" test suite to allow for better test configuration with respect to different `TraversalEngine` implementations.
* Added `hasNot(traversal)` which is a faster way of doing `has(traversal.count().is(0L))`.
* `TraversalStrategy.apply(traversal)` is the new method signature as the `TraversalEngine` can be retrieved from the `Traversal`.
* `TraversalEngine` is now an interface and provided to the traversal by the graph. `Graph` methods added to set the desired traversal engine to use.
* Added `count(local)`, `sum(local)`, `max(local)`, `min(local)`, `mean(local)`, `dedup(local)`, `sample(local)` and `range(local)` for operating on the local object (e.g. collection, map, etc.).
* `TraversalComparator` exists which allows for `order().by(outE().count(),decr)`.
* Added Apache Rat plugin to detect the proper inclusion of license headers in files.
* A `Traversal` now respects thread interruption during iteration, throwing a `TraversalInterruptionException` if it encounters interruption on the current thread.
* Apache refactoring: `com.tinkerpop` -> `org.apache.tinkerpop`.
* `Traversal` is now `Serializable` and with most queries no longer needing lambdas, Gremlin-Java works over the wire.
* Added `VertexProperty.Cardinality` with `list`, `set`, and `single`. No more `Vertex.singleProperty()` method.
* Added `RangeByIsCountStrategy` that adds a `RangeStep` in front of `.count().is(<predicate>, <value>)` to minimize the amount of fetched elements.
* Added `CoalesceStep` / `coalesce()` that emits the first traversal which emits at least one element.
* Added more syntactic sugar tricks to the Gremlin sugar plugin -- `&`, `|`, `select from`, `gt`, etc.
* `Traversal.Admin` is consistent internal to steps, traversals, strategies, etc. For the user, `Traversal` is all they see.
* `TraversalHolder` is now called `TraversalParent` with the child/parent terminology used throughout.
* Added `GroovyEnvironmentPerformanceSuite`.
* Provided more robust shutdown capabilities for the thread pools used in `GremlinExecutor`.
* A massive `process/` package reorganization -- class names are still the same, just in new packages.
* Bumped `neo4j-graph` to Neo4j 2.1.6.
* Bumped to Groovy 2.4.1.
* Added a new "performance" test suite for Gremlin Process.
* Steps now only operate with traversals -- no more lambdas. Lambda->`Traversal` conversion utilities added.
* `SideEffectStep` always requires a `Consumer`. Steps that were consumer-less simply extends `AbstractStep`.
* Simplified the `Neo4jGraph` implementation by now allowing `cypher()` mid-traversal. Only available via `g.cypher()`.
* Moved `clock()` out of the Utility plugin. It is now available to both Groovy and Java.
* Changed the `OptOut` annotation to allow for ignoring an entire test case using a wildcard.
* Added `AndStep` and `OrStep` filters to support arbitrary conjunction of traversals.
* `__` is now a class with static `GraphTraversal` methods and thus `repeat(out())` is possible.
* Added `IsStep` / `.is()` that supports filtering scalar values.
* `Neo4jGraph` and `TinkerGraph` no longer create new `Feature` instances on each feature check.
* Added `Compare.inside` and `Compare.outside` for testing ranges. Removed `between()` as now its `has('age',inside,[10,30])`.
* `GraphTraversal.has()` no longer requires the element type to be cast in the traversal definition.
* Fixed a `ConcurrentModificationException` bug in TinkerGraph that occurred when doing full vertex/edge scans and removing elements along the way.
* Added `Scope.local` and `Scope.global` in support of `OrderLocalStep` and `OrderGlobalStep` via `order(scope)`.
* Added `Order.keyIncr`, `Order.keyDecr`, `Order.valueIncr`, and `Order.valueDecr` in support of `Map` sorting.
* Added `Order.shuffle` and removed `shuffle()` in favor of `order().by(shuffle)`.
* Changed `Order implements Comparator<Comparable>` to `Order implements Comparator<Object>` as its now generalized to multiple types of objects.
* The `maxContentLength` setting in Gremlin Server is now respected by the HTTP/REST Gremlin endpoint.
* Fixed resource leak in the HTTP/REST Gremlin endpoint of Gremlin Server.
* Refactored Gremlin Server `start` and `stop` functions to return `CompletableFuture`.
* HTTP REST error response JSON objects from Gremlin Server should no longer have issues with control characters, line feeds, etc.
* Added `MeanStep`, `mean()`, and `MeanNumber` for calculating number averages in a traversal.
* Greatly simplified all the traversal `MapReduce` implementations due to the introduction of `VertexTraversalSideEffects`.
* Added `VertexTraversalSideEffects` as a cheap, static way to get a sideEffect-view of a vertex in OLAP.
* Added `TraversalHelper.isLocalStarGraph()` which determines if a traversal is contained within the local star graph.
* Added `TraversalVerificationStrategy` to verify if the traversal can be executed on respective engine.
* Refactored `GraphTraversal.cap()` to `GraphTraversal.cap(String...)` to support multi-sideEffect grabs.
* Added GraphSON serialization for `Path`.
* Added `Traversal.Admin.getTraverserRequirements()` and removed `TraversalHelper.getTraverserRequirements(Traversal)`.
* `Traversal.equals()` is no longer computed by determining if the objects returned are equal.
* Altered messaging in Gremlin Console when using a remote that is not yet activated.
* Fixed potential for deadlock in Gremlin Driver when waiting for results from the server.
* Added the `useMapperFromGraph` serializer option to the Gremlin Server configuration file to allow auto-registration of serialization classes.
* Refactored Netty pipeline structure to not have a second "Gremlin" executor group and instead used a standard `ExecutorService`.
* Refactored the `GremlinExecutor` to take an optional transformation function so as to allow manipulation of results from `eval` in the same thread of execution.
* Fixed issue with the `HttpGremlinEndpointHandler` where requests were getting blocked when `keep-alive` was on.
* Added `MinStep` and `MaxStep` with respective `min()` and `max()`.
* `CountStep` and `SumStep` now extend `ReducingBarrierStep` and no longer are sideEffect steps.
* `SideEffectCapStep` now extends `SupplyingBarrier` and is much simpler than before.
* Added `SupplyingBarrier` which simply drains the traversal and emits the value of a provided supplier.
* Added `TraversalLambda` which implements function, predicate, and consumer over a provided traversal.
* Any non-core `Step` that takes a function or predicate can now take a traversal which maps to `traversal.next()` (function) and `traversal.hasNext()` (predicate).
* `CollectingBarrierStep` is no longer abstract and added `GraphTraversal.barrier()` which is analogous to `fold().unfold()`, though cheaper.
* Added `TraversalOptionHolder` for branching steps to index works with corresponding `GraphTraversal.option()`.
* `BranchStep` is now a proper generalization of `UnionStep` and `ChooseStep`.
* `SubgraphStep` has changed in support of in-traversal filtering and removing the need for path-based traversers.
* Added `HasTraversalStep` which takes an anonymous traversal to determine whether or not to filter the current object.
* Added `Traversal.Admin.getStartStep()` and `Traversal.Admin.getEndStep()`. Removed `TraversalHelper.getStart()` and `TraversalHelper.getEnd()`.
* Refactored `profile()` to use injected steps. `ProfileStep` can now be used without any special JVM command line parameters.
* Added `ReducingBarrierStep` which acts like `CollectingBarrierStep` but operates on a seed with a bi-function.
* Added a preprocessor for AsciiDocs. Documentation code examples are executed and the results are dynamically inserted into the doc file.
* `LocalStep` traversal is treated as a branch, not an isolated traversal. Moreover, moved `LocalStep` to `branch/`.
* Traversal strategies are now applied when the `TraversalVertexProgram` state is loaded, not when submitted. Less error prone as it guarantees strategy application.
* Reworked `TraversalHolder` where there are "local traversals" and "global traversals". Local traversals are not subject to OLAP message passing.
* Fixed a bug in `DedupStep` that made itself apparent in `DedupOptimizerStrategy`.
* Added `RepeatStep.RepeatEndStep` in order to reduce the complexity of the code on OLAP when the predicates are not at the start of `RepeatStep`.

=== TinkerPop 3.0.0.M7 (Release Date: January 19, 2015)

* Added `SideEffectRegistrar` interface and `SideEffectRegistrationStrategy` for allowing steps to register sideEffects at strategy application time.
* Renamed `Traverser.Admin.setFuture()` and `Traverser.Admin.getFuture()` to `setStepId()` and `getStepId()`, respectively.
* Added `TraversalMatrix` for random access to steps in a traversal by their step id. Used by `TraversalVertexProgram`.
* Added unique identifies to `Step` that are not the user provided labels. `Step.getLabel()` now returns an `Optional<String>`.
* Removed `UnionLinearStrategy`, `ChooseLinearStrategy`, and `RepeatLinearStrategy` as nested traversals are now natively supported in OLAP.
* Fixed `Neo4jGraph` around manual transaction behavior on `commit` and `rollback` such that they would throw exceptions if a transaction was not open.
* Redesigned the hidden step labeling mechanism so its consistent across a cluster, easier for rewrite strategies, and will enable nested OLAP traversals.
* `Traverser.incrLoops()` now takes a string step label to enable nested looping constructs (i.e. loop stacks).
* Added `Traversal.tryNext()` which returns an `Optional`, where the provided default method should be sufficient for all vendors.
* Removed `PathConsumer` in favor of `TraverserRequirement.PATH`-model via `Step.getRequirements()`.
* `Step.getRequirements()` returns a `Set<TraverserRequirement>` which is what is required of the `Traverser` by the `Step`.
* `Traverser` now extends `Cloneable` and `Traverser.clone()` is used to good effect in `Traverser.split()`.
* Added `AbstractTraverser` for which all traversers extend.
* Moved `Traversal.SideEffects` to `TraversalSideEffects` as sideEffects are not necessarily tied to the traversal.
* Removed `Graph.of()` for generating anonymous graph traversals -- replaced by `__`-model.
* Removed `Graph` being stored in `Traversal.SideEffects`. Too dangerous when moving between OLTP and OLAP and its limited uses were worked around easily.
* No need for `DefaultXXXGraphTraversal` unless the vendor is extending with new methods (e.g. `DefaultNeo4jGraphTraversal`).
* Reworked `TraversalStrategies` such that the are "emanating object class"-dependant, not `Traversal` dependent.
* Moved `Traverser.sideEffects()` to `Traverser.asAdmin().getSideEffects()`. Users should use `Traverser.sideEffects(key)` and `Traverser.sideEffects(key,value)`.
* Added `SerializationTest` to the `StructureStandardSuite` in `gremlin-test` which validates serialization at a lower level than `IoTest`.
* Removed `IntervalStep` and renamed `interval()` to `between()` which is simply an alias to a `has().has()` chain.
* Added `__` static interface which allows for `__.out().out()`-style construction of anonymous traversals (instead of `g.of()`).
* The only `GraphTraversal` steps that operate on `Traverser` are the base lambdas and `repeat()` (i.e. `emit()` and `until()`).
* Removed dependency on the `reflections` library in `gremlin-test` which removed the default implementation of `GraphProvider.getImplementations()` - vendors now need to implement this method themselves.
* Relaxed the `<S>` typing requirement for anonymous traversals when applied to `choose()`, `repeat()`, `union()`, etc.
* Removed `LoopStep` and `UntilStep` in favor of the new `RepeatStep` model of looping in Gremlin3.
* `BranchStep` is now exposed in `GraphTraversal` via `branch(function)`.
* `UnionStep` now implements `TraversalHolder`.
* Added `RepeatStep` as the new looping construct supporting do/while, while/do, and emit semantics.
* Moved `Traversal.sideEffects()` to `Traversal.Admin.getSideEffects()` as `cap()` should be used to access the sideEffect data of a traversal.
* Renamed vendor `XXXTraversal` to `XXXGraphTraversal` (interface) and `XXXGraphTraversal` to `DefaultXXXGraphTraversal` (implementation class).
* Modified packaging for console plugins to be more consistent by moving them to the `com.tinkerpop.gremlin.console.groovy.plugin` namespace.
* Removed all TinkerPop specific dependencies to Guava to avoid user version conflicts.
* Added support for `-e` (script file execution) and `-v` (version display) options on `gremlin.sh`.
* GraphSON supports the assignment of multiple custom serialization modules.
* `Traverser.get(stepLabel/sideEffectKey)` no longer exists. There now exists: `Traverser.path(stepLabel)` and `Traverser.sideEffects(sideEffectKey)`.
* `SimpleTraverser` now supports "path" but in a very loose, global cache way. Added `SparsePath` as a `Map`-backed `Path` implementation.
* Provided Neo4j multi-label support in Neo4j-Gremlin. Added three `Neo4jVertex`-specific methods: `addLabel()`, `removeLabel()`, `labels()`.
* Bumped to Groovy 2.3.9.
* Added `Graph.Io` interface which allows for simplified helper methods for end users and a way for vendors to override `GraphReader` and `GraphWriter` initial construction when custom serializers are needed.
* Removed methods from `GraphProvider` related to customizing serializers in `IoTest` from the test suite as the new `Graph.Io` interface now serves that purpose.
* Added `Neo4jGraph.checkElementsInTransaction(boolean)` which will (or not) verify whether elements retrieved via Neo4j global graph operations are transactionally consistent.
* Added `ScriptInputFormat` and `ScriptOutputFormat` to Hadoop-Gremlin for reading and writing a file according to an arbitrary parsing script.
* Added `TimeLimitStep.getTimedOut()` to determine if the step timed out or there were no more objects to process.
* `Graph.System` is now `Graph.Hidden` with "hidden" being the vendor namespace and the key prefix being `~`.
* Much better `toString()` handling in `Step` and `Traversal`.
* `ComparatorHolder<V>` interface returns a `List<Comparator<V>>` instead of a `Comparator<V>[]`.
* `T` now implements `Function<Element,Object>`.
* Added `ElementValueComparator` and `ElementFunctionComparator` in support of vendor introspection on `ComparatorHolder`-steps.
* Renamed `Comparing` marker interface to `ComparatorHolder`.
* `FunctionHolder` interface provides vendor introspection via `ElementValueFunction`.
* Removed `OrderByStep` as it is now just `order()` with a `by()`-based comparator.
* Added `SampleStep` (`sample()`) to allow for sampling the set of previous objects. Useful for doing random walks with `local()`.
* Renamed `random()` to `coin()` to better express that the filter is a random coin toss.
* Added `by()`-projection to modulate the meaning of post-processing steps like `aggregate()`, `groupCount()`, `path()`, `order()`, etc.
* Removed the `Strategy` interface and gave `StrategyGraph` direct access to the `GraphStrategy`.
* Added `Graph.strategy()` to help instantiate `StrategyGraph` instances.
* Modified the signature of all `GraphStrategy` methods to include an parameter that contains a reference to the "composing strategy".
* `PartitionStrategy` hides the specified partition key from view when iterating properties, keys, etc.
* Change construction of `GraphStrategy` implementations to be consistent with singleton instances and builder pattern.
* Added `Graph.Helper` annotation to "protected" certain default interface methods from implementation by vendors.
* Transaction retry functions now work with "manual" transactions.
* Improved error messaging when importing "legacy" GraphSON that was not generated with "extended" properties.
* Renamed "iterator" related methods in the `GraphStrategy` interface to be consistent with the method names they represent.
* `PropertyMapStep` (`valueMap()`) now takes a boolean to state if the tokens of the element are desired along with its properties.
* `HadoopGraph` now connected to the `StructureProcessSuite`.
* `HadoopGraph` no longer supports `Graph.Variables` as they were in-memory. A persistence mechanism can be introduced in the future.
* Hidden properties removed in favor of using `GraphStrategy` for such features.
* `Edge.iterators().vertexIterator(BOTH)` now guarantees `OUT` then `IN` vertex iterator order.
* `Graph.v(Object)` and `Graph.e(Object)` no longer exist. Instead, use `Graph.V(Object... ids)` and `Graph.E(Object... ids)`.
* Added `Graph.Iterators` to allow access to vertex and edge iterators based on element ids and bypassing `GraphTraversal`.
* Renamed `GraphStrategy` implementations to be less verbose - removed the word "Graph" from their names (e.g. `IdGraphStrategy` simply changed to `IdStrategy`).
* Removed `Step.NO_OBJECT` as the problem is solves can be solved with proper use of `flatMap` and `EmptyTraverser`.
* `Path` is now part of `GraphSerializer` and thus, not specific to a particular implementation of `Path`.
* Added messaging to show files being downloaded when using the Gremlin Server "install" command.
* Added test name and class arguments to the `GraphProvider.loadGraphWith` method.
* Merged `ReferencedXXX` and `DetachedXXX` so that all migration of graph element data is via `DetachedXXX`.
* Added `StaticVertexProgram` and `StaticMapReduce` which simply return `this` on `clone()`.
* `VertexProgram` and `MapReduce` now implement `Cloneable` and is used for fast copying across workers within the same machine.
* Added `TraversalHolder` interface which extends `PathConsumer` to determine recursively if nested traversals require path calculations turned on.
* Reworked how a `TraverserGenerator` is retrieved and utilized.
* Added `Traversal.toBulkSet()` to make getting resultant data more efficiently for traversals with repeated data.
* Provided a helper `LocalStep.isLocalStarGraph()` so `GraphComputer` implementers know the requisite data boundaries.
* Created `Traversal.Admin` to hide administrative methods. Added `Traversal.asAdmin()` to get at `Traversal.Admin`.
* Fixed up all `Step` cloning operations realizing that Java8 lambdas are always bound to the calling class (no delegates).
* Usage of `:remote close` without configured remotes shows a reasonable message rather than a stack trace.
* Provided `LocalStep` to signify that the internal traversal is locally bound to the incoming object.
* Failed script evaluation in Gremlin Server now triggers the cancel of the process attempting to timeout the script if it were to run too long.
* Greatly increased the speed of `ScriptEngineLambda` by making use of a static `ScriptEngine` cache.
* Fixed a general bug in all sideEffect using steps where the sideEffect should be accessed via the `Traverser` not `Traversal`.
* `GremlinPlugin` interface no longer has the `additionalDependencies` method - those dependencies are now defined by an entry in the manifest file for the jar called `Gremlin-Plugin-Dependencies`.
* Added `TinkerWorkerPool` which is used for resource efficient threading in `TinkerGraphComputer`.
* `MapReduce.createMapReduce(Configuration)` now exists and serves the same purpose as `VertexProgram.createVertexProgram(Configuration)`.
* Enabled SessionOps to be extended. Added eval handler hook.
* Setting a property with an unsupported data type throw `IllegalArgumentException` instead of `UnsupportedOperationException` as the operation is supported, but the argument is not.

=== TinkerPop 3.0.0.M6 (Release Date: December 2, 2014)

* `javatuples.Pair` avoided on `MapReduce` API in favor of a new `KeyValue` class.
* Renamed `Gremlin-Plugin` manifest entry for plugins to `Gremlin-Plugin-Paths`.
* Added `Gremlin-Plugin-Dependencies` manifest entry to list other dependencies that should be retrieved with a plugin jar.
* `Memory.Admin.asImmutable()` yields an immutable representation of the GraphComputer `Memory`.
* Fixed host selection in `gremlin-driver` by properly accounting for all hosts being marked unavailable at the instantiation of a `Client`.
* Removed Giraph-Gremlin in favor of new Hadoop-Gremlin with `GiraphGraphComputer` support. Future support for `MapReduceGraphComputer`.
* Greatly simplified the `InputFormat` and `OutputFormat` model for working with Giraph (and Hadoop).
* Added a serializer for `Property` for GraphSON correcting format of serialization of a single `Property` on an `Edge`.
* Fixed bug in Gremlin Console that prevented assignments to empty `List` objects.
* Added `VertexProgram.getMessageScopes()` to allow vendors to know which `MessageScopes` at a particular `Memory` state.
* Reduced the number of methods in `MessageScope.Local` as its up to vendors to inspect provided incident `Traversal` accordingly.
* Renamed `MessagesType` to `MessageScope` to make it less ambiguous regarding the class of the messages being sent.
* Changed the message type of `TraversalVertexProgram` to `TraverserSet` to support message combining.
* Added `VertexProgram.getMessageCombiner()` to support the combining of messages in route to a vertex.
* Reduced object creation in `TraversalVertexProgram` around vertex-local traversal sideEffects.
* Renamed `Traverser.Admin.makeChild()` and `Traverser.Admin.makeSibling()` to `Traverser.Admin.split()` to correspond with `merge()`.
* Added `Traverser.Admin.merge(Traverser)` method so that the merging algorithm is with the `Traverser`.
* Added `Operator` enum that contains sack-helpful `BinaryOperators`: sum, minus, mult, div, max, min, etc.
* Added `GraphTraversal.withSack()` and renamed `trackPaths()` and `with()` to `withPath()` and `withSideEffect()`, respectively.
* Added the "Gremlin Sacks" feature to allow a `Traverser` to carry local information along its walk.
* GraphSON format no longer makes use of `hiddens` JSON key. Its all just `properties`.
* Added `DoubleIterator` to make vendor implementations of `Edge.iterators().vertexIterator()` efficient.
* `PropertiesStep` is smart about hiddens vs. properties.
* `Element.iterators().hiddenProperties()` no longer exists. For vendors, simply provide an iterator of properties.
* `GIRAPH_GREMLIN_LIBS` supports colon separated directories for loading jars from multiple paths.
* Introduced method to control the location of dependencies dynamically loaded to the Gremlin Console as part of the `:install` command.
* Fixed problem with the Neo4j Gremlin Plugin not loading properly after Gremlin Console restart.
* Removed the "use" configuration from Gremlin Server.
* Moved `SugarGremlinPlugin` from `gremlin-console` to `gremlin-groovy` so that it could be shared with Gremlin Server.
* Fixed bug in serialization of `null` results returned to the Gremlin Console when serializing to strings.
* Moved the `GremlinPlugin` for `TinkerGraph` to `tinkergraph-gremlin` module (it is no longer in `gremlin-console`).
* Added a `plugin-info.txt` file to Gremlin Console `/ext/{module}` subdirectories to identify the module that was originally requested.
* Gremlin Server now allows for the explicit configuration of plugin activation.
* Refactored `GremlinPlugin` and `AbstractGremlinPlugin` to better account for plugins that run on the server and those that run in the console.
* Added a `plugins` configuration to Gremlin Server to control the plugins that are enabled on initialization.
* Added a builder option to `GremlinExecutor` to control the plugins that are enabled on initialization.
* Added `RemoteException` for usage with `RemoteAcceptor` implementations for the Gremlin Console so as to better standardize their development.
* Standardized all text being written to the Gremlin Console using starting upper case letter.
* Prevented error in the Console when `:submit` is called but no remotes were configured.
* Provided a way to clean the `grapes` directory as part of a standard build with `mvn clean install`.

=== TinkerPop 3.0.0.M5 (Release Date: November 7, 2014)

* Removed `PropertyFilterIterator` as using Java8 streams was just as efficient for the use case.
* Renamed `KryoWritable` to `GremlinWritable` as it is not necessarily Kryo that is the serialization mechanism.
* Fixed an input split bug in Giraph that was making it so that splits were not always at vertex boundaries.
* Fixed a combiner bug in `GirapGraphComputer`. Combiners were always calling `MapReduce.reduce()`, not `MapReduce.combine()`.
* Greatly simplified `SubgraphStrategy` by removing requirements for `Traversal` introspection.
* `StrategyWrappedGraph` mimics vendor use of `GraphStep` and `GraphTraversal` and no longer requires dynamic strategy application.
* `TraversalStrategies` make use of a dependency tree sorting algorithm to ensure proper sorts prior to application.
* `TraversalStrategies` are now immutable and are bound to the `Traversal` class.
* Fixed bug in Gephi Plugin that prevented it from communicating with the Gephi Streaming Server.
* Renamed `MessageType.XXX.to()` to `MessageType.XXX.of()` so it makes sense in both the sending and receiving context.
* Improved messaging with respect to tests that are ignored due to features to make it clear that those tests are not in error.
* Relaxed exception consistency checks in the test suite to only check that a thrown exception from an implementation extends the expected exception class (but no longer validates that it is the exact class or that the message text).
* `VertexProgram` now has `workerIterationStart()` and `workerIterationEnd()` to allow developers to control vertex split static data structures.
* `TraversalVertexProgram` startup time greatly reduced due to being smart about `loadState()` behavior.
* Gremlin Server sessions now allow serialization of results that were part of an open transaction.
* Refactor `OpProcessors` implementations in Gremlin Server for better reusability.
* `Vertex.iterators()` no longer have a `branchFactor`. This is now at the query language level with `localLimit()`.
* Added `limit(long)` and `localLimit(int,int)` which simply call the range equivalents with 0 as the low.
* Added `LocalRangeStep` which supports ranging the edges and properties of an element -- `localRange(int,int)`.
* `GraphTraversal.value(String)` no longer exists. Instead, use `GraphTraversal.values(String)`.
* `HiddenXXXStep` and `ValueXXXStep` no longer exist. `PropertyXXXStep` takes a `PropertyType` to denote value and hidden access.
* Added `PropertyType` to the structure-package which provide markers for denoting property types (vs. property classes).
* Renamed `setWorkingDirectory` to `workingDirectory` in the `KryoReader` builder.
* `Path.get(String)` returns the object if only one object is referenced by label, else it returns a `List` of referenced objects.
* Added overload to `GremlinKryo` to allow a serializer to be configured as a `Function<Kryo,Serializer>` to allow better flexibility in serializer creation.
* Added method to `GraphProvider` to allow implementers to provide a mechanism to convert GraphSON serialized identifiers back to custom identifiers as needed.
* Added methods to `GraphProvider` so that implementers could specify a custom built `GremlinKryo` class and/or `SimpleModule` class in case their implementation had custom classes to be serialized.
* Added `Traversal.forEachRemaining(class,consumer)` for those traversals whose end type is different from declared due to strategy rewriting.
* Removed `Traversal.forEach()` as traversal implements `Iterator` and users should use `forEachRemaining()`.
* `RangeStep` now has an inclusive low and an exclusive high -- a change from Gremlin2.
* `DriverGremlinPlugin` returns raw results with driver results available via the `result` variable.
* Removed test enforcement of `private` constructor for a `Graph` instance.
* `RemoteAcceptor` now supports `@` prefixed lines that will grab the script string from the Gremlin Console shell.
* Modified the signature of `Property.element()` to simply return `Element`
* Added `Reducing` marker and `ReducingStrategy` which supports reduction-functions as a final step in Gremlin OLAP (e.g. `fold()`).
* Once strategies are `complete()`, no more steps can be added to a `Traversal`.
* Renamed `Traversal.strategies()` to `Traversal.getStrategies()` as it is not a "query language"-method.
* Added test to enforce that a `label` on a `VertexProperty` is always set to the key of the owning property.
* Fixed bug with multi-property removal in `Neo4jGraph`.
* Bumped to Neo4j 2.1.5.
* Used standard `UUIDSerializer` from the `kryo-serializers` library for serialization of `UUID` objects.
* Changed GraphSON serialization to only use `iterators()` - there were still remnants of `Traversal` usage from previous refactoring.
* Added overload for `detach` method to allow for the `Element` to be detached as a "reference" only (i.e. without properties).
* Renamed `Item` in `gremlin-driver` to `Result`.
* Renamed `strategy` to `getStrategy` in `StrategyWrappedGraph`.
* Renamed `baseGraph` to `getBaseGraph` in `Neo4jGraph`.
* `Neo4jGraph` now returns an empty property `Vertex.property(k)` when the key is non-existent (a problem only visible when meta/multi property configuration was turned off).
* `Traversal.Strategies.apply()` now takes a `TraversalEngine`. Greatly simplifies strategy application for `STANDARD` or `COMPUTER`.
* Renamed `IdentityReductionStrategy` to `IdentityRemovalStrategy` for reasons of clarity.
* Added `ComparingRemovalStrategy` that removes `Comparing`-marked steps unless they are the end step of the traversal.
* `OrderStep` now works in OLAP, but only makes sense as a traversal end step.
* `MapReduce` API extended to include `getMapKeySort()` and `getReduceKeySort()` to sort outputs accordingly.
* Renamed `TraversalResultMapReduce` to `TraverserMapReduce`. Shorter and makes more sense.
* Improved build automation to package javadocs and asciidoc documentation in the distribution files.
* Improved build automation with a script to automatically bump release versions in the various files that needed it such as the `pom.xml` files.
* The identifier on `VertexProperty` is now read properly to those graphs that can support identifier assignment.
* `GraphSONReader.readGraph()` now properly reads vertex properties.
* Removed `Neo4jGraph.getCypher()` as users should use `Neo4jGraph.cypher()` and get back TinkerPop3 graph objects.
* `GiraphGraph.variables().getConfiguration()` is now replaced by `GiraphGraph.configuration()`.
* Added `Graph.configuration()` which returns the `Configuration` object of `Graph.open()`.
* Removed `TraverserTracker` as now there is only a `TraverserSet` for all halted traversers. A nice simplification of `TraversalVertexProgram`.
* Renamed `Traverser.isDone()` to `Traverser.isHalted()` and `DONE` to `HALT`. Consistent with automata terminology.
* Removed `PathTraverserExecutor` and `SimpleTraverserExecutor` as a single `TraverserExecutor` correctly executes both types of traversers.
* `TraversalVertexProgram` does "reflexive message passing" to reduce the total number of iterations required to execute a traversal.
* `MapReduce` no-argument constructors are private and thus, only for reflection and `loadState()` usage.
* MapReducers for `TraversalVertexProgram` are now smart about `with()` declared data structures.
* Updated `Traversal.SideEffects` to use "registered suppliers" and it now works accordingly in both OLTP and OLAP environments.
* Increased the speed of `FlatMapStep` by approximately 1.5x.

=== TinkerPop 3.0.0.M4 (Release Date: October 21, 2014)

* Added features for `VertexProperty` user supplied ids and related data types.
* Removed `SideEffectCap` marker interface as there is only one `SideEffectCapStep` and thus, `instanceof` is sufficient.
* `Path.getObjects()`/`Path.getLabels()` renamed to `Path.objects()`/`Path.labels()` to be in line with "query language" naming convention.
* Greatly simplified `GiraphInternalVertex` due to `Element.graph()` -- 1/2 the memory footprint and reduced construction time.
* Renamed `Property.getElement()` to `Property.element()` given the "query language" naming convention.
* `Element.graph()` added which returns the `Graph` that the element is contained within.
* Added tests for greater consistency around iterating hidden properties.
* Simplified `TraversalVertexProgram` where only a single `TraverserTracker` exists for both path- and simple-traversers.
* Fixed a major bug where `Arrays.binarySearch` was being used on an unsorted array in TinkerGraph and Neo4jGraph.
* Changed `ComputerResult.getXXX()` to `graph()` and `memory()` to be consistent with "query language" naming convention.
* `Traverser.getXXX()` changed to `loops()`, `bulk()`, `path()`, `sideEffects()` to be consistent with "query language" naming convention.
* Optimization to reduce the number of empty lists created due to no step class existing for respective `TraversalStrategy.apply()`.
* Added `CapTraversal` as a marker interface for the `cap()` method.
* Added `union()` with GraphComputer `UnionLinearStrategy`.
* `TimeLimitStep` was moved to `filter/` package. It was a mistake that it was in `sideEffect/`.
* Provided the configuration for generating both a "full" and "core" set of javadocs, where "full" represents all classes in all projects and "core" is the "user" subset.
* Validated bindings passed to Gremlin Server to ensure that they do not match the most common statically imported values.
* If no script engine name is provided to a `LambdaHolder` it is assumed to be Gremlin-Groovy.
* `MapEmitter` and `ReduceEmitter` have an `emit(value)` default method where the key is the `MapReduce.NullObject` singleton.
* `Traverser.Admin` now implements `Attachable` as the `Traversal.SideEffects` can be generated from the `Vertex`.
* Made a solid effort to ensure that all TinkerPop keys are `Graph.System` to leave `Graph.Key` for users.
* The `Graph.System` prefix is now `^` instead of `%&%`. Simpler and easier on the `toString()`-eyes.
* Added `Traversal.SideEffects.ifPresent(Consumer)` as a default helper method.
* Added `profile()`-step which provides detailed information about the performance of each step in a traversal.
* No more `CountCapStep` and `CountStep`, there is only `CountStep` and it is elegant.
* Created a `AbstractTraversalStrategy` with good `toString()`, `hasCode()`, and `equals()` implementations.
* Added `CountTraversal` as a marker-interface stating that the `Traversal` has a `count() -> Long` method.
* `Traversal` no longer has any step methods as its not required for DSL implementers to have "core steps."
* Added "linearization" strategy for `ChooseStep` so it is executed correctly on GraphComputer.
* Added ``GraphTraversalStrategyRegistry` which has respective global strategies to make turning on/off strategies easier.
* Added a generic `BranchStep` to be used for re-writing "meta-steps" for execution on GraphComputer.
* Moved `JumpStep`, `UntilStep`, and `ChooseStep` to a new `branch/` package.
* Added test cases to the Structure Suite to enforce consistent operations of reading properties after removal of their owning `Element`.
* GraphSON format change for full `Graph` serialization - Graph variables are now serialized with the key "variables" as opposed to "properties".
* Relaxed `Graph.toString()` test requirements for implementers.
* Made the `toString` operations in `GraphStrategy` consistent.
* Added `VertexFeatures.supportsRemoveProperty`.
* Added `VertexPropertyFeatures.supportsRemoveProperty`.
* Added `EdgeFeatures.supportsRemoveProperty`.
* Added `VertexFeatures.supportsRemoveVertices`.
* Added `EdgeFeatures.supportsRemoveEdges`.
* Vendors should now get a clear error when mis-spelling something in an `@OptOut` (or more likely if a test name changes) and it now works all the test suites.
* All plugins now have a default prefix of "tinkerpop." as a namespace.
* `GraphComputer` now executes a `Set<MapReduce>` and `hashCode()`/`equals()` were implemented for existing `MapReduce` implementations.
* Changed `Contains.in/notin` to `Contains.within/without` as `in` is a reserved term in most languages (including Java and Groovy).
* Added helper methods for loading data into collections in `TraversalHelper`.
* Core `Traversal` methods are smart about bulking -- e.g. `iterate()`, `fill()`, `remove()`, etc.
* `GroupByStep` and `GroupByMapReduce` leverage `BulkSet` as the default group data structure.
* `Element.Iterator` has renamed methods so implementers can do `MyElement implements Element, Element.Iterators`.
* Renamed `MessageType.Global` and `MessageType.Local` creators from `of()` to `to()` as it makes more sense to send messages `to()`.
* With `Traverser.get/setBulk()` there is no need for a `TraverserMessage`. The `Traverser` is now the message in `TraversalVertexProgram`.
* Provided static `make()` methods for constructing `Path` implementations.
* Provided a more space/time efficient algorithm for `Path.isSimple()`.
* The `JumpStep` GraphComputer algorithm `Queue` is now a `TraverserSet`.
* `AggregateStep` and `StoreStep` now use `BulkSet` as their default backing `Collection` (much more space/time efficient).
* Added `BulkSet` which is like `TraverserSet` but for arbitrary objects (i.e. a weighted set).
* `UnrollJumpStrategy` is no longer a default strategy as it is less efficient with the inclusion of `TraverserSet`.
* Introduced `TraverserSet` with bulk updating capabilities. Like OLAP, OLTP looping is now linear space/time complexity.
* TinkerGraph's MapReduce framework is now thread safe with a parallel execution implementation.
* Added a default `Traverser.asAdmin()` method as a typecast convenience to `Traverser.Admin`.
* Renamed `Traverser.System` to `Traverser.Admin` as to not cause `java.lang.System` reference issues.
* Renamed `Memory.Administrative` to `Memory.Admin` to make it shorter and consistent with `Traverser.Admin`.
* Fixed a TinkerGraph bug around user supplied vertex property ids.
* Most `Step` classes are now defined as `public final class` to prevent inheritance.
* `ShuffleStep` now extends `BarrierStep` which enables semantically correct step-sideEffects.
* Leveraged `Traverser.getBulk()` consistently throughout all steps.

=== TinkerPop 3.0.0.M3 (Release Date: October 6, 2014)

* All `Step` fields are now `private`/`protected` with respective getters as currently needed and will be added to as needed.
* Gremlin Server no longer has the `traverse` operation as lambdas aren't really serialized.
* `Path` is now an interface with `ImmutablePath` and `MutablePath` as implementations (2x speedup on path calculations).
* `Traverser` now implements `Comparable`. If the underlying object doesn't implement `Comparable`, then a runtime exception.
* Added abstract `BarrierStep` which greatly simplifies implementing barriers like `AggregateStep`, `OrderStep`, etc.
* `SelectStep` is now intelligent about when to trigger path computations based on label selectors and barriers.
* `T` no longer has `eq`, `neq`, `lt`, `in`, etc. Renamed all respective enums and with `static import`, good in console (e.g. `Compare.eq`).
* Added `Order` enum which provides `Order.decr` and `Order.incr`.
* `Traverser.loops` and `Jump.loops` are now shorts (`32767` max-loops is probably sufficient for 99.9999% of use cases).
* `Traverser.bulk` exists which is how many instances does the traverser represent. For use in grouping with bulk computations.
* Greatly simplified sideEffect steps where there is no distinction between OLAP vs. OLTP (from the `Step` perspective).
* Removed the need for `Bulkable` and `VertexCentric` marker interfaces in process API.
* Renamed configuration parameters in Giraph-Gremlin to be consistent with a `giraph.gremlin`-prefix.
* Made it possible to pass a `ScriptEngine` name and string script in `TraversalVertexProgram` and `LambdaVertexProgram`.
* Made `TinkerGraph` a plugin for the Console as it is no longer a direct dependency in `gremlin-groovy`.
* Added features for supporting the addition of properties via `Element.property(String,Object)`.
* `GiraphGraph` OLTP tested against Gremlin-Java8 and Gremlin-Groovy -- OLAP tested against Gremlin-Groovy.
* `Neo4jGraph` is now tested against both Gremlin-Java8 and Gremlin-Groovy.
* Renamed the test cases in `ProcessTestSuite` to be consistent with other Gremlin language variants.
* Added a `gremlin-groovy-test` suite that can be used to validate implementations against the Groovy variant of Gremlin.
* `TinkerGraph` is no longer serializable, use a `GraphReader`/`GraphWriter` to serialize the graph data.
* Removed `implements Serializable` on numerous classes to ensure safety and proper usage of utilities for cloning.
* `Traversal` now implements `Cloneable` as this is the means that inter-JVM threads are able to get sibling `Traversals`.
* Created "integration" test for `Neo4jGraph` that runs the test suite with multi/meta property features turned off.
* Added `GraphStrategy` methods for `VertexProperty`.
* Converted the `id` data type from string to integer in the Grateful Dead sample data.
* Removed all notions of serializable lambdas as this is a misconception and should not be part of TinkerPop.
* Greatly simplified `TraversalVertexProgram` with three arguments: a `Traversal<Supplier>`, `Class<Traversal<Supplier>>`, or a script string with `ScriptEngine` name.
* Added `TraversalScript` interface with `GroovyTraversalScript` as an instance. To be used by OLAP engines and any language variant (e.g. gremlin-scala, gremlin-js, etc.).
* `UntilStep` now leverages `UnrollJumpStrategy` accordingly.
* Fixed a bug where the `toString()` of `Traversal` was being hijacked by `SugarGremlinPlugin`.
* Fixed compilation bug in `UntilStep` that is realized when used in multi-machine OLAP.
* Simplified `Enumerator` and implementations for `MatchStep`.

=== TinkerPop 3.0.0.M2 (Release Date: September 23, 2014)

* Added an exhaust `InnerJoinEnumerator` fix in `MatchStep` to get all solutions correctly.
* `Neo4jGraph` can be configured to allow or disallow meta- and multi-properties.
* Added `until()`-step as a simpler way to express while-do looping which compiles down to a `jump()`-step equivalent.
* Added "The Crew" (`CREW`) toy graph which contains multi-properties, meta-properties, graph variables, hiddens, etc.
* If the Giraph job fails, then the subsequent `MapReduce` jobs will not execute.
* Added `Graph.System` class which generates keys prefixed with `%&%` which is considered the vendor namespace and not allowed by users.
* Added `ReferencedVertex` (etc. for all graph object types) for lightweight message passing of graph object ids.
* `T.*` now has `label`, `id`, `key`, `value` and no longer are these `String` representations reserved in TinkerPop.
* `Traverser` now has a transient reference to `Traversal.SideEffects`.
* "Detached" classes are now tested by the standard test suite.
* Compartmentalized `Traverser` interface so there is now a `Traverser.System` sub-interface with methods that users shouldn't call.
* Added `OrderByStep` which orders `Elements` according to the value of a provided key.
* 2x speed increase on steps that rely heavily on `ExpandableStepIterator` with massive memory footprint reduction as well.
* Added `VertexProperty<V>` as the property type for vertices -- provides multi-properties and properties on properties for vertices.
* Changed `VertexProgram` such that `getElementComputeKeys()` is simply a `Set<String>`.
* Significant changes to the format of the `ResponseMessage` for Gremlin Server - these changes break existing clients.
* Close any open transactions on any configured `Graph` when a session in Gremlin Server is killed.
* Grateful Dead Graph now uses vertex labels instead of "type" properties.
* There is now a `GraphComputerStrategy` and `EngineDependent` marker interface to allow steps to decide their algorithm depending if they are OLAP or OLTP.
* A labeled step now stores its current traverser value in `Traversal.SideEffects` (no longer can sideEffectKeys and step labels be the same).
* `GraphFactory` support for opening a `Graph` with multiple `GraphStrategy` instances - if there are multiple strategies they are wrapped in order via `SequenceGraphStrategy`.
* The result type for result termination messages returned from Gremlin Server is now set to "no content".
* The `maxContentLength` setting for Gremlin Driver now blocks incoming frames that are too large.
* After initialization scripts are executed in Gremlin Server, the `Graph` instances are re-bound back to their global references, thus allowing `GraphStrategy` initialization or even dynamic `Graph` creation through scripts.
* Added "Modern" graph back which is basically the "Classic" graph with double values for the "weight" property on edges and non-default vertex labels.
* `Traversal.addStep()` is now hard typed so type casting isn't required and traversal APIs look clean.
* Changed the hidden key prefix from `%$%` to `~` in `Graph.Key.hide()`.
* Added `has(label,key,predicate,value)` to allow for `has('person','name','marko')`. Various overloaded methods provided.
* Update to traversal API where if a `SFunction<S,?>` was required, but can process a `Traverser<S>`, then the function is `SFunction<Traverser<S>,?>`.
* Added `WhereStep` as a way to further constrain `select()` and `match()`.
* Extensive work on `GiraphMemory` and its interaction with Giraph aggregators.
* If the input path of a `GiraphGraphComputer` does not exist, failure happens prior to job submission.
* `SugarPlugin` now has all inefficient methods and Gremlin-Groovy proper is only efficient Groovy techniques.
* Prevented concurrency problems by only modifying bindings within the same thread of execution in the `GremlinExecutor`.
* Calls to `use` on the `DependencyManager` now return the list of `GremlinPlugin` instances to initialize instead of just initializing them automatically because it causes problems with `ScriptEngine` setup if a plugin requires a script to be evaluated and a required dependency is not yet loaded.
* `Traversal.SideEffects` has `getGraph()`, `setGraph()`, and `removeGraph()` default helpers.
* `Traversal.Memory` -> `Traversal.SideEffects` and `GraphComputer.SideEffects` -> `GraphComputer.Memory`.
* `StrategyWrappedVertex` and `StrategyWrappedEdge` properly wrap `Element` objects returned from non-traversal based methods.
* Gremlin-Server now sends a single write with status 200 for Object and empty response messages.
* `GremlinGroovyScriptEngine` allows imports to re-import dependencies added via "use".
* Changed order in which the `GremlinExecutor` is initialized such that dependency loading via "use" are handled first which fixes problems with starting Gremlin Server with `gremlin-server-neo4j.yaml`.
* Corrected issues with the "branch factor" related traversals under `SubgraphStrategy`.  This change also altered the semantics of the `SubgraphStrategy` a bit as it became more restrictive around `Edge` inclusion (requires both vertices to be in the subgraph).
* The Gephi Plugin now visualizes traversals and has numerous configuration options.
* Added more specific features around the types of "identifiers" a graph can support.
* Added a new test graph called `MODERN` that is copy of the `CLASSIC` graph, but represents floats as doubles.  This graph will be the default graph for testing going forward.
* Fix bug in `Neo4jGraph` that was not processing multiple vertex labels properly when doing a `has()` step with `IN`.
* Changed semantics of `@LoadGraphWith` in gremlin-test to only refer to the ability of a test implementation to process the data types of the test graph (not to actually load it).
* `StartStep` is a `SideEffect` as it is a process to get data into the stream (like a keyboard) and more efficient as such.
* Greatly simplified the implementations of `Map`, `FlatMap`, `Filter`, and `SideEffect`.
* `Path` data structure changed to an ordered list of objects with each associated to a `Set<String>` of as-labels.
* All sideEffect-based steps no longer extend `FilterStep` with predicate equal true, but a more efficient `SideEffectStep`.
* `TreeStep` now has `TreeMapReduce` for executing on `GraphComputer`.
* `Neo4jTraversal.cypher()` is fluent throughout.
* Reverted back to TP2 model of `as()` referring to step names, not variable names of sideEffects.
* Updated `AddEdge`-step to support property key/value pairs for appending to newly created edges.
* Renamed `Graph.getFeatures()` to `Graph.features()` to be consistent with other API methods.
* `Vertex` and `Edge` now implement all `GraphTraversal` methods to ensure consistency throughout stack.
* `Neo4jTraversal` is auto-generated from `Neo4jTraversalStub` with technique generalizable to other vendors.
* Added test suite to ensure that all traversals are of the same type: `g.V`, `g.E`, `g.of()`, `v.identity()`, `e.identity()`, v-, e-methods.
* Giraph HDFS helpers now support `hdfs.mkdir(string)` and `local.mkdir(string)`
* Added `@OptIn` and `@OptOut` for implementers to specify on their `Graph` implementations for test compliance information.
* `GraphComputer` `Memory` now immutable after computation is complete.
* Dependency grabbing for plugins filter out slf4j logging dependencies so as to avoid multiple bindings with the standard TinkerPop distributions.
* Fixed `GiraphMemory` to be fully consistent with GraphComputer specification.
* Removed fatJar assembly from Giraph-Graph as it is no longed needed with distributed cache model.
* Reworked `GiraphRemoteAcceptor` to provide a `result` variable back to the console with `ComputerResult`.
* `VertexProgram` is no longer `Serializable` (use `loadState` and `storeState` for wire-propagation).
* Moved `GiraphGraph.getOutputGraph()` to `GiraphHelper`.
* Changed `GIRAPH_GREMLIN_HOME` to `GIRAPH_GREMLIN_LIB` to reference directory where jars are to be loaded.
* Updated README with release instructions.

TinkerPop 3.0.0.M1 (Release Date: August 12, 2014)
~~~~~~~~~~~~~~~~~~~~~~~~~~~~~~~~~~~~~~~~~~~~~~~~~

* First official release of TinkerPop3 and thus, no changes.<|MERGE_RESOLUTION|>--- conflicted
+++ resolved
@@ -30,12 +30,9 @@
 * Modified `GremlinDslProcessor` so that it generated the `getAnonymousTraversalClass()` method to return the DSL version of `__`.
 * Added the "Kitchen Sink" test data set.
 * Fixed deserialization of `P.not()` for GraphSON.
-<<<<<<< HEAD
 * Bumped to Jackson 2.9.4.
 * Improved performance of `JavaTranslator` by caching reflected methods required for traversal construction.
-=======
 * Ensure that `RemoteStrategy` is applied before all other `DecorationStrategy` instances.
->>>>>>> 52885141
 * Added `idleConnectionTimeout` and `keepAliveInterval` to Gremlin Server that enables a "ping" and auto-close for seemingly dead clients.
 * Fixed a bug where lambdas in `gremlin-python` would trigger a failure if steps using python-only symbols were present (such as `as_()`).
 * Fixed a bug in `NumberHelper` that led to wrong min/max results if numbers exceeded the Integer limits.
