////
Licensed to the Apache Software Foundation (ASF) under one or more
contributor license agreements.  See the NOTICE file distributed with
this work for additional information regarding copyright ownership.
The ASF licenses this file to You under the Apache License, Version 2.0
(the "License"); you may not use this file except in compliance with
the License.  You may obtain a copy of the License at

  http://www.apache.org/licenses/LICENSE-2.0

Unless required by applicable law or agreed to in writing, software
distributed under the License is distributed on an "AS IS" BASIS,
WITHOUT WARRANTIES OR CONDITIONS OF ANY KIND, either express or implied.
See the License for the specific language governing permissions and
limitations under the License.
////
= TinkerPop3 CHANGELOG

== TinkerPop 3.3.0 (Gremlin Symphony #40 in G Minor)

image::https://raw.githubusercontent.com/apache/tinkerpop/master/docs/static/images/gremlin-mozart.png[width=185]

[[release-3-3-11]]
=== TinkerPop 3.3.11 (Release Date: NOT OFFICIALLY RELEASED YET)

* Added `trustStoreType` such that keystore and truststore can be of different types in the Java driver.
* Added session support to all GLVs: Javascript, .NET and Python.
* Fixed bug in Gremlin Server shutdown if failures occurred during `GraphManager` initialization.
* Modified Gremlin Server to close the session when the channel itself is closed.
* Fixed bug in `Order` where comparisons of `enum` types wouldn't compare with `String` values.
* Added `maxWaitForClose` configuration option to the Java driver.
* Deprecated `maxWaitForSessionClose` in the Java driver.
* Bumped to Jackson 2.9.10.4.
* Remove invalid service descriptors from gremlin-shaded.
* Fixed bug in Python and .NET traversal `clone()` where deep copies of bytecode were not occurring.
<<<<<<< HEAD
* Fixed bug in Python about integer serializer which was out of range of `g:Int32`
* Bump commons-codec 1.14
=======
* Fixed bug in Python about integer serializer which was out of range of `g:Int32`.
* Fixed bug where `profile()` was forcing `LazyBarrierStrategy` to add an extra `barrier()` to the end of traversals.
>>>>>>> 1e2d7b84

[[release-3-3-10]]
=== TinkerPop 3.3.10 (Release Date: February 3, 2020)

* Improved error messaging for a `Cluster` with a bad `Channelizer` configuration in the Java driver.
* Made `Cluster` be able to open configuration file on resources directory.
* Implemented `Traversal.clone()` operations for all language variants.
* Refactored `PathProcessorStrategy` to use the marker model.
* Bump to Tornado 5.x for gremlin-python.
* Started keep-alive polling on `Connection` construction to ensure that a `Connection` doesn't die in the pool.
* Deprecated `TraversalStrategies.applyStrategies()`.
* Deprecated Jython support in `gremlin-python`.
* Deprecated `NioChannelizer` and related classes in `gremlin-driver` and `gremlin-server`.
* Fixed a bug in the `ClassCacheRequestCount` metric for `GremlinGroovyScriptEngine` which wasn't including the cache hit count, only the misses.
* Improved Gremlin Server executor thread handling on client close requests.
* Reverted: Modified Java driver to use IP address rather than hostname to create connections.
* Allow custom XMLInputFactory to be used with GraphMLReader.

==== Bugs

* TINKERPOP-2175 Executor thread is not returned on channel close
* TINKERPOP-2266 Keep alive not started at connection creation
* TINKERPOP-2274 Test of TinkerGraph Gremlin fail on Windows and non EN locale
* TINKERPOP-2332 JavaScript GLV: structure element toString() should internally call toString()
* TINKERPOP-2333 JavaScript GLV: GraphSON2/3 Edge deserialization is invalid

==== Improvements

* TINKERPOP-2307 Add better error message for badly configured Channelizer
* TINKERPOP-2309 Bump gremlinpython to Tornado 5.x
* TINKERPOP-2315 Implement some form of clone() or reset() for Traversal in GLVs
* TINKERPOP-2320 [SECURITY] XMLInputFactory initialization in GraphMLReader introduces
* TINKERPOP-2322 Deprecate Jython support
* TINKERPOP-2324 Deprecate the raw NIO support in the Java driver
* TINKERPOP-2329 JavaScript GLV: Update websocket library dependency
* TINKERPOP-2330 JavaScript GLV should expose GraphSON2Writer and GraphSONReader

[[release-3-3-9]]
=== TinkerPop 3.3.9 (Release Date: October 14, 2019)

* Exposed response status attributes in a `ResponseError` in gremlin-javascript.
* Added `ImmutableExplanation` for a `TraversalExplanation` that just contains data.
* Added support for `UnaryOperator` and `BinaryOperator` for `Lambda` instances.
* Fixed `TraversalExplanation` deserialization in GraphSON 2 and 3 which was not supported before in Java.
* Added support for custom request headers in Python.
* Fixed Java DSL annotation for generation of `addE()` which was formerly calling the wrong step.
* Deprecated `scriptEvaluationTimeout` in favor of the more generic `evaluationTimeout`.
* Bumped jackson-databind to 2.9.10 due to CVE-2019-14379, CVE-2019-14540, CVE-2019-16335.
* Added `ReservedKeysVerificationStrategy` to allow warnings or exceptions when certain keys are used for properties.
* Added the `AbstractWarningVerificationStrategy` base class for "warning" style `VerificationStrategy` implementations.
* Refactored `EdgeLabelVerificationStrategy` to use `AbstractWarningVerificationStrategy`.
* Added `EdgeLabelVerificationStrategy` to Python.
* Improved handling of `null` values in bytecode construction.
* Fixed Java driver authentication problems when calling the driver from multiple threads.
* Modified Java driver to use IP address rather than hostname to create connections.
* Fixed potential for `NullPointerException` with empty identifiers in `GraphStep`.
* Postponed the timing of transport creation to `connection.write` in Gremlin Python.
* Made `EventStrategy` compatible with multi-valued properties.
* Changed `TraversalOpProcessor` to throw a `SERVER_ERROR_SCRIPT_EVALUATION` (597) if lambdas don't compile.
* Bumped `commons-compress` to 1.19 due to CVE-2018-11771.
* gremlin-javascript: Use `socketError` Connection event to prevent exit on error and expose Connection events.

==== Bugs

* TINKERPOP-2159 EventStrategy doesn't handle multi-valued properties
* TINKERPOP-2283 GraphStep's ids null exception
* TINKERPOP-2285 Error object is unreachable
* TINKERPOP-2289 Use address instead of hostname for connection
* TINKERPOP-2290 Javascript GLV connection refused error handling
* TINKERPOP-2291 TraversalExplanation deserialization in GraphSON
* TINKERPOP-2298 Bytecode.java  flattenArguments throw exception when null
* TINKERPOP-2303 GremlinDsl generate addV instead of addE

==== Improvements

* TINKERPOP-1810 Add Lambda.binaryOperator and Lambda.unaryOperator
* TINKERPOP-1838 Python sample script
* TINKERPOP-2046 Gremlin-Python: Support custom request headers in WebSocket request
* TINKERPOP-2213 Replace scriptEvaluationTimeout in favor of something more suitable to bytecode
* TINKERPOP-2275 Update jackson databind 2.9.9.3+
* TINKERPOP-2277 Python sdk postpone the timing to create transport
* TINKERPOP-2280 Prevent use of T values as property key overloads

[[release-3-3-8]]
=== TinkerPop 3.3.8 (Release Date: August 5, 2019)

* Provided support for `withComputer()` in gremlin-javascript.
* Deprecated remote traversal side-effect retrieval and related infrastructure.
* Bumped to Groovy 2.4.17.
* Bumped to Jackson Databind 2.9.9.1.
* Fixed bug with Python in `g:Date` of GraphSON where local time zone was being used during serialization/deserialization.
* Improved error messaging when an attempt is made to serialize multi-properties to GraphML.
* Deprecated multi/meta-property support in `Neo4jGraph`.
* Improved exception and messaging for gt/gte/lt/lte when one of the object isn't a `Comparable`.
* Added test infrastructure to check for storage iterator leak.
* Fixed multiple iterator leaks in query processor.
* Fixed `optional()` so that the child traversal is treated as local.
* Changed default keep-alive time for driver to 3 minutes.
* Fixed bug where server-side keep-alive was not always disabled when its setting was zero.
* Added support for `hasNext()` in Javascript and .NET.
* Improved error messaging for invalid inputs to the TinkerGraph `IdManager` instances.
* Forced replacement of connections in Java driver for certain exception types that seem to ultimately kill the connection.
* Changed the `reverse()` of `desc` and `asc` on `Order` to not use the deprecated `decr` and `incr`.
* Fixed bug in `MatchStep` where the correct was not properly determined.
* Fixed bug where client/server exception mismatch when server throw StackOverflowError
* Added underscore suffixed steps and tokens in Gremlin-Python that conflict with global function names.
* Prevent exception when closing a session that doesn't exist.
* Allow predicates and traversals to be used as options in `BranchStep`.
* Ensure only a single final response is sent to the client with Gremlin Server.
* Deprecated `ResponseHandlerContext` with related infrastructure and folded its functionality into `Context` in Gremlin Server.
* Improved performance of `aggregate()` by avoiding excessive calls to `hasNext()` when the barrier is empty.

==== Bugs

* TINKERPOP-1619 TinkerGraphComputer worker count affects OptionalStep query results
* TINKERPOP-2224 Detect and fix resource leak
* TINKERPOP-2230 match() step unexpected behaviours
* TINKERPOP-2232 RemoteStrategy does not call parent class TraversalStrategy __init__
* TINKERPOP-2238 Fix remaining iterator leaks marked by @IgnoreIteratorLeak
* TINKERPOP-2241 Client exception don't match Server exception when server  throw StackOverflowError
* TINKERPOP-2248 Instability of driver for blocked requests
* TINKERPOP-2264 Gremlin Python should deserialize g:Date to UTC

==== Improvements

* TINKERPOP-1084 Branch option tokens should be allowed to be traversals.
* TINKERPOP-1921 Support hasNext terminal step in GLVs
* TINKERPOP-2020 Support withComputer() for javascript
* TINKERPOP-2223 Update jackson databind to 2.9.9
* TINKERPOP-2236 Improve error messaging for TinkerGraph IdManagers that fail on conversions
* TINKERPOP-2237 Prevent error when closing sessions that don't exist *(breaking)*
* TINKERPOP-2246 Consolidate the error propagation to the client
* TINKERPOP-2256 processAllStarts of AggregateStep should only be called when barrier is empty
* TINKERPOP-2260 Update jackson databind 2.9.9.1
* TINKERPOP-2265 Deprecate Traversal.getSideEffects() functionality for remoting purposes
* TINKERPOP-2270 Deprecate multi/metaproperty support in Neo4j
* TINKERPOP-2272 Rename steps and tokens that conflict with standard python functions

[[release-3-3-7]]
=== TinkerPop 3.3.7 (Release Date: May 28, 2019)

* Developed DSL pattern for gremlin-javascript.
* Generated uberjar artifact for Gremlin Console.
* Improved folding of `property()` step into related mutating steps.
* Added `inject()` to steps generated on the DSL `TraversalSource`.
* Removed `gperfutils` dependencies from Gremlin Console.
* Fixed `PartitionStrategy` when setting vertex label and having `includeMetaProperties` configured to `true`.
* Ensure `gremlin.sh` works when directories contain spaces.
* Prevented client-side hangs if metadata generation fails on the server.
* Fixed bug with `EventStrategy` in relation to `addE()` where detachment was not happening properly.
* Ensured that `gremlin.sh` works when directories contain spaces.
* Fixed bug in detachment of `Path` where embedded collection objects would prevent that process.
* Enabled `ctrl+c` to interrupt long running processes in Gremlin Console.
* Quieted "host unavailable" warnings for both the driver and Gremlin Console.
* Fixed construction of `g:List` from arrays in gremlin-javascript.
* Fixed bug in `GremlinGroovyScriptEngine` interpreter mode around class definitions.
* Implemented `EdgeLabelVerificationStrategy`.
* Fixed behavior of `P` for `within()` and `without()` in GLVs to be consistent with Java when using varargs.
* Cleared the input buffer after exceptions in Gremlin Console.
* Added parameter to configure the `processor` in the gremlin-javascript `client` constructor.

==== Bugs

* TINKERPOP-2112 Folding in property() step is not being optimally performed
* TINKERPOP-2180 gremlin.sh doesn't work when directories contain spaces
* TINKERPOP-2183 InterpreterModeASTTransformation needs to be more specific about what it transforms
* TINKERPOP-2194 Enforcing an order on properties in one test method of ChooseTest
* TINKERPOP-2196 PartitionStrategy with includeMetaProperties(true) can't add labeled vertex
* TINKERPOP-2198 Documentation for Store contradicts itself
* TINKERPOP-2199 within step does not work with more than two parameters with python
* TINKERPOP-2200 AddEdgeStartStep used DetachedFactory.detach instead of EventStrategy.detach
* TINKERPOP-2204 Client receives no response on failed request
* TINKERPOP-2206 Certain types in javascript don't appear to serialize with a GraphSON type
* TINKERPOP-2212 Path is not detaching properly under certain conditions

==== Improvements

* TINKERPOP-2089 Javascript DSL support
* TINKERPOP-2179 Have o.a.t.g.driver.ser.SerializationException extend IOException
* TINKERPOP-2181 Allow ctrl+c to break out of a long running process in Gremlin Console
* TINKERPOP-2182 Remove gperfutils from Gremlin Console *(breaking)*
* TINKERPOP-2191 Implement EdgeLabelVerificationStrategy
* TINKERPOP-2211 Provide API to add per request option for a bytecode

[[release-3-3-6]]
=== TinkerPop 3.3.6 (Release Date: March 18, 2019)

* Docker images use user `gremlin` instead of `root`
* Added a new `ResponseStatusCode` for client-side serialization errors.
* Refactored use of `commons-lang` to use `common-lang3` only, though dependencies may still use `commons-lang`.
* Bumped `commons-lang3` to 3.8.1.
* Improved handling of client-side serialization errors that were formerly just being logged rather than being raised.
* Add Python `TraversalMetrics` and `Metrics` deserializers.
* Masked sensitive configuration options in the logs of `KryoShimServiceLoader`.
* Added `globalFunctionCacheEnabled` to the `GroovyCompilerGremlinPlugin` to allow that cache to be disabled.
* Added `globalFunctionCacheEnabled` override to `SessionOpProcessor` configuration.
* Added status code to `GremlinServerError` so that it would be more directly accessible during failures.
* Added GraphSON serialization support for `Duration`, `Char`, `ByteBuffer`, `Byte`, `BigInteger` and `BigDecimal` in `gremlin-python`.
* Added `ProfilingAware` interface to allow steps to be notified that `profile()` was being called.
* Fixed bug where `profile()` could produce negative timings when `group()` contained a reducing barrier.
* Improved logic determining the dead or alive state of a Java driver `Connection`.
* Improved handling of dead connections and the availability of hosts.
* Bumped `httpclient` to 4.5.7.
* Bumped `slf4j` to 1.7.25.
* Bumped `commons-codec` to 1.12.
* Fixed partial response failures when using authentication in `gremlin-python`.
* Fixed concurrency issues in `TraverserSet.toString()` and `ObjectWritable.toString()`.
* Fixed a bug in `InlineFilterStrategy` that mixed up and's and or's when folding merging conditions together.
* Fixed a bug in `PartitionStrategy` where `addE()` as a start step was not applying the partition.
* Improved handling of failing `Authenticator` instances thus improving server responses to drivers.
* Improved performance of `JavaTranslator` by reducing calls to `Method.getParameters()`.
* Implemented `EarlyLimitStrategy` which is supposed to significantly reduce backend operations for queries that use `range()`.
* Reduced chance of hash collisions in `Bytecode` and its inner classes.
* Added `Symbol.asyncIterator` member to the `Traversal` class to provide support for `await ... of` loops (async iterables).

==== Bugs

* TINKERPOP-2081 PersistedOutputRDD materialises rdd lazily with Spark 2.x
* TINKERPOP-2091 Wrong/Missing feature requirements in StructureStandardTestSuite
* TINKERPOP-2094 Gremlin Driver Cluster Builder serializer method does not use mimeType as suggested
* TINKERPOP-2095 GroupStep looks for irrelevant barrier steps
* TINKERPOP-2096 gremlinpython: AttributeError when connection is closed before result is received
* TINKERPOP-2100 coalesce() creating unexpected results when used with order()
* TINKERPOP-2105 Gremlin-Python connection not returned back to the pool on exception from gremlin server
* TINKERPOP-2113 P.Within() doesn't work when given a List argument

==== Improvements

* TINKERPOP-1889 JavaScript GLV: Use heartbeat to prevent connection timeout
* TINKERPOP-2010 Generate jsdoc for gremlin-javascript
* TINKERPOP-2013 Process tests that are auto-ignored stink
* TINKERPOP-2018 Generate API docs for Gremlin.Net
* TINKERPOP-2038 Make groovy script cache size configurable
* TINKERPOP-2050 Add a :bytecode command to Gremlin Console
* TINKERPOP-2062 Add Traversal class to CoreImports
* TINKERPOP-2065 Optimize iterate() for remote traversals
* TINKERPOP-2067 Allow getting raw data from Gremlin.Net.Driver.IGremlinClient
* TINKERPOP-2068 Bump Jackson Databind 2.9.7
* TINKERPOP-2069 Document configuration of Gremlin.Net
* TINKERPOP-2070 gremlin-javascript: Introduce Connection representation
* TINKERPOP-2071 gremlin-python: the graphson deserializer for g:Set should return a python set
* TINKERPOP-2073 Generate tabs for static code blocks
* TINKERPOP-2074 Ensure that only NuGet packages for the current version are pushed
* TINKERPOP-2077 VertexProgram.Builder should have a default create() method with no Graph
* TINKERPOP-2078 Hide use of EmptyGraph or RemoteGraph behind a more unified method for TraversalSource construction
* TINKERPOP-2084 For remote requests in console display the remote stack trace
* TINKERPOP-2092 Deprecate default GraphSON serializer fields
* TINKERPOP-2097 Create a DriverRemoteConnection with an initialized Client
* TINKERPOP-2102 Deprecate static fields on TraversalSource related to remoting
* TINKERPOP-2106 When gremlin executes timeout, throw TimeoutException instead of TraversalInterruptedException/InterruptedIOException
* TINKERPOP-2110 Allow Connection on Different Path (from /gremlin)
* TINKERPOP-2114 Document common Gremlin anti-patterns
* TINKERPOP-2118 Bump to Groovy 2.4.16
* TINKERPOP-2121 Bump Jackson Databind 2.9.8

[[release-3-3-5]]
=== TinkerPop 3.3.5 (Release Date: January 2, 2019)

This release also includes changes from <<release-3-2-11, 3.2.11>>.

* Fixed and/or folding in `InlineFilterStrategy`.
* Fixed configuration and serialization of `SubgraphStrategy` which was missing the `checkAdjacentVertices` flag.
* Captured `TraversalInterruptionException` and converted to `TimeoutException` for `GremlinExecutor`.
* Fixed a bug in `CoalesceStep` which squared the bulk if the step followed a `Barrier` step.
* Fixed a bug in `GroupStep` that assigned wrong reducing bi-operators
* Added `:bytecode` command to help developers debugging `Bytecode`-based traversals.
* Added option to set the path for the URI on the Java driver.
* Fixed `PersistedOutputRDD` to eager persist RDD by adding `count()` action calls.
* Deserialized `g:Set` to a Python `Set` in GraphSON in `gremlin-python`.
* Deprecated `StarGraph.builder()` and `StarGraph.Builder.build()` in favor of the more common "builder" patterns of `build()` and `create()` respectively.
* Deprecated `Serializers.DEFAULT_RESULT_SERIALIZER` and `DEFAULT_REQUEST_SERIALIZER`.
* Deprecated `TraversalSource#GREMLIN_REMOTE` and `TraversalSource#GREMLIN_REMOTE_CONNECTION_CLASS` moving them to `RemoteConnection`.
* Fixed the setting of the default label for a `ReferenceVertex` when the original vertex was of type `ComputerAdjacentVertex`.
* Changed Java driver to expect a generic `RemoteTraverser` object rather than the specific `DefaultRemoteTraverser`.
* Better handled server disconnect condition for the `gremlin-python` driver by throwing a clear exception.
* Display the remote stack trace in the Gremlin Console when scripts sent to the server fail.
* Added `AnonymousTraversalSource` which provides a more unified means of constructing a `TraversalSource`.
* Added `DriverRemoteConnection.using(Client)` to provide users better control over the number of connections being created.
* Changed behavior of GraphSON deserializer in gremlin-python such that `g:Set` returns a Python `Set`.
* Bumped to Groovy 2.4.16.
* Fixed bug that prevented `TraversalExplanation` from serializing properly with GraphSON.
* Changed behavior of `iterate()` in Python, Javascript and .NET to send `none()` thus avoiding unnecessary results being returned.
* Provided for a configurable class map cache in the `GremlinGroovyScriptEngine` and exposed that in Gremlin Server.
* `GraphProvider` instances can be annotated with `OptOut` configurations that will be applied in addition to the `OptOut` instances on a `Graph`.

==== Bugs

* TINKERPOP-2081 PersistedOutputRDD materialises rdd lazily with Spark 2.x
* TINKERPOP-2091 Wrong/Missing feature requirements in StructureStandardTestSuite
* TINKERPOP-2094 Gremlin Driver Cluster Builder serializer method does not use mimeType as suggested
* TINKERPOP-2095 GroupStep looks for irrelevant barrier steps
* TINKERPOP-2096 gremlinpython: AttributeError when connection is closed before result is received
* TINKERPOP-2100 coalesce() creating unexpected results when used with order()
* TINKERPOP-2113 P.Within() doesn't work when given a List argument

==== Improvements

* TINKERPOP-1889 JavaScript GLV: Use heartbeat to prevent connection timeout
* TINKERPOP-2010 Generate jsdoc for gremlin-javascript
* TINKERPOP-2013 Process tests that are auto-ignored stink
* TINKERPOP-2018 Generate API docs for Gremlin.Net
* TINKERPOP-2038 Make groovy script cache size configurable
* TINKERPOP-2050 Add a :bytecode command to Gremlin Console
* TINKERPOP-2062 Add Traversal class to CoreImports
* TINKERPOP-2065 Optimize iterate() for remote traversals
* TINKERPOP-2067 Allow getting raw data from Gremlin.Net.Driver.IGremlinClient
* TINKERPOP-2069 Document configuration of Gremlin.Net
* TINKERPOP-2070 gremlin-javascript: Introduce Connection representation
* TINKERPOP-2071 gremlin-python: the graphson deserializer for g:Set should return a python set
* TINKERPOP-2073 Generate tabs for static code blocks
* TINKERPOP-2074 Ensure that only NuGet packages for the current version are pushed
* TINKERPOP-2077 VertexProgram.Builder should have a default create() method with no Graph
* TINKERPOP-2078 Hide use of EmptyGraph or RemoteGraph behind a more unified method for TraversalSource construction
* TINKERPOP-2084 For remote requests in console display the remote stack trace
* TINKERPOP-2092 Deprecate default GraphSON serializer fields
* TINKERPOP-2097 Create a DriverRemoteConnection with an initialized Client
* TINKERPOP-2102 Deprecate static fields on TraversalSource related to remoting
* TINKERPOP-2106 When gremlin executes timeout, throw TimeoutException instead of TraversalInterruptedException/InterruptedIOException
* TINKERPOP-2110 Allow Connection on Different Path (from /gremlin)
* TINKERPOP-2114 Document common Gremlin anti-patterns
* TINKERPOP-2118 Bump to Groovy 2.4.16
* TINKERPOP-2121 Bump Jackson Databind 2.9.8

[[release-3-3-4]]
=== TinkerPop 3.3.4 (Release Date: October 15, 2018)

This release also includes changes from <<release-3-2-10, 3.2.10>>.

* Added synchronized `Map` to Gryo 3.0 registrations.
* Removed `timedInterrupt` from documentation as a way to timeout.
* Deprecated `Order` for `incr` and `decr` in favor of `asc` and `desc`.
* Fixed bug in `math()` for OLAP where `ComputerVerificationStrategy` was incorrectly detecting path label access and preventing execution.

==== Bugs

* TINKERPOP-1898 Issue with bindings in strategies and lambdas
* TINKERPOP-1933 gremlin-python maximum recursion depth exceeded on large responses
* TINKERPOP-1958 TinkerGraphCountStrategy can return wrong counts
* TINKERPOP-1961 Duplicate copies of images directory in docs
* TINKERPOP-1962 GroovyTranslator doesn't handle empty maps
* TINKERPOP-1963 Use of reducing step in choose()
* TINKERPOP-1972 inject() tests are throwing exceptions in .NET GLV tests
* TINKERPOP-1978 Check for Websocket connection state when retrieved from Connection Pool missing
* TINKERPOP-1979 Several OLAP issues in MathStep
* TINKERPOP-1988 minor error in documentation
* TINKERPOP-1999 [Java][gremlin-driver] Query to a remote server via the websocket client hangs indefinitely if the server becomes unavailable
* TINKERPOP-2005 Intermittent NullPointerException in response handling
* TINKERPOP-2009 Pick.any and Pick.none should be exposed in Gremlin-JavaScript
* TINKERPOP-2021 Prevent maximum recursion depth failure
* TINKERPOP-2030 KeepAlive task executed for every Connection.write call
* TINKERPOP-2032 Update jython-standalone
* TINKERPOP-2044 Cannot reconnect to Azure cosmos host that becomes available again

==== Improvements

* TINKERPOP-1113 GraphComputer subclasses should support native methods
* TINKERPOP-1365 Log the seed used to initialize Random in tests
* TINKERPOP-1447 Add some JavaScript intelligence to the documentation so that comments and output are not copied in a copy paste
* TINKERPOP-1595 Go through TraversalVertexProgram with a profile and optimize.
* TINKERPOP-1778 Do not promote timedInterrupt option for Gremlin Server script processing
* TINKERPOP-1780 Add authentication tests for gremlin-python
* TINKERPOP-1836 .NET sample project
* TINKERPOP-1841 Include Python GLV tests on TravisCI
* TINKERPOP-1864 Gremlin Python tests for GraphSON 2.0 and 3.0
* TINKERPOP-1897 Provide Docker images of Gremlin Server and Console
* TINKERPOP-1945 Add support for extended GraphSon types to Gremlin.net
* TINKERPOP-1951 gremlin-server.bat doesn't support paths containing spaces
* TINKERPOP-1956 Deprecate Order incr/decr for asc/desc
* TINKERPOP-1959 Provide a way to submit scripts to the server in gremlin-javascript
* TINKERPOP-1968 Refactor elements of Gremlin Server testing
* TINKERPOP-1976 Include Computer tests for GLVs
* TINKERPOP-1977 Gremlin-JavaScript: Support SASL authentication
* TINKERPOP-1985 Update position on bulk loading
* TINKERPOP-1989 Preserve order that plugins are applied in Gremlin Console
* TINKERPOP-1995 DriverRemoteConnection close() method returns undefined
* TINKERPOP-2011 Use NumberHelper on choose()
* TINKERPOP-2012 Target .NET Standard 2.0 for Gremlin.Net
* TINKERPOP-2015 Allow users to configure the WebSocket connections
* TINKERPOP-2016 Upgrade Jackson FasterXML to 2.9.5 or later to fix security vulnerability
* TINKERPOP-2017 Check for Column in by()
* TINKERPOP-2022 Cluster SSL should trust default ca certs by default
* TINKERPOP-2023 Gremlin Server should not create self-signed certs *(breaking)*
* TINKERPOP-2024 Gremlin Server Application archetype should connect via withRemote
* TINKERPOP-2025 Change to SHA-256/512 and drop SHA-1 for releases
* TINKERPOP-2026 Gremlin.Net.Driver should check ClientWebSocket.State before closing
* TINKERPOP-2034 Register synchronizedMap() with Gryo
* TINKERPOP-2035 Gremlin-JavaScript: Pass custom headers to the websocket connection
* TINKERPOP-2040 Improve flexibility of GroovyTranslator to handle custom types
* TINKERPOP-2045 Remove non-indy groovy dependencies
* TINKERPOP-2055 Provide support for special number cases like Infinity in GraphSON
* TINKERPOP-2056 Use NumberHelper in Compare

[[release-3-3-3]]
=== TinkerPop 3.3.3 (Release Date: May 8, 2018)

This release also includes changes from <<release-3-2-9, 3.2.9>>.

* Implemented `TraversalSelectStep` which allows to `select()` runtime-generated keys.
* Coerced `BulkSet` to `g:List` in GraphSON 3.0.
* Deprecated `CredentialsGraph` DSL in favor of `CredentialsTraversalDsl` which uses the recommended method for Gremlin DSL development.
* Allowed `iterate()` to be called after `profile()`.

==== Bugs

* TINKERPOP-1869 Profile step and iterate do not play nicely with each other
* TINKERPOP-1927 Gherkin scenario expects list with duplicates, but receives g:Set
* TINKERPOP-1947 Path history isn't preserved for keys in mutations

==== Improvements

* TINKERPOP-1628 Implement TraversalSelectStep
* TINKERPOP-1755 No docs for ReferenceElements
* TINKERPOP-1903 Credentials DSL should use the Java annotation processor
* TINKERPOP-1912 Remove MD5 checksums
* TINKERPOP-1934 Bump to latest version of httpclient
* TINKERPOP-1936 Performance enhancement to Bytecode deserialization
* TINKERPOP-1943 JavaScript GLV: Support GraphSON3
* TINKERPOP-1944 JavaScript GLV: DriverRemoteConnection is not exported in the root module
* TINKERPOP-1950 Traversal construction performance enhancements
* TINKERPOP-1953 Bump to Groovy 2.4.15

[[release-3-3-2]]
=== TinkerPop 3.3.2 (Release Date: April 2, 2018)

This release also includes changes from <<release-3-2-8, 3.2.8>>.

* Fixed regression issue where the HTTPChannelizer doesn't instantiate the specified AuthenticationHandler.
* Defaulted GLV tests for gremlin-python to run for GraphSON 3.0.
* Fixed a bug with `Tree` serialization in GraphSON 3.0.
* In gremlin-python, the GraphSON 3.0 `g:Set` type is now deserialized to `List`.

==== Bugs

* TINKERPOP-1053 installed plugins are placed in a directory relative to where gremlin.sh is started
* TINKERPOP-1509 Failing test case for tree serialization
* TINKERPOP-1738 Proper functioning of GraphSONReader depends on order of elements in String representation
* TINKERPOP-1758 RemoteStrategy should be before all other DecorationStrategies.
* TINKERPOP-1855 Update Rexster links
* TINKERPOP-1858 HttpChannelizer regression: Does not create specified AuthenticationHandler
* TINKERPOP-1859 Complex instance of P not serializing to bytecode properly
* TINKERPOP-1860 valueMap(True) result in error in gremlin-python
* TINKERPOP-1862 TinkerGraph VertexProgram message passing doesn't work properly when using Direction.BOTH
* TINKERPOP-1867 union() can produce extra traversers
* TINKERPOP-1872 Apply edgeFunction in SparkMessenger
* TINKERPOP-1873 min() and max() work only in the range of Integer values
* TINKERPOP-1874 P does not appear to be serialized consistently in GraphSON
* TINKERPOP-1875 Gremlin-Python only aggregates to list when using GraphSON3
* TINKERPOP-1879 Gremlin Console does not resepect equal sign for flag argument assignments
* TINKERPOP-1880 Gremlin.NET Strong name signature could not be verified. (HRESULT: 0x80131045)
* TINKERPOP-1883 gremlinpython future will never return
* TINKERPOP-1890 getAnonymousTraversalClass() is not being generated for Java DSLs
* TINKERPOP-1891 Serialization of P.not() for gremlin-javascript
* TINKERPOP-1892 GLV test failures for .NET
* TINKERPOP-1894 GraphSONMessageSerializerV2d0 fails to deserialize valid P.not()
* TINKERPOP-1896 gremlin-python lambdas error
* TINKERPOP-1907 Fix failing GLV test for withSack() in .NET
* TINKERPOP-1917 gx:BigDecimal serialization broken in Gremlin.Net on systems with ',' as decimal separator
* TINKERPOP-1918 Scenarios fail because of wrong numerical types
* TINKERPOP-1919 Gherkin runner doesn't work with P.And() and P.Or() in Gremlin.Net
* TINKERPOP-1920 Tests fail because P.Within() arguments are wrapped in an array in Gremlin.Net
* TINKERPOP-1922 Gherkin features fail that contain P.not() in Gremlin.Net

==== Improvements

* TINKERPOP-1357 Centrality Recipes should mention pageRank and OLAP.
* TINKERPOP-1489 Provide a Javascript Gremlin Language Variant
* TINKERPOP-1586 SubgraphStrategy in OLAP
* TINKERPOP-1726 Support WebSockets ping/pong keep-alive in Gremlin server
* TINKERPOP-1842 iterate() missing in terminal steps documentation
* TINKERPOP-1844 Python GLV test should run for GraphSON 3.0 *(breaking)*
* TINKERPOP-1850 Range step has undocumented special values
* TINKERPOP-1854 Support lambdas in Gremlin.Net
* TINKERPOP-1857 GLV test suite consistency and completeness
* TINKERPOP-1863 Delaying the setting of requestId till the RequestMessage instantiation time
* TINKERPOP-1865 Run Gremlin .NET GLV tests with GraphSON 3.0
* TINKERPOP-1866 Support g:T for .NET
* TINKERPOP-1868 Support inject source step in Gremlin.Net
* TINKERPOP-1870 n^2 synchronious operation in OLAP WorkerExecutor.execute() method
* TINKERPOP-1871 Exception handling is slow in element  ReferenceElement creation
* TINKERPOP-1877 Add new graph data for specialized testing scenarios
* TINKERPOP-1884 Bump to Netty 4.0.56.Final
* TINKERPOP-1885 Various Gremlin.Net documentation updates
* TINKERPOP-1901 Enable usage of enums in more steps in Gremlin.Net
* TINKERPOP-1908 Bump to Groovy 2.4.14
* TINKERPOP-1911 Refactor JavaTranslator to cache all reflective calls
* TINKERPOP-1914 Support construct a GremlinServer instance from gremlin executor service

[[release-3-3-1]]
=== TinkerPop 3.3.1 (Release Date: December 17, 2017)

This release also includes changes from <<release-3-2-7, 3.2.7>>.

* Added `NoneStep` and `Traversal.none()` for full filtering integration with `iterate()`.
* Fixed bug in serialization of `Path` for GraphSON 3.0 in `gremlin-python`.
* Added support for GraphSON 3.0 in Gremlin.Net.
* Added `math()`-step which supports scientific calculator capabilities for numbers within a traversal.
* Added missing `GraphTraversalSource.addE()`-method to `GremlinDslProcessor`.
* Changed `to()` and `from()` traversal-based steps to take a wildcard `?` instead of of `E`.
* Added `addV(traversal)` and `addE(traversal)` so that created element labels can be determined dynamically.
* `PageRankVertexProgram` supports `maxIterations` but will break out early if epsilon-based convergence occurs.
* Added support for epsilon-based convergence in `PageRankVertexProgram`.
* Fixed two major bugs in how PageRank was being calculated in `PageRankVertexProgram`.
* Added `Io.requiresVersion(Object)` to allow graph providers a way to check the `Io` type and version being constructed.
* Defaulted `IoCore.gryo()` and `IoCore.graphson()` to both use their 3.0 formats which means that `Graph.io()` will use those by default.
* Bumped Neo4j 3.2.3

==== Bugs

* TINKERPOP-1773 Lop should be created as a "software" and not a "person"
* TINKERPOP-1783 PageRank gives incorrect results for graphs with sinks *(breaking)*
* TINKERPOP-1799 Failure to serialize path() in gremlin-python
* TINKERPOP-1847 tinkergraph-gremlin dependency on gremlin-test, bad scope?

==== Improvements

* TINKERPOP-1632 Create a set of default functions
* TINKERPOP-1692 Bump to Neo4j 3.2.3
* TINKERPOP-1717 Update name and link of DynamoDB storage backend in landing page
* TINKERPOP-1730 Gremlin .NET support for GraphSON 3.0
* TINKERPOP-1767 Method for graph providers to check an IO version and type
* TINKERPOP-1793 addE() should allow dynamic edge labels
* TINKERPOP-1834 Consider iterate() as a first class step

[[release-3-3-0]]
=== TinkerPop 3.3.0 (Release Date: August 21, 2017)

This release also includes changes from <<release-3-2-6, 3.2.6>>.

* Removed previously deprecated `ScriptElementFactory`.
* Added `GraphTraversalSource.addE(String)` in support of `g.addE().from().to()`.
* Added support for `to(Vertex)` and `from(Vertex)` as a shorthand for `to(V(a))` and `from(V(b))`.
* Bumped to support Spark 2.2.0.
* Detected if type checking was required in `GremlinGroovyScriptEngine` and disabled related infrastructure if not.
* Removed previously deprecated `GraphTraversal.selectV3d0()` step.
* Removed previously deprecated `DetachedEdge(Object,String,Map,Pair,Pair)` constructor.
* Removed previously deprecated `Bindings` constructor. It is now a private constructor.
* Removed previously deprecated `TraversalSource.withBindings()`.
* Removed previously deprecated `GraphTraversal.sack(BiFunction,String)`.
* `TraversalMetrics` and `Metrics` Gryo 1.0 formats changed given internal changes to their implementations.
* Made `TraversalMetrics` safe to write to from multiple threads.
* Removed previously deprecated `TraversalSideEffects` methods.
* Removed previously deprecated `finalization.LazyBarrierStrategy` (moved to `optimization.LazyBarrierStrategy`).
* Removed previously deprecated `Constants` in Hadoop.
* Removed previously deprecated `VertexComputing.generateComputer(Graph)`.
* Removed previously deprecated `ConfigurationTraversal`.
* Established the Gryo 3.0 format.
* `GryoVersion` now includes a default `ClassResolver` to supply to the `GryoMapper`.
* `GryoClassResolver` renamed to `GryoClassResolverV1d0` which has an abstract class that for providers to extend in `AbstractGryoClassResolver`.
* Removed previously deprecated `Order` enums of `keyIncr`, `keyDecr`, `valueIncr`, and `valueDecr.`
* Removed previously deprecated `GraphTraversal.mapKeys()` step.
* Removed previously deprecated `GraphTraversal.mapValues()` step.
* Removed previously deprecated `GraphTraversal#addV(Object...)`.
* Removed previously deprecated `GraphTraversal#addE(Direction, String, String, Object...)`.
* Removed previously deprecated `GraphTraversal#addOutE(String, String, Object...)`.
* Removed previously deprecated `GraphTraversal#addInV(String, String, Object...)`.
* Removed previously deprecated `GraphTraversal.groupV3d0()` and respective `GroupSideEffectStepV3d0` and `GroupStepV3d0`.
* Removed previously deprecated `TraversalSource.Builder` class.
* Removed previously deprecated `ConnectiveP`, `AndP`, `OrP` constructors.
* Removed previously deprecated `TraversalScriptFunction` class.
* Removed previously deprecated `TraversalScriptHelper` class.
* Removed previously deprecated `ScriptEngineCache` class.
* Removed previously deprecated `CoreImports` class.
* Removed previously deprecated `GremlinJythonScriptEngine#()` constructor.
* Removed access to previously deprecated `CoreGremlinPlugin#INSTANCE` field.
* `gremlin.sh` and `gremln.bat` no longer support the option to pass a script as an argument for execution mode without using the `-i` option.
* Graphite and Ganglia are no longer packaged with the Gremlin Server distribution.
* `TransactionException` is no longer a class of `AbstractTransaction` and it extends `RuntimeException`.
* Included an ellipse on long property names that are truncated.
* Renamed `RangeByIsCountStrategy` to `CountStrategy`.
* Added more specific typing to various `__` traversal steps. E.g. `<A,Vertex>out()` is `<Vertex,Vertex>out()`.
* Updated Docker build scripts to include Python dependencies (NOTE: users should remove any previously generated TinkerPop Docker images).
* Added "attachment requisite" `VertexProperty.element()` and `Property.element()` data in GraphSON serialization.
* GraphSON 3.0 is now the default serialization format in TinkerGraph and Gremlin Server.
* Changed `ServerGremlinExecutor` to not use generics since there really is no flexibility in the kind of `ScheduledExecutorService` that will be used.
* Removed support for passing a byte array on the `sasl` parameter.
* Removed previously deprecated `GraphSONMapper$Builder#embedTypes` option.
* Removed previously deprecated `:remote config timeout max`.
* Removed previously deprecated `ConnectionPoolSettings.sessionId` and `ConnectionPoolSettings.optionalSessionId()`.
* Removed previously deprecated `reconnectInitialDelay` setting from the Java driver.
* Removed previously deprecated `useMapperFromGraph` option.
* Established the GraphSON 3.0 format with new `g:Map`, `g:List` and `g:Set` types.
* Removed previously deprecated `Io.Builder#registry(IoRegistry)` method.
* Removed previously deprecated `GryoMessageSerializerV1d0(GryoMapper)` constructor.
* Removed previously deprecated `TinkerIoRegistry`.
* Removed previously deprecated `getInstance()` methods on all TinkerPop classes.
* Removed previously deprecated `VertexPropertyFeatures.supportsAddProperty()`.
* Removed previously deprecated TinkerGraph configuration member variables.
* Removed previously deprecated `Transaction.submit(Function)`.
* Removed previously deprecated `OpSelectorHandler.errorMeter` and `AbstractEvalOpProcessor.errorMeter` fields.
* Removed previously deprecated `AbstractEvalOpProcessor.validBindingName` field.
* Removed previously deprecated `SimpleAuthenticator.CONFIG_CREDENTIALS_LOCATION` field.
* Removed previously deprecated `IteratorHandler`, `NioGremlinResponseEncoder` and `WsGremlinResponseEncoder` classes.
* Removed previously deprecated `Session.kill()` and `Session.manualKill()`.
* Removed previously deprecated `Authenticator.newSaslNegotiator()` and its method implementations in classes that were assignable to that interface.
* Removed `gremlin-groovy-test`.
* Removed previously deprecated "G" functions in `gremlin-groovy` (i.e. `GFunction`).
* Removed references to the old `GremlinPlugin` system that was in `gremlin-groovy` - the revised `GremlinPlugin` system in `gremlin-core` is the only one now in use.
* `GremlinGroovyScriptEngine` no longer implements the now removed `DependencyManager`.
* Added `Vertex`, `Edge`, `VertexProperty`, and `Property` serializers to Gremlin-Python and exposed tests that use graph object arguments.
* `Bytecode.getSourceInstructions()` and `Bytecode.getStepInstructions()` now returns `List<Instruction>` instead of `Iterable<Instruction>`.
* Added various `TraversalStrategy` registrations with `GryoMapper`.
* Fixed a naming mistake in Gremlin-Python: `IdentityRemoveStrategy` is now called `IdentityRemovalStrategy`.
* Added `TranslationStrategy` test infrastructure that verifies `Bytecode` generated from a translation is equal to the original `Bytecode`.
* Moved `NumberHelper` into the `org.apache.tinkerpop.gremlin.util` package.
* Added `Pop.mixed` instead of using `null` to represent such semantics.
* `select()`-step now defaults to using `Pop.last` instead of `Pop.mixed`.
* Added `gremlin-io-test` module to validate IO formats.
* `RequestMessage` and `ResponseMessage` are now registered with `GryoMapper` as part of the TinkerPop range of type identifiers.
* Removed previously deprecated `Console` constructor that took a `String` as an argument from `gremlin-console`.
* Removed previously deprecated `ConcurrentBindings` from `gremlin-groovy`.
* Removed previously deprecated `ScriptExecutor` from `gremlin-groovy`.
* Removed previously deprecated `SandboxExtension` from `gremlin-groovy`.
* Removed previously deprecated `GremlinGroovyScriptEngine` constructor that took `ImportCustomizerProvider` as an argument from `gremlin-groovy`.
* Removed previously deprecated `GremlinGroovyScriptEngine#plugins()` from `gremlin-groovy`.
* Added `OptionalStep` for use with `optional()` to better handle issues associated with branch side-effects.
* `UnfoldStep` now supports unfolding of arrays.
* Removed all performance tests that were not part of `gremlin-benchmark`.
* Removed dependency on `junit-benchmarks` and it's related reference to `h2`.
* Moved the source for the "home page" into the repository under `/site` so that it easier to accept contributions.
* Added `UnshadedKryoShimService` as the new default serializer model for `SparkGraphComputer`.
* `GryoRegistrator` is more efficient than the previous `GryoSerializer` model in `SparkGraphComputer`.
* Added support for `IoRegistry` custom serialization in Spark/Giraph and provided a general `hadoop-gremlin` test suite.
* Replaced term `REST` with `HTTP` to remove any confusion as to the design of the API.
* Moved `gremlin-benchmark` under `gremlin-tools` module.
* Added `gremlin-tools` and its submodule `gremlin-coverage`.
* Removed `tryRandomCommit()` from `AbstractGremlinTest`.
* Changed `gremlin-benchmark` system property for the report location to `benchmarkReportDir` for consistency.
* Added SysV and systemd init scripts.
* `GraphTraversal.valueMap(includeTokens,propertyKeys...)` now returns a `Map<Object,E>` since keys could be `T.id` or `T.label`.
* Added `skip(long)` and `skip((Scope,long)` which call the `range(low,high)` equivalents with -1 as the high.
* Added Kerberos authentication to `gremlin-server` for websockets and nio transport.
* Added audit logging of authenticated users and gremlin queries to `gremlin-server`.

==== Bugs

* TINKERPOP-1211 UnfoldStep should unfold arrays. *(breaking)*
* TINKERPOP-1426 GryoSerializer should implement Java serialization interface
* TINKERPOP-1465 Remove deprecated newSaslNegotiator *(breaking)*
* TINKERPOP-1483 PropertyMapStep returns Map<String,E> but puts non String keys in it!
* TINKERPOP-1520 Difference between 'has' step generated graphson2.0 in java and python glv implementation
* TINKERPOP-1533 Storage and IoRegistry
* TINKERPOP-1597 PathRetractionStrategy messing up certain traversals
* TINKERPOP-1635 gremlin-python: Duplicate serialization of element property in PropertySerializer
* TINKERPOP-1658 Graphson2 map keys are serialised as strings
* TINKERPOP-1716 Traversal strategies are not applied with remote in Gremlin Console

==== Improvements

* TINKERPOP-832 Remove deprecated addV/E/InE/OutE methods *(breaking)*
* TINKERPOP-833 Remove deprecated GremlinGroovyScriptEngine constructor and plugins() *(breaking)*
* TINKERPOP-834 Remove deprecated sack() method *(breaking)*
* TINKERPOP-880 Remove deprecated GroupStepV3d0 and GroupSideEffectStepV3d0 *(breaking)*
* TINKERPOP-929 Remove Deprecated TinkerGraph public static methods. *(breaking)*
* TINKERPOP-980 Add a service script or daemon mode in the distribution *(breaking)*
* TINKERPOP-999 ServerGremlinExecutor construction need not use generics for ExecutorService *(breaking)*
* TINKERPOP-1004 Make Transaction.commit() failures consistent across implementations. *(breaking)*
* TINKERPOP-1010 Remove deprecated credentialsDbLocation for SimpleAuthenticator *(breaking)*
* TINKERPOP-1024 Remove deprecated tryRandomCommit() *(breaking)*
* TINKERPOP-1028 Remove deprecated ConnectionPoolSettings session settings *(breaking)*
* TINKERPOP-1040 Remove deprecated SandboxExtension *(breaking)*
* TINKERPOP-1046 Remove deprecated Gremlin Server handler implementations *(breaking)*
* TINKERPOP-1049 Remove deprecated error meter member variables in Gremlin Server handlers *(breaking)*
* TINKERPOP-1094 Remove deprecated VertexPropertyFeatures.FEATURE_ADD_PROPERTY *(breaking)*
* TINKERPOP-1116 Some anonymous traversal steps can be hard typed. *(breaking)*
* TINKERPOP-1130 Each release should store Kryo/GraphSON/GraphML versions to ensure future compatibility *(breaking)*
* TINKERPOP-1142 Remove deprecated valueIncr, valueDecr, keyIncr, keyDecr. *(breaking)*
* TINKERPOP-1169 Remove deprecated TraversalScriptFunction and TraversalScriptHelper *(breaking)*
* TINKERPOP-1170 Remove deprecated ConfigurationTraversal. *(breaking)*
* TINKERPOP-1171 Remove deprecated TraversalSource.Builder *(breaking)*
* TINKERPOP-1235 Remove deprecated ProcessPerformanceSuite and TraversalPerformanceTest *(breaking)*
* TINKERPOP-1275 Remove deprecated max setting for :remote *(breaking)*
* TINKERPOP-1283 Remove deprecated ScriptExecutor *(breaking)*
* TINKERPOP-1289 Remove deprecated ConnectiveP, AndP, and OrP constructors. *(breaking)*
* TINKERPOP-1291 Remove deprecated mapValues and mapKeys methods *(breaking)*
* TINKERPOP-1313 Rename RangeByIsCountStrategy *(breaking)*
* TINKERPOP-1316 Remove deprecated constructor from GryoMessageSerializers *(breaking)*
* TINKERPOP-1327 Bring GryoRegistrator to the forefront and deprecate GryoSerializer *(breaking)*
* TINKERPOP-1363 Cleanup Docker build script for next major release *(breaking)*
* TINKERPOP-1369 Replace REST API with HTTP API
* TINKERPOP-1389 Support Spark 2.0.0
* TINKERPOP-1399 NumberHelper needs to go into util and have a private constructor *(breaking)*
* TINKERPOP-1404 Path/label optimization
* TINKERPOP-1408 Remove Deprecated Io.Builder.registry() *(breaking)*
* TINKERPOP-1414 Change default GraphSON version to 3.0 *(breaking)*
* TINKERPOP-1420 Remove deprecated ConcurrentBindings in gremlin-groovy *(breaking)*
* TINKERPOP-1421 Remove deprecated ControlOps *(breaking)*
* TINKERPOP-1427 GraphSON 3.0 needs collection types and consistent number typing.
* TINKERPOP-1443 Use an API checker during build
* TINKERPOP-1445 Large nested VertexProperties and Properties do not get printed well
* TINKERPOP-1454 Create Serializers for Graph objects in Gremlin-Python
* TINKERPOP-1481 Remove deprecated reconnectInitialDelay in Java driver *(breaking)*
* TINKERPOP-1485 Move source for TinkerPop site to source code repo
* TINKERPOP-1506 Optional/Coalesce should not allow sideEffect traversals.
* TINKERPOP-1514 Restructure for gremlin-tools module *(breaking)*
* TINKERPOP-1524 Bytecode.getXXXInstructions should return a List, not Iterable.
* TINKERPOP-1526 Remove deprecated Session kill() overloads *(breaking)*
* TINKERPOP-1536 Include GLVs in Docker build
* TINKERPOP-1541 Select should default to Pop.last semantics *(breaking)*
* TINKERPOP-1549 Implement skip()
* TINKERPOP-1550 Make Graphite and Ganglia optional dependencies
* TINKERPOP-1563 Remove deprecated getInstance() methods *(breaking)*
* TINKERPOP-1565 Setup GraphSON 3.0
* TINKERPOP-1566 Kerberos authentication for gremlin-server
* TINKERPOP-1574 Get rid of untyped GraphSON in 3.0
* TINKERPOP-1603 Remove support for SASL byte array in protocol *(breaking)*
* TINKERPOP-1612 Remove gremlin-groovy-test module *(breaking)*
* TINKERPOP-1621 Remove deprecated GremlnPlugin and related infrastructure *(breaking)*
* TINKERPOP-1622 Remove deprecated G functions in gremlin-groovy *(breaking)*
* TINKERPOP-1651 Remove deprecated gremlin.sh init syntax *(breaking)*
* TINKERPOP-1686 Make TraversalMetrics thread safe *(breaking)*
* TINKERPOP-1698 Gryo 3.0
* TINKERPOP-1699 Remove deprecated userMapperFromGraph *(breaking)*
* TINKERPOP-1700 Remove deprecated embedTypes option
* TINKERPOP-1706 Remove deprecated ScriptEngineCache and related dead code *(breaking)*
* TINKERPOP-1715 Bump to Spark 2.2
* TINKERPOP-1719 Remove deprecated Traversal related code *(breaking)*
* TINKERPOP-1720 Remove deprecated Hadoop code *(breaking)*
* TINKERPOP-1721 Remove deprecated Bindings related code *(breaking)*
* TINKERPOP-1724 Remove deprecated ScriptElementFactory
* TINKERPOP-1729 Remove deprecated select steps.
* TINKERPOP-1740 Add vertex parameter overload to to() and from()
* TINKERPOP-1747 Streamline inheritance for gremlin-python GraphSON serializer classes

== TinkerPop 3.2.0 (Nine Inch Gremlins)

image::https://raw.githubusercontent.com/apache/tinkerpop/master/docs/static/images/nine-inch-gremlins.png[width=185]

[[release-3-2-11]]
=== TinkerPop 3.2.11 (Release Date: January 2, 2019)

* Bumped to Jackson Databind 2.9.8

==== Improvements

* TINKERPOP-2074 Ensure that only NuGet packages for the current version are pushed
* TINKERPOP-2121 Bump Jackson Databind 2.9.8

[[release-3-2-10]]
=== TinkerPop 3.2.10 (Release Date: October 15, 2018)

* Removed conflicting non-indy groovy core dependency
* Bumped jython-standalone 2.7.1
* Added a delegate to the Gremlin.Net driver that can be used to configure the WebSocket connection.
* SSL security enhancements
* Added Gremlin version to Gremlin Server startup logging output.
* Fixed problem with Gremlin Server sometimes returning an additional message after a failure.
* Allowed spaces in classpath for `gremlin-server.bat`.
* Fixed bug in traversals that used Python lambdas with strategies in `gremlin-python`.
* Modified Maven archetype for Gremlin Server to use remote traversals rather than scripts.
* Added an system error code for failed plugin installs for Gremlin Server `-i` option.
* Fixed bug in keep-alive requests from over-queuing cancelled jobs.
* Match numbers in `choose()` options using `NumberHelper` (match values, ignore data type).
* Added support for GraphSON serialization of `Date` in Javascript.
* Added synchronized `Map` to Gryo 1.0 registrations.
* Added `Triple` to Gryo 1.0 registrations.
* Added support for `Double.NaN`, `Double.POSITIVE_INFINITY` and `Double.NEGATIVE_INFINITY`.
* Improved escaping of special characters in strings passed to the `GroovyTranslator`.
* Added `Cluster` configuration option to set a custom validation script to use to test server connectivity in the Java driver.
* Improved ability of `GroovyTranslator` to handle more types supported by GraphSON.
* Improved ability of `GroovyTranslator` to handle custom types.
* Added better internal processing of `Column` in `by(Function)`.
* Added `hasNext()` support on `Traversal` for `gremlin-python`.
* Added support for additional extended types in Gremlin.Net with `decimal`, `TimeSpan`, `BigInteger`, `byte`, `byte[]`, `char` and `short`.
* Fixed bug in Java driver where an disorderly shutdown of the server would cause the client to hang.
* Added a dotnet template project that should make it easier to get started with Gremlin.Net.
* Removed `ThreadInterruptCustomizerProvider` from documentation as a way to timeout.
* Changed behavior of `withRemote()` if called multiple times so as to simply throw an exception and not perform the side-effect of auto-closing.
* Added Docker images for Gremlin Console and Gremlin Server.
* Fixed bug in `branch()` where reducing steps as options would produce incorrect results.
* Removed recursive handling of streaming results from Gremlin-Python driver to avoid max recursion depth errors.
* Improved performance of `TraversalVertexProgram` and related infrastructure.
* Checked web socket state before closing connection in the .NET driver.
* Deprecated `BulkLoaderVertexProgram` and related infrastructure.
* Deprecated `BulkDumperVertexProgram` with the more aptly named `CloneVertexProgram`.
* Added `createGratefulDead()` to `TinkerFactory` to help make it easier to try to instantiate that toy graph.
* Added identifiers to edges in the Kitchen Sink toy graph.
* Ordered the loading of plugins in the Gremlin Console by their position in the configuration file.
* Refactored the Gremlin Server integration testing framework and streamlined that infrastructure.
* Logged the seed used in initializing `Random` for tests.
* Fixed bug in `GroovyTranslator` that didn't properly handle empty `Map` objects.
* Added concrete configuration methods to `SparkGraphComputer` to make a more clear API for configuring it.
* Fixed a bug in `TinkerGraphCountStrategy`, which didn't consider that certain map steps may not emit an element.
* Fixed a bug in JavaScript GLV where DriverRemoteConnection close() method didn't returned a Promise instance.
* Bumped to Jackson 2.9.6.
* Sasl Plain Text Authentication added to Gremlin Javascript.
* Ability to send scripts to server added to Gremlin Javascript.
* Translator class added to Gremlin Javascript to translate bytecode to script clientside.

==== Bugs

* TINKERPOP-1898 Issue with bindings in strategies and lambdas
* TINKERPOP-1933 gremlin-python maximum recursion depth exceeded on large responses
* TINKERPOP-1958 TinkerGraphCountStrategy can return wrong counts
* TINKERPOP-1961 Duplicate copies of images directory in docs
* TINKERPOP-1962 GroovyTranslator doesn't handle empty maps
* TINKERPOP-1963 Use of reducing step in choose()
* TINKERPOP-1972 inject() tests are throwing exceptions in .NET GLV tests
* TINKERPOP-1978 Check for Websocket connection state when retrieved from Connection Pool missing
* TINKERPOP-1988 minor error in documentation
* TINKERPOP-1999 [Java][gremlin-driver] Query to a remote server via the websocket client hangs indefinitely if the server becomes unavailable
* TINKERPOP-2005 Intermittent NullPointerException in response handling
* TINKERPOP-2009 Pick.any and Pick.none should be exposed in Gremlin-JavaScript
* TINKERPOP-2030 KeepAlive task executed for every Connection.write call
* TINKERPOP-2032 Update jython-standalone
* TINKERPOP-2044 Cannot reconnect to Azure cosmos host that becomes available again

==== Improvements

* TINKERPOP-1113 GraphComputer subclasses should support native methods
* TINKERPOP-1365 Log the seed used to initialize Random in tests
* TINKERPOP-1595 Go through TraversalVertexProgram with a profile and optimize.
* TINKERPOP-1778 Do not promote timedInterrupt option for Gremlin Server script processing
* TINKERPOP-1780 Add authentication tests for gremlin-python
* TINKERPOP-1836 .NET sample project
* TINKERPOP-1841 Include Python GLV tests on TravisCI
* TINKERPOP-1897 Provide Docker images of Gremlin Server and Console
* TINKERPOP-1945 Add support for extended GraphSon types to Gremlin.net
* TINKERPOP-1951 gremlin-server.bat doesn't support paths containing spaces
* TINKERPOP-1959 Provide a way to submit scripts to the server in gremlin-javascript
* TINKERPOP-1968 Refactor elements of Gremlin Server testing
* TINKERPOP-1976 Include Computer tests for GLVs
* TINKERPOP-1977 Gremlin-JavaScript: Support SASL authentication
* TINKERPOP-1985 Update position on bulk loading
* TINKERPOP-1989 Preserve order that plugins are applied in Gremlin Console
* TINKERPOP-1995 DriverRemoteConnection close() method returns undefined
* TINKERPOP-2011 Use NumberHelper on choose()
* TINKERPOP-2012 Target .NET Standard 2.0 for Gremlin.Net
* TINKERPOP-2015 Allow users to configure the WebSocket connections
* TINKERPOP-2016 Upgrade Jackson FasterXML to 2.9.5 or later to fix security vulnerability
* TINKERPOP-2017 Check for Column in by()
* TINKERPOP-2022 Cluster SSL should trust default ca certs by default
* TINKERPOP-2023 Gremlin Server should not create self-signed certs *(breaking)*
* TINKERPOP-2024 Gremlin Server Application archetype should connect via withRemote
* TINKERPOP-2025 Change to SHA-256/512 and drop SHA-1 for releases
* TINKERPOP-2026 Gremlin.Net.Driver should check ClientWebSocket.State before closing
* TINKERPOP-2034 Register synchronizedMap() with Gryo
* TINKERPOP-2035 Gremlin-JavaScript: Pass custom headers to the websocket connection
* TINKERPOP-2040 Improve flexibility of GroovyTranslator to handle custom types
* TINKERPOP-2045 Remove non-indy groovy dependencies
* TINKERPOP-2055 Provide support for special number cases like Infinity in GraphSON
* TINKERPOP-2056 Use NumberHelper in Compare

[[release-3-2-9]]
=== TinkerPop 3.2.9 (Release Date: May 8, 2018)

* Fixed bug where path history was not being preserved for keys in mutations.
* Bumped to httpclient 4.5.5.
* Bumped to Groovy 2.4.15 - fixes bug with `Lambda` construction.
* Improved performance of GraphSON deserialization of `Bytecode`.
* Improved performance of traversal construction.

====  Bugs

* TINKERPOP-1947 Path history isn't preserved for keys in mutations

==== Improvements

* TINKERPOP-1755 No docs for ReferenceElements
* TINKERPOP-1912 Remove MD5 checksums
* TINKERPOP-1934 Bump to latest version of httpclient
* TINKERPOP-1936 Performance enhancement to Bytecode deserialization
* TINKERPOP-1944 JavaScript GLV: DriverRemoteConnection is not exported in the root module
* TINKERPOP-1950 Traversal construction performance enhancements
* TINKERPOP-1953 Bump to Groovy 2.4.15

[[release-3-2-8]]
=== TinkerPop 3.2.8 (Release Date: April 2, 2018)

* Added a `Lambda` class to Gremlin.Net that makes it possible to use Groovy and Python lambdas with Gremlin.Net.
* Enums are now represented as classes in Gremlin.Net which allows to use them as arguments in more steps.
* Bumped to Groovy 2.4.14.
* Added `checkAdjacentVertices` option to `SubgraphStrategy`.
* Modified `GremlinDslProcessor` so that it generated the `getAnonymousTraversalClass()` method to return the DSL version of `__`.
* Added the "Kitchen Sink" test data set.
* Fixed deserialization of `P.not()` for GraphSON.
* Bumped to Jackson 2.9.4.
* Improved performance of `JavaTranslator` by caching reflected methods required for traversal construction.
* Ensure that `RemoteStrategy` is applied before all other `DecorationStrategy` instances.
* Added `idleConnectionTimeout` and `keepAliveInterval` to Gremlin Server that enables a "ping" and auto-close for seemingly dead clients.
* Fixed a bug where lambdas in `gremlin-python` would trigger a failure if steps using python-only symbols were present (such as `as_()`).
* Fixed a bug in `NumberHelper` that led to wrong min/max results if numbers exceeded the Integer limits.
* Delayed setting of the request identifier until `RequestMessage` construction by the builder.
* `ReferenceElement` avoids `UnsupportedOperationException` handling in construction thus improving performance.
* Improved error messaging for failed serialization and deserialization of request/response messages.
* Fixed handling of `Direction.BOTH` in `Messenger` implementations to pass the message to the opposite side of the `StarGraph`.
* Removed hardcoded expectation in metrics serialization test suite as different providers may have different outputs.
* Added `IndexedTraverserSet` which indexes on the value of a `Traverser` thus improving performance when used.
* Utilized `IndexedTraverserSet` in `TraversalVertexProgram` to avoid extra iteration when doing `Vertex` lookups.
* Bumped to Netty 4.0.56.Final.
* Fixed .NET GraphSON serialization of `P.Within()` and `P.without()` when passing a `Collection` as an argument.
* Fixed a bug in Gremlin Console which prevented handling of `gremlin.sh` flags that had an "=" between the flag and its arguments.
* Fixed bug where `SparkMessenger` was not applying the `edgeFunction` from `MessageScope`.
* Fixed a bug in `ComputerAwareStep` that didn't handle `reset()` properly and thus occasionally produced some extra traversers.
* Removed `TraversalPredicate` class in Gremlin.Net. It is now included in the `P` class instead.

==== Bugs

* TINKERPOP-1053 installed plugins are placed in a directory relative to where gremlin.sh is started
* TINKERPOP-1509 Failing test case for tree serialization
* TINKERPOP-1738 Proper functioning of GraphSONReader depends on order of elements in String representation
* TINKERPOP-1758 RemoteStrategy should be before all other DecorationStrategies.
* TINKERPOP-1855 Update Rexster links
* TINKERPOP-1859 Complex instance of P not serializing to bytecode properly
* TINKERPOP-1860 valueMap(True) result in error in gremlin-python
* TINKERPOP-1862 TinkerGraph VertexProgram message passing doesn't work properly when using Direction.BOTH
* TINKERPOP-1867 union() can produce extra traversers
* TINKERPOP-1872 Apply edgeFunction in SparkMessenger
* TINKERPOP-1873 min() and max() work only in the range of Integer values
* TINKERPOP-1874 P does not appear to be serialized consistently in GraphSON
* TINKERPOP-1879 Gremlin Console does not resepect equal sign for flag argument assignments
* TINKERPOP-1880 Gremlin.NET Strong name signature could not be verified. (HRESULT: 0x80131045)
* TINKERPOP-1883 gremlinpython future will never return
* TINKERPOP-1890 getAnonymousTraversalClass() is not being generated for Java DSLs
* TINKERPOP-1891 Serialization of P.not() for gremlin-javascript
* TINKERPOP-1892 GLV test failures for .NET
* TINKERPOP-1894 GraphSONMessageSerializerV2d0 fails to deserialize valid P.not()
* TINKERPOP-1896 gremlin-python lambdas error
* TINKERPOP-1907 Fix failing GLV test for withSack() in .NET
* TINKERPOP-1917 gx:BigDecimal serialization broken in Gremlin.Net on systems with ',' as decimal separator
* TINKERPOP-1918 Scenarios fail because of wrong numerical types
* TINKERPOP-1919 Gherkin runner doesn't work with P.And() and P.Or() in Gremlin.Net
* TINKERPOP-1920 Tests fail because P.Within() arguments are wrapped in an array in Gremlin.Net
* TINKERPOP-1922 Gherkin features fail that contain P.not() in Gremlin.Net

==== Improvements

* TINKERPOP-1357 Centrality Recipes should mention pageRank and OLAP.
* TINKERPOP-1489 Provide a Javascript Gremlin Language Variant
* TINKERPOP-1586 SubgraphStrategy in OLAP
* TINKERPOP-1726 Support WebSockets ping/pong keep-alive in Gremlin server
* TINKERPOP-1842 iterate() missing in terminal steps documentation
* TINKERPOP-1850 Range step has undocumented special values
* TINKERPOP-1854 Support lambdas in Gremlin.Net
* TINKERPOP-1857 GLV test suite consistency and completeness
* TINKERPOP-1863 Delaying the setting of requestId till the RequestMessage instantiation time
* TINKERPOP-1868 Support inject source step in Gremlin.Net
* TINKERPOP-1870 n^2 synchronious operation in OLAP WorkerExecutor.execute() method
* TINKERPOP-1877 Add new graph data for specialized testing scenarios
* TINKERPOP-1884 Bump to Netty 4.0.56.Final
* TINKERPOP-1885 Various Gremlin.Net documentation updates
* TINKERPOP-1901 Enable usage of enums in more steps in Gremlin.Net
* TINKERPOP-1908 Bump to Groovy 2.4.14
* TINKERPOP-1911 Refactor JavaTranslator to cache all reflective calls

[[release-3-2-7]]
=== TinkerPop 3.2.7 (Release Date: December 17, 2017)

* Added core GraphSON classes for Gremlin-Python: `UUID`, `Date`, and `Timestamp`.
* Documented the recommended method for constructing DSLs with Gremlin.Net.
* Provided a method to configure detachment options with `EventStrategy`.
* Fixed a race condition in `TinkerIndex`.
* Fixed bug in handling of the long forms of `-e` and `-i` (`--execute` and `--interactive` respectively) for Gremlin Console.
* Fixed bug in `LambdaRestrictionStrategy` where traversals using `Lambda` scripts weren't causing the strategy to trigger.
* Improved error messaging for bytecode deserialization errors in Gremlin Server.
* Fixed an `ArrayOutOfBoundsException` in `hasId()` for the rare situation when the provided collection is empty.
* Bump to Netty 4.0.53
* `TraversalVertexProgram` `profile()` now accounts for worker iteration in `GraphComputer` OLAP.
* Returned the `Builder` instance from the `DetachedEdge.Builder` methods of `setOutE` and `setOutV`.
* Added test framework for GLVs.
* Fixed bug in `TraversalHelper.replaceStep()` where the step being replaced needed to be removed prior to the new one being added.
* Added alias support in the .NET `DriverRemoteConnection`.
* Added a test for self-edges and fixed `Neo4jVertex` to provided repeated self-edges on `BOTH`.
* Better respected permissions on the `plugins.txt` file and prevented writing if marked as read-only.
* Added getters for the lambdas held by `LambdaCollectingBarrierStep`, `LambdaFlatMapStep` and `LambdaSideEffectStep`.
* Fixed an old hack in `GroovyTranslator` and `PythonTranslator` where `Elements` were being mapped to their id only.
* Fixed an "attachement"-bug in `InjectStep` with a solution generalized to `StartStep`.
* Truncate the script in error logs and error return messages for "Method code too large" errors in Gremlin Server.
* Fixed a bug in `LambdaRestrictionStrategy` where it was too eager to consider a step as being a lambda step.
* `ReferenceVertex` was missing its `label()` string. `ReferenceElement` now supports all label handling.
* Fixed a bug where bytecode containing lambdas would randomly select a traversal source from bindings.
* Deprecated `GremlinScriptEngine.eval()` methods and replaced them with new overloads that include the specific `TraversalSource` to bind to.
* Added `GraphHelper.cloneElements(Graph original, Graph clone)` to the `gremlin-test` module to quickly clone a graph.
* Added `GremlinDsl.AnonymousMethod` annotation to help provide explicit types for anonymous methods when the types are not easily inferred.
* Bump to GMavenPlus 1.6.
* Added better error message for illegal use of `repeat()`-step.
* Fixed a bug in `RangeByIsCountStrategy` that led to unexpected behaviors when predicates were used with floating point numbers.
* Bump to Jackson 2.8.10.
* Deprecated `MutationListener.vertexPropertyChanged()` method that did not use `VertexProperty` and added a new method that does.
* Added an `EmbeddedRemoteConnection` so that it's possible to mimic a remote connection within the same JVM.
* Supported interruption for remote traversals.
* Allow the `:remote` command to accept a `Cluster` object defined in the console itself.
* The Console's `plugin.txt` file is only updated if there were manually uninstalled plugins.
* Fixed a bug in `MatchStep` where mid-traversal `where()` variables were not being considered in start-scope.
* Generalized `MatchStep` to locally compute all clauses with barriers (not just reducing barriers).
* Ensured that plugins were applied in the order they were configured.
* Fixed a bug in `Neo4jGremlinPlugin` that prevented it from loading properly in the `GremlinPythonScriptEngine`.
* Fixed a bug in `ComputerVerificationStrategy` where child traversals were being analyzed prior to compilation.
* Fixed a bug that prevented Gremlin from ordering lists and streams made of mixed number types.
* Fixed a bug where `keepLabels` were being corrupted because a defensive copy was not being made when they were being set by `PathRetractionStrategy`.
* Cancel script evaluation timeout in `GremlinExecutor` when script evaluation finished.
* Added a recipe for OLAP traversals with Spark on YARN.
* Added `spark-yarn` dependencies to the manifest of `spark-gremlin`.

==== Bugs

* TINKERPOP-1650 PathRetractionStrategy makes Match steps unsolvable
* TINKERPOP-1731 Docker build does not appear to work for gremlin-dotnet
* TINKERPOP-1745 Gremlin .NET: Use DateTimeOffset instead of DateTime to represent g:Date
* TINKERPOP-1753 OrderStep not able to order by non-integer numbers
* TINKERPOP-1760 OLAP compilation failing around ConnectiveStrategy
* TINKERPOP-1761 GremlinExecutor: Timeout future not cancelled on successful script evaluation
* TINKERPOP-1762 Make MatchStep analyze mid-clause variables for executing ordering purposes.
* TINKERPOP-1764 Generalize MatchStep to localize all barriers, not just reducing barriers.
* TINKERPOP-1766 Gremlin.Net: Closed connections should not be re-used
* TINKERPOP-1782 RangeByIsCountStrategy doesn't handle floating point numbers properly
* TINKERPOP-1789 Reference elements should be represented by id and label *(breaking)*
* TINKERPOP-1790 GraphSON 3.0 doc updates
* TINKERPOP-1791 GremlinDsl custom step with generic end type produces invalid code in __.java
* TINKERPOP-1792 Random TraversalSource Selection in GremlinScriptEngine
* TINKERPOP-1795 Getting Lambda comparator message for .profile() step
* TINKERPOP-1796 Driver connection pool SSL properties missing
* TINKERPOP-1797 LambdaRestrictionStrategy and LambdaMapStep in `by()`-modulation.
* TINKERPOP-1798 MutationListener.vertexPropertyChanged oldValue should be a VertexProperty
* TINKERPOP-1801 OLAP profile() step return incorrect timing
* TINKERPOP-1802 hasId() fails for empty collections
* TINKERPOP-1803 inject() doesn't re-attach with remote traversals
* TINKERPOP-1819 documentation query and description mismatch
* TINKERPOP-1821 Consistent behavior of self-referencing edges
* TINKERPOP-1825 Gremlin .NET: Constant() step has incorrect parameter defined
* TINKERPOP-1830 Race condition in Tinkergraph index creation
* TINKERPOP-1832 TraversalHelper.replaceStep sets previousStep to the wrong step
* TINKERPOP-1846 LambdaRestrictionStrategy not triggering for Lambda scripts
* TINKERPOP-1848 Fix g:Date assertion in python tests
* TINKERPOP-1851 Gremlin long options for -e and -i are not working properly

==== Improvements

* TINKERPOP-1661 Docker-built documentation does not always point locally
* TINKERPOP-1725 DotNet GLV: Make traversal generation deterministic
* TINKERPOP-1734 DSL for Gremlin .NET
* TINKERPOP-1746 Better error message on wrong ordering of emit()/until()/has()
* TINKERPOP-1752 Gremlin.Net: Generate completely type-safe methods
* TINKERPOP-1756 Provide a way to easily mock a RemoteConnection for tests
* TINKERPOP-1759 Improve hashcode and equals for Traverser implementations
* TINKERPOP-1768 Bump to Jackson 2.8.10
* TINKERPOP-1770 Remote traversal timeout
* TINKERPOP-1771 gremlin.bat doesn't support paths containing spaces
* TINKERPOP-1779 Bump to GMavenPlus 1.6
* TINKERPOP-1784 Gremlin Language Test Suite
* TINKERPOP-1785 Gremlin.Net should be strong-name signed
* TINKERPOP-1786 Recipe and missing manifest items for Spark on Yarn
* TINKERPOP-1787 Allow :remote command to accept a user defined Cluster instance
* TINKERPOP-1806 Consistently use Gremlin.Net instead of Gremlin-DotNet
* TINKERPOP-1807 Gremlin-Python doesn't support GraphSON types g:Date, g:Timestamp and g:UUID
* TINKERPOP-1808 Add ability to get the consumer in LambdaSideEffectStep
* TINKERPOP-1811 Improve error reporting for serialization errors between gremlin-python and gremlin-server
* TINKERPOP-1812 ProfileTest assumes that graph implementations will not add their own steps
* TINKERPOP-1813 Subgraph step requires the graph API
* TINKERPOP-1814 Some process tests require the graph API
* TINKERPOP-1820 Include .NET GLV tests on TravisCI
* TINKERPOP-1824 Update netty version to 4.0.52
* TINKERPOP-1827 Gremlin .NET: Test Suite Runner
* TINKERPOP-1829 Improve flexibility of detachment for EventStrategy
* TINKERPOP-1833 DetachedEdge.Builder#setInV and setOutV doesn't return the builder
* TINKERPOP-1835 Bump Netty 4.0.53
* TINKERPOP-1837 Gremlin .NET: Provide type coercion between IDictionary<K, V> instances

[[release-3-2-6]]
=== TinkerPop 3.2.6 (Release Date: August 21, 2017)

This release also includes changes from <<release-3-1-8, 3.1.8>>.

* Bump to Netty 4.0.50
* Registered `HashMap$TreeNode` to Gryo.
* Fixed a lambda-leak in `SackValueStep` where `BiFunction` must be tested for true lambda status.
* Fixed a bug in `RangeByIsCountStrategy` that broke any `ConnectiveStep` that included a child traversal with an optimizable pattern.
* Allowed access to `InjectStep.injections` for `TraversalStrategy` analysis.
* Exceptions that occur during result iteration in Gremlin Server will now return `SCRIPT_EVALUATION_EXCEPTION` rather than `SERVER_ERROR`.
* `AddEdgeStep` attaches detached vertices prior to edge creation.
* Added graph element GraphSON serializers in Gremlin-Python.
* Initialization scripts for Gremlin Server will not timeout.
* Added Gremlin.Net.
* `ProfileTest` is now less stringent about assertions which will reduce burdens on providers.
* `GremlinExecutor` begins timeout of script evaluation at the time the script was submitted and not from the time it began evaluation.
* Added Gremlin.Net.
* `ReferenceFactory` and `DetachedFactory` now detach elements in collections accordingly.
* Deprecated `GryoLiteMessageSerializerV1d0` in favor of `HaltedTraverserStrategy`.
* Deprecated the `useMapperFromGraph` configuration option for Gremlin Server serializers.
* `JavaTranslator` is now smart about handling `BulkSet` and `Tree`.
* Added annotations to the traversal metrics pretty print.
* `EdgeOtherVertexStep` is no longer final and can be extended by providers.
* `EdgeVertexStep` is no longer final and can be extended by providers.
* Deprecated `Transaction.submit(Function)`.
* Fixed `HADOOP_GREMLIN_LIBS` parsing for Windows.
* Improved GraphSON serialization performance around `VertexProperty`.
* Changed some tests in `EventStrategyProcessTest` which were enforcing some unintended semantics around transaction state.
* Added WsAndHttpChannelizer and SaslAndHttpBasicAuthenticationHandler to be allow for servicing Http and Websocket requests to the same server
* Added deep copy of `Bytecode` to `DefaultTraversal.clone()`.

==== Bugs

* TINKERPOP-1385 Refactor Profiling test cases
* TINKERPOP-1679 Detached side-effects aren't attached when remoted
* TINKERPOP-1683 AbstractHadoopGraphComputer on Windows
* TINKERPOP-1691 Some EventStrategyProcessTest assume element state is synced in memory
* TINKERPOP-1704 XXXTranslators are not being respective of BulkSet and Tree.
* TINKERPOP-1727 Bytecode object shallow copied when traversals are cloned
* TINKERPOP-1742 RangeByIsCountStrategy fails for ConnectiveSteps
* TINKERPOP-1743 LambdaRestrictionStrategy does not catch lambdas passed to sack()
* TINKERPOP-1744 Gremlin .NET: Exception from sync execution gets wrapped in AggregateException

==== Improvements

* TINKERPOP-741 Remove Options For Transaction Retry
* TINKERPOP-915 Gremlin Server supports REST and Websockets simultanteously
* TINKERPOP-920 Test case needed for ensuring same cardinality for key.
* TINKERPOP-1552 C# Gremlin Language Variant
* TINKERPOP-1669 EdgeVertexStep should be designed for extension
* TINKERPOP-1676 Improve GraphSON 2.0 Performance  *(breaking)*
* TINKERPOP-1688 Include TraversalMetrics annotation in pretty print
* TINKERPOP-1694 Deprecate useMapperFromGraph
* TINKERPOP-1701 HaltedTraverserStrategy should recurse into collections for detachment.
* TINKERPOP-1703 Make EdgeOtherVertexStep non-final
* TINKERPOP-1708 Add a "Note on Scopes" document
* TINKERPOP-1709 Add a list of all the steps that support by()/from()/to()/as()/option()
* TINKERPOP-1710 Add a note on tree() by-modulation and uniqueness of tree branches.
* TINKERPOP-1714 Gremlin Server scriptEvaluationTimeout should take into account request arrival time
* TINKERPOP-1718 Deprecate GryoLiteMessageSerializerV1d0
* TINKERPOP-1748 Callout comments break code snippets
* TINKERPOP-1749 Bump to Netty 4.0.50

[[release-3-2-5]]
=== TinkerPop 3.2.5 (Release Date: June 12, 2017)

This release also includes changes from <<release-3-1-7, 3.1.7>>.

* Fixed folding of multiple `hasId()` steps into `GraphStep`.
* Added string performance options to `StarGraph`.
* Fixed a bug in `until(predicate)` where it was actually calling `emit(predicate)`.
* Fixed inconsistency in GraphSON serialization of `Path` where properties of graph elements were being included when serialized.
* Improved performance and memory usage of GraphSON when serializing `TinkerGraph` and graph elements.
* Removed use of `stream()` in `DetachedEdge` and `DetachedVertex`.
* Deprecated a constructor in `DetachedEdge` that made use of `Pair` in favor of a new one that just uses the objects that were in the `Pair`.
* Improved error messaging on the `g.addV(Object...)` when passing an invalid arguments.
* Reduced memory usage for TinkerGraph deserialization in GraphSON by streaming vertices and edges.
* Added the `gremlin-archetype-dsl` to demonstrate how to structure a Maven project for a DSL.
* Developed and documented patterns for Domain Specific Language implementations.
* Removed the Groovy dependency from `gremlin-python` and used Groovy Templates and the `gmavenplus-plugin` to generate the python GLV classes.
* Now using Groovy `[...]` map notation in `GroovyTranslator` instead of `new LinkedHashMap(){{ }}`.
* Maintained type information on `Traversal.promise()`.
* Propagated exception to `Future` instead of calling thread in `RemoteConnection`.
* Fixed a bug in `RepeatUnrollStrategy` where `LoopsStep` and `LambdaHolder` should invalidate the strategy's application.
* Deprecated `authentication.className` setting in favor of using `authentication.authenticator`.
* Added `authentication.authenticationHandler` setting.
* Added abstraction to authorization to allow users to plug in their own `AbstractAuthorizationHandler` implementations.
* Fixed a `NullPointerException` bug in `B_LP_O_S_SE_SL_Traverser`.
* `PathRetractionStrategy` now uses the marker-model to reduce recursive lookups of invalidating steps.
* `ProfileStrategy` now uses the marker-model to reduce recursive lookups of `ProfileSideEffectStep`.
* `Mutating` steps now implement `Scoping` interface.
* Fixed a step id compilation bug in `AddVertexStartStep`, `AddVertexStep`, `AddEdgeStep`, and `AddPropertyStep`.
* Added more details to Gremlin Server client side messages - exception hierarchy and stack trace.
* Deprecated "Exception-Class" in the Gremlin Server HTTP protocol in favor of the new "exceptions" field.
* De-registered metrics on Gremlin Server shutdown.
* Added "help" command option on `:remote config` for plugins that support that feature in the Gremlin Console.
* Allowed for multiple scripts and related arguments to be passed to `gremlin.sh` via `-i` and `-e`.
* `LABELED_PATH` requirement is now set if any step in the traversal is labeled.
* Updated `PathRetractionStrategy` to not run if the provided traversal contains a `VertexProgramStep` that has a `LABELED_PATH` requirement.
* Added various metrics to the `GremlinGroovyScriptEngine` around script compilation and exposed them in Gremlin Server.
* Moved the `caffeine` dependency down to `gremlin-groovy` and out of `gremlin-server`.
* Improved script compilation in `GremlinGroovyScriptEngine` to use better caching, log long compile times and prevent failed compilations from recompiling on future requests.
* Synchronized script compilation.
* Logged Script compilation times.
* Prevented failed scripts from recompiling.
* Logged warnings for scripts that take "too long" to compile.
* Improved memory usage of the `GremlinGroovyScriptEngine`.
* Added `cyclicPath().from().to().by()` support to `GraphTraversal`.
* Added `simplePath().from().to().by()` support to `GraphTraversal`.
* Added `path().from().to()` support to `GraphTraversal` so sub-paths can be isolated from the current path.
* Added `FromToModulating` interface for use with `to()`- and `from()`-based step modulators.
* Added `Path.subPath()` which supports isolating a sub-path from `Path` via to/from-labels.
* Fixed `NullPointerException` in `GraphMLReader` that occurred when an `<edge>` didn't have an ID field and the base graph supported ID assignment.
* Added `ScopingStrategy` which will computer and provide all `Scoping` steps with the path labels of the global `Traversal`.
* Split `ComputerVerificationStrategy` into two strategies: `ComputerVerificationStrategy` and `ComputerFinalizationStrategy`.
* Removed `HasTest.g_V_hasId_compilationEquality` from process test suite as it makes too many assumptions about provider compilation.
* Deprecated `CustomizerProvider` infrastructure.
* Deprecated `PluginAcceptor` infrastructure.
* Improved consistency of the application of bindings to `GremlinScriptEngine` implementations in the `BindingsGremlinPlugin`.
* Fixed a bug in OLAP `ComputerAwareStep` where end-step labels were not being appended to the traverser correctly.
* Refactor `SparkContext` handler to support external kill and stop operations.
* Fixed an optimization bug in `LazyBarrierStrategy` around appending barriers to the end of a `Traversal`.
* Fixed an optimization bug in `PathRetractionStrategy` around appending barriers to the end of a `Traversal`.
* `TraverserIterator` in GremlinServer is smart to try and bulk traversers prior to network I/O.
* Improved error handling of compilation failures for very large or highly parameterized script sent to Gremlin Server.
* Fixed a bug in `RangeByIsCountStrategy` that changed the meaning of inner traversals.
* Improved Gremlin-Python Driver implementation by adding a threaded client with basic connection pooling and support for pluggable websocket clients.
* Changed `GraphManager` from a final class implementation to an interface.
* Updated `GraphManager` interface to include methods for opening/instantiating a graph and closing a graph.
* Implemented `DefaultGraphManager` to include previous `GraphManager` functionality and adhere to updated interface.
* Deprecated `GraphManager.getGraphs()` and added `GraphManager.getGraphNames()`.
* Deprecated `GraphManager.getTraversalSources()` and added `GraphManager.getTraversalSourceNames()`.
* Fixed a bug so now users can supply a YAML with an empty `staticVariableTypes` to be used by the `FileSandboxExtension`

==== Bugs

* TINKERPOP-1258 HasTest.g_V_hasId_compilationEquality makes GraphStep assumptions
* TINKERPOP-1528 CountByIsRangeStrategy fails for a particular query
* TINKERPOP-1626 choose() is buggy in OLAP
* TINKERPOP-1638 count() is optimized away in where()
* TINKERPOP-1640 ComputerVerificationStrategy gives false errors
* TINKERPOP-1652 Disable PathRetractionStrategy strategy if VertexProgramStep has LABELLED_PATH requirement
* TINKERPOP-1660 Documentation links should not link to TINKERPOP-xxxx branches
* TINKERPOP-1666 NPE in FileSandboxExtension if staticVariableTypes is empty in supplied YAML file
* TINKERPOP-1668 RepeatUnrollStrategy should not execute if there is a LoopStep used.
* TINKERPOP-1670 End type lost when using promise()
* TINKERPOP-1673 GroovyTranslator produces Gremlin that can't execute on :remote
* TINKERPOP-1675 RemoteStep#processNextStart() throws CompletionException instead of underlying exception
* TINKERPOP-1681 Multiple hasId's are or'd into GraphStep

==== Improvements

* TINKERPOP-761 Some basic mathematical functions / steps
* TINKERPOP-786 Patterns for DSL Development
* TINKERPOP-1044 ResponseMessage should contain server-side exception name.
* TINKERPOP-1095 Create a custom ScriptContext
* TINKERPOP-1266 Make memory available to benchmarks configurable
* TINKERPOP-1303 add help for :remote config for Gephi Plugin
* TINKERPOP-1340 docs do not state at what version an API was introduced (or deprecated)
* TINKERPOP-1387 from and to modulators for path steps
* TINKERPOP-1438 Consider GraphManager as an interface*(breaking)*
* TINKERPOP-1453 Allow Gremlin-Python to handle asynchronous failure
* TINKERPOP-1577 Provide support for Python3 or Python2 in the Docker builds.
* TINKERPOP-1599 implement real gremlin-python driver
* TINKERPOP-1614 Improve documentation for Graph.V() and Graph.E() on main docs page
* TINKERPOP-1618 Remove groovy dependency from gremlin-python
* TINKERPOP-1627 LazyBarrierStrategy should not append an end barrier.
* TINKERPOP-1631 Fix visibility issues with the BindingsGremlinPlugin
* TINKERPOP-1634 Deprecate old methods of GremlinGroovyScriptEngine customization
* TINKERPOP-1642 Improve performance of mutating traversals
* TINKERPOP-1644 Improve script compilation process and include metrics
* TINKERPOP-1653 Allow multiple scripts with arguments to be passed to the Console
* TINKERPOP-1657 Provide abstraction to easily allow different HttpAuth schemes
* TINKERPOP-1663 Validate a maximum for the number of parameters passed to Gremlin Server
* TINKERPOP-1665 Remove unittest from Gremlin-Python tests
* TINKERPOP-1671 Default method for RemoteConnection.submitAsync throws exception from submit on calling thread instead of failing the future
* TINKERPOP-1677 Bump Groovy to 2.4.11
* TINKERPOP-1680 Add string performance options to StarGraph

[[release-3-2-4]]
=== TinkerPop 3.2.4 (Release Date: February 8, 2017)

This release also includes changes from <<release-3-1-6, 3.1.6>>.

* Fixed a bug where `PathProcessor.keepLabels` were not being pushed down into child traversals by `PathRetractionStrategy`.
* Added default `MessagePassingReductionStrategy` for `GraphComputer` that can reduce the number of message passing iterations.
* Fixed a bug associated with user-provided maps and `GroupSideEffectStep`.
* `GroupBiOperator` no longer maintains a detached traversal and thus, no more side-effect related OLAP inconsistencies.
* Added `ProjectedTraverser` which wraps a traverser with a `List<Object>` of projected data.
* Fixed an optimization bug in `CollectingBarrierSteps` where the barrier was being consumed on each `addBarrier()`.
* `OrderGlobalStep` and `SampleGlobalStep` use `ProjectedTraverser` and now can work up to the local star graph in OLAP.
* SASL negotiation supports both a byte array and Base64 encoded bytes as a string for authentication to Gremlin Server.
* Deprecated all test suites in `gremlin-groovy-test` - Graph Providers no longer need to implement these.
* Deprecated `TinkerIoRegistry` replacing it with the more consistently named `TinkerIoRegistryV1d0`.
* Made error messaging more consistent during result iteration timeouts in Gremlin Server.
* Fixed a memory leak in the classloader for the `GremlinGroovyScriptEngine` where classes in the loader were not releasing from memory as a strong reference was always maintained.
* `PathRetractionStrategy` does not add a `NoOpBarrierStep` to the end of local children as its wasted computation in 99% of traversals.
* Fixed a bug in `AddVertexStartStep` where if a side-effect was being used in the parametrization, an NPE occurred.
* Fixed a bug in `LazyBarrierStrategy` where `profile()` was deactivating it accidentally.
* Fixed a bug in `RepeatUnrollStrategy` where stateful `DedupGlobalStep` was cloned and thus, maintained two deduplication sets.
* Added documentation around "terminal steps" in Gremlin: `hasNext()`, `next()`, `toList()`, etc.
* Added specific GraphSON serializers for `RequestMessage` and `ResponseMessage` in GraphSON 2.0.
* Added `CloseableIterator` to allow `Graph` providers who open expensive resources a way to let users release them.
* Fixed minor bug in `gremlin-driver` where closing a session-based `Client` without initializing it could generate an error.
* Relieved synchronization pressure in various areas of `TinkerGraphComputer`.
* Fixed an optimization bug in OLAP-based `DedupGlobalStep` where deduping occurred twice.
* `MemoryComputeKey` now implements `Cloneable` which is useful for `BiOperator` reducers that maintain thread-unsafe state.
* `TinkerGraphComputer` now supports distributed `Memory` with lock-free partition aggregation.
* `TinkerGraph` Gryo and GraphSON deserialization is now configured to use multi-properties.
* Changed behavior of `ElementHelper.areEqual(Property, Property)` to not throw exceptions with `null` arguments.
* Added `GryoVersion` for future flexibility when introducing a new verison of Gryo and moved serializer registrations to it.
* Fixed Gryo serialization of `ConnectiveP` instances.
* Lessened the severity of Gremlin Server logging when it encounters two or more serializers addressing the same mime type.
* Bumped to Netty 4.0.42.final.
* Added `ByteBuffer`, `InetAddress`, `Timestamp` to the list of Gryo supported classes.
* Fixed Gryo serialization of `Class`.
* Fixed GraphSON serialization of enums like `T`, `P`, etc. where values were overriding each other in the GraphSON type registry.
* Fixed a bug in Gremlin-Python around `__.__()` and `__.start()`.
* Fixed a bug around long serialization in Gremlin-Python when using Python3.
* Deprecated `TraversalSource.withBindings()` as it is no longer needed in Gremlin-Java and never was needed for other variants.
* Fixed a bug in Gremlin-Java `Bytecode` where anonymous traversals were not aware of parent bindings.
* Fixed a bug in Gremlin-Java GraphSON deserialization around `P.within()` and `P.without()`.
* Converted Spark process suite tests to "integration" tests.
* Fixed a bug in `InlineFilterStrategy` having to do with folding `HasContainers` into `VertexStep`.
* Deprecated `HasContainer.makeHasContainers()` which was used to dissect `AndP` and shouldn't be used at the TinkerPop-level.
* `GraphTraversal.has()` now will try and fold-left `HasContainer` if end step is a `HasContainerHolder`.
* Created explicit `P`-predicate methods for `GraphTraversal.hasXXX()`.
* Fixed a bug in `FilterRankStrategy` around `where().by()` ordering.
* Added another optimization in `RangeByIsCountStrategy`, that removes `count().is()` altogether if it's not needed.
* Fixed a OLAP `MatchStep.clone()`-bug that occurs when the `match()` is in a local child.
* Added another optimization in `RangeByIsCountStrategy`, that removes `count().is()` altogether if it's not needed.
* Fixed a bug in `RangeByIsCountStrategy` where labeled parents shouldn't have the strategy applied to their children.
* Fixed a bug in `PathRetractionStrategy` where `MatchEndStep` labels were being dropped when they shouldn't be.
* Added `TinkerGraphCountStrategy` which translates `g.V().map*.count()` patterns into direct `Map.size()` calls in `TinkerGraph`.
* Added `Path.head()` and `Path.isEmpty()` with default method implementations.
* Fixed a `NoSuchElementException` bug with `GroupXXXStep` where if the reduced `TraverserSet` is empty, don't add the key/value.
* Fixed a `NullPointerException` bug with profiling `GroupSideEffectStep` in OLTP.
* Improved ability to release resources in `GraphProvider` instances in the test suite.
* Factored `GremlinPlugin` functionality out of gremlin-groovy and into gremlin-core - related classes were deprecated.
* Added a `force` option for killing sessions without waiting for transaction close or timeout of a currently running job or multiple jobs.
* Deprecated `Session.kill()` and `Session.manualKill()`.
* Added `Traversal.promise()` method to allow for asynchronous traversal processing on "remote" traversals.
* Deprecated `RemoteConnection.submit(Bytecode)` in favor of `submitAsync(Bytecode)`.
* Added `choose(predicate,traversal)` and `choose(traversal,traversal)` to effect if/then-semantics (no else). Equivalent to `choose(x,y,identity())`.
* Removed `ImmutablePath.TailPath` as it is no longer required with new recursion model.
* Removed call stack recursion in `ImmutablePath`.
* Gremlin-Python serializes `Bytecode` as an object (instead of a JSON string) when submit over the `RemoteConnection`.
* Fixed the handling of the `DriverRemoteConnection` pass-through configurations to the driver.
* `IncidentToAdjacentStrategy` now uses a hidden label marker model to avoid repeated recursion for invalidating steps.
* `PathProcessorStrategy` can inline certain `where(traversal)`-steps in order to increase the likelihood of star-local children.
* `SparkGraphComputer` no longer starts a worker iteration if the worker's partition is empty.
* Added `ProjectStep.getProjectKeys()` for strategies that rely on such information.
* Added `VertexFeatures.supportsDuplicateMultiProperties()` for graphs that only support unique values in multi-properties.
* Deprecated the "performance" tests in `OptIn`.
* Deprecated `getInstance()` methods in favor of `instance()` for better consistency with the rest of the API.
* Block calls to "remote" traversal side-effects until the traversal read is complete which signifies an end to iteration.
* Added `Pick.none` and `Pick.any` to the serializers and importers.
* Added a class loader to `TraversalStrategies.GlobalCache` which guarantees strategies are registered prior to `GlobalCache.getStrategies()`.
* Fixed a severe bug where `GraphComputer` strategies are not being loaded until the second use of the traversal source.
* The root traversal now throws regular `NoSuchElementException` instead of `FastNoSuchElementException`. (*breaking*)
* Added a short sleep to prevent traversal from finishing before it can be interrupted during `TraversalInterruptionComputerTest`.
* Added support for SSL client authentication

==== Bugs

* TINKERPOP-1380 dedup() doesn't dedup in rare cases
* TINKERPOP-1384 Description of filter function in traversal documentation
* TINKERPOP-1428 profile() throws NPE for union(group, group)
* TINKERPOP-1521 Mutating steps don't recognize side-effects
* TINKERPOP-1525 Plug VertexProgram iteration leak on empty Spark RDD partitions
* TINKERPOP-1534 Gremlin Server instances leaking in tests
* TINKERPOP-1537 Python tests should not use hard-coded number of workers
* TINKERPOP-1547 Two bugs found associated with MatchStep: Path retraction and range count.
* TINKERPOP-1548 Traversals can complete before interrupted in TraversalInterruptionComputerTest
* TINKERPOP-1560 Cache in GroovyClassLoader may continue to grow
* TINKERPOP-1561 gremiln-python GraphSONWriter doesn't properly serialize long in Python 3.5
* TINKERPOP-1567 GraphSON deserialization fails with within('a')
* TINKERPOP-1573 Bindings don't work in coalesce
* TINKERPOP-1576 gremlin-python calls non-existent methods
* TINKERPOP-1581 Gremlin-Python driver connection is not thread safe.
* TINKERPOP-1583 PathRetractionStrategy retracts keys that are actually needed
* TINKERPOP-1585 OLAP dedup over non elements
* TINKERPOP-1587 Gremlin Server Subgraph Cardinality Not Respected
* TINKERPOP-1594 LazyBarrierStrategy does not activate with ProfileStep
* TINKERPOP-1605 gremlin-console 3.2.3 -e can no longer take paths relative to current working directory

==== Improvements

* TINKERPOP-887 FastNoSuchElementException hides stack trace in client code
* TINKERPOP-919 Features needs to specify whether 2 vertex properties with same key/value is allowed.
* TINKERPOP-932 Add ability to cancel script execution associated with a Gremlin Server Session
* TINKERPOP-1248 OrderGlobalStep should use local star graph to compute sorts, prior to reduction.
* TINKERPOP-1261 Side-effect group().by() can't handle user-defined maps
* TINKERPOP-1292 TinkerGraphComputer VertexProgramInterceptors
* TINKERPOP-1372 ImmutablePath should not use Java recursion (call stacks are wack)
* TINKERPOP-1433 Add steps to dev docs to help committers get their keys in order
* TINKERPOP-1434 Block calls to traversal side-effects until read is complete
* TINKERPOP-1471 IncidentToAdjacentStrategy use hidden marker to avoid repeated recursion.
* TINKERPOP-1473 Given PathRetractionStrategy, PathProcessorStrategy can be extended to support partial where() inlining.
* TINKERPOP-1482 has(x).has(y) chains should be has(x.and(y))
* TINKERPOP-1490 Provider a Future based Traversal.async(Function<Traversal,V>) terminal step
* TINKERPOP-1502 Chained has()-steps should simply left-append HasContainers in Gremlin-Java.
* TINKERPOP-1507 Pick.any and Pick.none are not in GraphSON or Gremlin-Python
* TINKERPOP-1508 Add choose(predicate,trueTraversal)
* TINKERPOP-1527 Do not override registered strategies in TraversalStrategies.GlobalCache
* TINKERPOP-1530 Consistent use of instance()
* TINKERPOP-1539 Create a ComplexTraversalTest with crazy nested gnarly traversals.
* TINKERPOP-1542 Add Path.isEmpty() with a default implementation.
* TINKERPOP-1562 Migrate ScriptEngine-related code to gremlin-core
* TINKERPOP-1570 Bump to Netty 4.0.42
* TINKERPOP-1582 TraversalOpProcessor does not support custom serializers
* TINKERPOP-1584 Add gryo serializers to support types covered in GraphSON
* TINKERPOP-1588 Added Terminal Steps section to the docs
* TINKERPOP-1589 Re-Introduce CloseableIterator
* TINKERPOP-1590 Create TinkerWorkerMemory and Partitioned Vertices
* TINKERPOP-1600 Consistent use of base 64 encoded bytes for SASL negotiation
* TINKERPOP-1602 Support SSL client certificate authentication
* TINKERPOP-1606 Refactor GroupStep to not have the reduction traversal included in its BiOperator.
* TINKERPOP-1610 Deprecate gremlin-groovy-test provider based tests
* TINKERPOP-1617 Create a SingleIterationStrategy which will do its best to rewrite OLAP traversals to not message pass.

[[release-3-2-3]]
=== TinkerPop 3.2.3 (Release Date: October 17, 2016)

This release also includes changes from <<release-3-1-5, 3.1.5>>.

* Restructured Gremlin-Python's GraphSON I/O package to make it easier for users to register serializers/deserializers. (*breaking*)
* Fixed a bug with `TraversalOpProcessor` that was returning a final result prior to committing the transaction.
* Fixed a bug in `ConnectiveStrategy` where infix and/or was not correctly reasoning on `choose()` `HasNextStep` injections.
* Increased performance of `CredentialGraph` authentication.
* Removed Java 8 stream usage from `TraversalHelper` for performance reasons.
* Fixed a bug in `RepeatStep` where `emit().as('x')` wasn't adding the step labels to the emit-traverser.
* Added `GraphComputing.atMaster(boolean)` to allow steps to know whether they are executing at master or distributed at workers.
* Fixed a bug in OLAP where `DedupGlobalStep` wasn't de-duping local master traversers.
* Added `HasContainerHolder.removeHasContainer()`-method with default `UnsupportedOperationException` implementation.
* `TraversalSource.withComputer()` is simplified to add a `VertexProgramStrategy`. Easier for language variants.
* Fixed a `Set`, `List`, `Map` bug in the various `Translators` where such collections were not being internally translated.
* Fixed a `Bytecode` bug where nested structures (map, list, set) were not being analyzed for bindings and bytecode conversions.
* Fixed a `String` bug in `GroovyTranslator` and `PythonTranslator` where if the string has double-quotes it now uses """ """.
* Added a default `TraversalStrategy.getConfiguration()` which returns the configuration needed to construct the strategy.
* `Computer` instances can be created with `Computer.create(Configuration)` and accessed via `Computer.getConf()`.
* Every `TraversalStrategy` can be created via a `Configuration` and a static `MyStrategy.create(Configuration)`.
* Added language-agnostic `TraversalStrategy` support in `Bytecode`.
* Added `PartitionStrategy.Builder.readPartitions()` and deprecated `PartitionStrategy.Builder.addPartition()`.
* A new version of `LazyBarrierStrategy` has been created and added to the default strategies.
* `FilterRankStrategy` now propagates labels "right" over non-`Scoping` filters.
* Fixed a bug in `ConnectiveP` where nested equivalent connectives should be inlined.
* Fixed a bug in `IncidentToAdjacentStrategy` where `TreeStep` traversals were allowed.
* Fixed a end-step label bug in `MatchPredicateStrategy`.
* Fixed a bug in `MatchPredicateStrategy` where inlined traversals did not have strategies applied to it.
* Fixed a bug in `RepeatUnrollStrategy` where inlined traversal did not have strategies applied to it.
* Fixed padding of prompt in Gremlin Console when the number of lines went beyond a single digit.
* Fixed GraphSON 2.0 namespace for `TinkerGraph` to be "tinker" instead of "gremlin".
* Dropped serialization support in GraphSON 2.0 for `Calendar`, `TimeZone`, and `Timestamp`.
* Added `TraversalHelper.copyLabels()` for copying (or moving) labels form one step to another.
* Added `TraversalHelper.applySingleLevelStrategies()` which will apply a subset of strategies but not walk the child tree.
* Added the concept that hidden labels using during traversal compilation are removed at the end during `StandardVerificationStrategy`. (*breaking*)
* Added `InlineFilterStrategy` which will determine if various `TraversalParent` children are filters and if so, inline them.
* Removed `IdentityRemovalStrategy` from the default listing as its not worth the clock cycles.
* Removed the "!" symbol in `NotStep.toString()` as it is confusing and the `NotStep`-name is sufficient.
* Fixed a bug in `TraversalVertexProgram` (OLAP) around ordering and connectives (i.e. `and()` and `or()`).
* Added `AbstractGremlinProcessTest.checkOrderedResults()` to make testing ordered results easier.
* `AbstractLambdaTraversal` now supports a `bypassTraversal` where it is possible for strategies to redefine such lambda traversals.
* Added an internal utility `ClassFilterStep` which determines if the traverser object's class is an instance of the provided class.
* `ConnectiveStep` extends `FilterStep` and thus, is more appropriately categorized in the step hierarchy.
* `PropertyMapStep` supports a provided traversal for accessing the properties of the element. (*breaking*)
* `SubgraphStrategy` now supports vertex property filtering.
* Fixed a bug in Gremlin-Python `P` where predicates reversed the order of the predicates.
* Added tests to `DedupTest` for the `dedup(Scope, String...)` overload.
* Added more detailed reference documentation for IO formats.
* Fixed a bug in serialization of `Lambda` instances in GraphSON, which prevented their use in remote traversals.
* Fixed a naming bug in Gremlin-Python where `P._and` and `P._or` should be `P.and_` and `P.or_`. (*breaking*)
* `where()` predicate-based steps now support `by()`-modulation.
* Added Gryo serialization for `Bytecode`.
* Moved utility-based serializers to `UtilSerializers` for Gryo - these classes were private and hence this change is non-breaking.
* `TraversalRing` returns a `null` if it does not contain traversals (previously `IdentityTraversal`).
* Deprecated `Graph.Exceptions.elementNotFoundException()` as it was not used in the code base outside of the test suite.
* Fixed a `JavaTranslator` bug where `Bytecode` instructions were being mutated during translation.
* Added `Path` to Gremlin-Python with respective GraphSON 2.0 deserializer.
* `Traversal` and `TraversalSource` now implement `AutoCloseable`.
* Added "keep-alive" functionality to the Java driver, which will send a heartbeat to the server when normal request activity on a connection stops for a period of time.
* Renamed the `empty.result.indicator` preference to `result.indicator.null` in Gremlin Console
* If `result.indicator.null` is set to an empty string, then no "result line" is printed in Gremlin Console.
* Deprecated `reconnectInitialDelay` on the Java driver.
* Added some validations to `Cluster` instance building.
* Produced better errors in `readGraph` of `GryoReader` and `GraphSONReader` if a `Vertex` cannot be found in the cache on edge loading.
* VertexPrograms can now declare traverser requirements, e.g. to have access to the path when used with `.program()`.
* New build options for `gremlin-python` where `-DglvPython` is no longer required.
* Added missing `InetAddress` to GraphSON extension module.
* Added new recipe for "Pagination".
* Added new recipe for "Recommendation".
* Added functionality to Gremlin-Server REST endpoint to forward Exception Messages and Class in HTTP Response
* Gremlin Server `TraversalOpProcessor` now returns confirmation upon `Op` `close`.
* Added `close` method Java driver and Python driver `DriverRemoteTraversalSideEffects`.

==== Bugs

* TINKERPOP-1423 IncidentToAdjacentStrategy should be disabled for tree steps
* TINKERPOP-1440 g:Path needs a GraphSON deserializer in Gremlin-Python
* TINKERPOP-1457 Groovy Lambdas for remote traversals not serializable
* TINKERPOP-1458 Gremlin Server doesn't return confirmation upon Traversal OpProcessor "close" op
* TINKERPOP-1466 PeerPressureTest has been failing recently
* TINKERPOP-1472 RepeatUnrollStrategy does not semi-compile inlined repeat traversal
* TINKERPOP-1476 TinkerGraph does not get typed with the right type name in GraphSON
* TINKERPOP-1495 Global list deduplication doesn't work in OLAP
* TINKERPOP-1500 and/or infix and choose() do not work correctly.
* TINKERPOP-1511 Remote client addV, V()

==== Improvements

* TINKERPOP-790 Implement AutoCloseable on TraversalSource
* TINKERPOP-944 Deprecate Graph.Exceptions.elementNotFound
* TINKERPOP-1189 SimpleAuthenticator over HttpChannelizer makes Gremlin Server pretty slow and consumes more CPU
* TINKERPOP-1249 Gremlin driver to periodically issue ping / heartbeat to gremlin server
* TINKERPOP-1280 VertexPrograms should declare traverser requirements
* TINKERPOP-1330 by()-modulation for where()
* TINKERPOP-1409 Make the "null" return in the gremlin console into something more understandable  *(breaking)*
* TINKERPOP-1431 Documentation generation requires tests to execute on gremlin-python
* TINKERPOP-1437 Add tests for dedup(Scope) in DedupTest
* TINKERPOP-1444 Benchmark bytecode->Traversal creation and implement GremlinServer cache if necessary.
* TINKERPOP-1448 gremlin-python should be Python 2/3 compatible
* TINKERPOP-1449 Streamline gremlin-python build
* TINKERPOP-1455 Provide String-based withStrategy()/withoutStrategy() for language variant usage
* TINKERPOP-1456 Support SubgraphStrategy.vertexProperties().
* TINKERPOP-1460 Deprecate reconnectInitialDelay in Java driver
* TINKERPOP-1464 Gryo Serialization for Bytecode
* TINKERPOP-1469 Get rid of Stream-usage in TraversalHelper
* TINKERPOP-1470 InlineFilterStrategy should try and P.or() has() children in OrSteps.
* TINKERPOP-1486 Improve API of RemoteConnection
* TINKERPOP-1487 Reference Documentation for IO
* TINKERPOP-1488 Make LazyBarrierStrategy part of the default TraversalStrategies *(breaking)*
* TINKERPOP-1492 RemoteStrategy or the RemoteConnection should append a lazy barrier().
* TINKERPOP-1423 IncidentToAdjacentStrategy should be disabled for tree steps
* TINKERPOP-1440 g:Path needs a GraphSON deserializer in Gremlin-Python
* TINKERPOP-1457 Groovy Lambdas for remote traversals not serializable
* TINKERPOP-1458 Gremlin Server doesn't return confirmation upon Traversal OpProcessor "close" op
* TINKERPOP-1466 PeerPressureTest has been failing recently
* TINKERPOP-1472 RepeatUnrollStrategy does not semi-compile inlined repeat traversal
* TINKERPOP-1495 Global list deduplication doesn't work in OLAP
* TINKERPOP-1500 and/or infix and choose() do not work correctly.
* TINKERPOP-1511 Remote client addV, V()

[[release-3-2-2]]
=== TinkerPop 3.2.2 (Release Date: September 6, 2016)

This release also includes changes from <<release-3-1-4, 3.1.4>>.

* Included GraphSON as a default serializer (in addition to Gryo, which was already present) in Gremlin Server if none are defined.
* Added `gremlin-python` package as a Gremlin language variant in Python.
* Added `Bytecode` which specifies the instructions and arguments used to construct a traversal.
* Created an experimental GraphSON representation of `Bytecode` that will be considered unstable until 3.3.0.
* Added `Translator` which allows from the translation of `Bytecode` into some other form (e.g. script, `Traversal`, etc.).
* Added `JavaTranslator`, `GroovyTranslator`, `PythonTranslator`, and `JythonTranslator` for translating `Bytecode` accordingly.
* Added `TranslationStrategy` to `gremlin-test` so translators can be tested against the process test suite.
* Added `Traversal.Admin.nextTraverser()` to get the next result in bulk-form (w/ default implementation).
* Added `TraversalSource.getAnonymousTraversalClass()` (w/ default implementation).
* Added `GremlinScriptEngine` interface which specifies a `eval(Bytecode, Bindings)` method.
* Deprecated `RemoteGraph` in favor of `TraversalSource.withRemote()` as it is more technically correct to tie a remote traversal to the `TraversalSource` than a `Graph` instance.
* `GremlinGroovyScriptEngine` implements `GremlinScriptEngine`.
* Added `GremlinJythonScriptEngine` which implements `GremlinScriptEngine`.
* Removed support for submitting a Java serialized `Traversal` to Gremlin Server.
* Removed a largely internal feature that supported automatic unrolling of traversers in the Gremlin Driver.
* Made it possible to directly initialize `OpProcessor` implementations with server `Settings`.
* Included GraphSON as a default serializer (in addition to Gryo, which was already present) in Gremlin Server if none are defined
* Introduced GraphSON 2.0.
* Deprecated `embedTypes` on the builder for `GraphSONMapper`.
* Bumped to Netty 4.0.40.final.
* Defaulted the `gremlinPool` setting in Gremlin Server to be zero, which will instructs it to use `Runtime.availableProcessors()` for that settings.
* Changed scope of log4j dependencies so that they would only be used in tests and the binary distributions of Gremlin Console and Server.
* Deprecated `Io.Builder.registry()` in favor of the newly introduced `Io.Builder.onMapper()`.
* Added new recipe for "Traversal Induced Values".
* Fixed a potential leak of a `ReferenceCounted` resource in Gremlin Server.
* Added class registrations for `Map.Entry` implementations to `GryoMapper`.
* Added methods to retrieve `Cluster` settings in `gremlin-driver`.
* Fixed a severe bug in `SubgraphStrategy`.
* Deprecated `SubgraphStrategy.Builder.vertexCriterion()/edgeCriterion()` in favor of `vertices()/edges()`.
* Fixed a small bug in `StandardVerificationStrategy` that caused verification to fail when `withPath` was used in conjunction with `ProfileStep`.
* Added color preferences
* Added input, result prompt preferences
* Added multi-line indicator in Gremlin Console

==== Bugs

* TINKERPOP-810 store not visible
* TINKERPOP-1151 slf4j-log4j12 / log4j is only required for testing *(breaking)*
* TINKERPOP-1383 publish-docs.sh might publish to current too early
* TINKERPOP-1390 IdentityRemoveStrategyTest fails randomly
* TINKERPOP-1400 SubgraphStrategy introduces infinite recursion if filter has Vertex/Edge steps.
* TINKERPOP-1405 profile() doesn't like withPath()

==== Improvements

* TINKERPOP-1037 Gremlin shell output coloring
* TINKERPOP-1226 Gremlin Console should :clear automagically after "Display stack trace."
* TINKERPOP-1230 Serialising lambdas for RemoteGraph
* TINKERPOP-1274 GraphSON Version 2.0
* TINKERPOP-1278 Implement Gremlin-Python and general purpose language variant test infrastructure
* TINKERPOP-1285 Gremline console does not differentiate between multi-line and single-line input
* TINKERPOP-1334 Provide a way to pull gremlin.driver.Cluster connection settings.
* TINKERPOP-1347 RemoteConnection needs to provide TraversalSideEffects. *(breaking)*
* TINKERPOP-1373 Default gremlinPool to number of cores
* TINKERPOP-1386 Bump to Netty 4.0.40.Final
* TINKERPOP-1392 Remove support for java serialized Traversal *(breaking)*
* TINKERPOP-1394 Fix links in Recipes doc
* TINKERPOP-1396 Traversal Induced Values Recipe
* TINKERPOP-1402 Impossible for graph implementations to provide a class resolver for Gryo IO
* TINKERPOP-1407 Default serializers for Gremlin Server
* TINKERPOP-1425 Use trailing underscores in gremlin-python

[[release-3-2-1]]
=== TinkerPop 3.2.1 (Release Date: July 18, 2016)

This release also includes changes from <<release-3-1-3, 3.1.3>>.

* `PathProcessor` steps now have the ability (if configured through a strategy) to drop `Traverser` path segments.
* `MatchStep` in OLTP has a lazy barrier to increase the probability of bulking.
* Added `PathRetractionStrategy` which will remove labeled path segments that will no longer be referenced.
* Added `Path.retract()` to support retracting paths based on labels.
* Optimized `ImmutablePath` and `MutablePath` equality code removing significant unnecessary object creation code.
* Bumped to Groovy 2.4.7.
* Added `RepeatUnrollStrategy` to linearize a `repeat()`-traversal if loop amount is known at compile time.
* Fixed a bug in `BranchStep` around child integration during `clone()`.
* Fixed a bug in `AbstractStep` around label set cloning.
* Added `TraversalStrategyPerformanceTest` for verifying the performance gains of optimization-based traversal strategies.
* `TraversalExplanation.prettyPrint()` exists which provides word wrapping and GremlinConsole is smart to use console width to control `toString()`.
* `TraversalOpProcessor` (`RemoteConnection`) uses `HaltedTraverserStrategy` metadata to determine detachment procedure prior to returning results.
* Allow DFS paths in `HADOOP_GREMLIN_LIBS`.
* Added a safer serializer infrastructure for use with `SparkGraphComputer` that uses `KryoSerializer` and the new `GryoRegistrator`.
* Added `HaltedTraverserStrategy` to allow users to get back different element detachments in OLAP.
* Fixed a `NullPointerException` bug around nested `group()`-steps in OLAP.
* Fixed a severe bug around halted traversers in a multi-job OLAP traversal chain.
* Ensure a separation of `GraphComputer` and `VertexProgram` configurations in `SparkGraphComputer` and `GiraphGraphComputer`.
* `PeerPressureVertexProgram` now supports dynamic initial vote strength calculations.
* Added `EmptyMemory` for ease of use when no memory exists.
* Updated `VertexComputing.generateProgram()` API to include `Memory`. *(breaking)*
* `ImmutablePath.TailPath` is now serializable like `ImmutablePath`.
* Added `ConfigurationCompilerProvider` which allows fine-grained control of some of the internal `GremlinGroovyScriptEngine` settings at the Groovy compilation level.
* Intoduced the `application/vnd.gremlin-v1.0+gryo-lite` serialization type to Gremlin Server which users "reference" elements rather than "detached".
* `GryoMapper` allows overrides of existing serializers on calls to `addCustom` on the builder.
* Added a traversal style guide to the recipes cookbook.
* Fixed a bug in master-traversal traverser propagation.
* Added useful methods for custom `VertexPrograms` to be used with `program()`-step.
* Increased the test coverage around traverser propagation within a multi-job OLAP traversal.
* Added tests to validate the status of a transaction immediately following calls to close.
* Added tests to ensure that threaded transactions cannot be re-used.
* `GraphFilter` helper methods are now more intelligent when determining edge direction/label legality.
* Added `GraphFilterStrategy` to automatically construct `GraphFilters` via traversal introspection in OLAP.
* Updated the Gephi Plugin to support Gephi 0.9.x.
* Increased the testing and scope of `TraversalHelper.isLocalStarGraph()`.
* Changed signature of `get_g_VXlistXv1_v2_v3XX_name` and `get_g_VXlistX1_2_3XX_name` of `VertexTest` to take arguments for the `Traversal` to be constructed by extending classes.
* Added `VertexProgramInterceptor` interface as a general pattern for `GraphComputer` providers to use for bypassing `GraphComputer` semantics where appropriate.
* Added `SparkStarBarrierInterceptor` that uses Spark DSL for local star graph traversals that end with a `ReducingBarrierStep`.
* Added `SparkInterceptorStrategy` which identifies which interceptor to use (if any) given the submitted `VertexProgram`.
* Added `SparkSingleIterationStrategy` that does not partition nor cache the graph RDD if the traversal does not message pass.
* Added more helper methods to `TraversalHelper` for handling scoped traversal children.
* Deprecated all "performance" tests based on "JUnit Benchmarks".
* `SparkGraphComputer` no longer shuffles empty views or empty outgoing messages in order to save time and space.
* `TraversalVertexProgram` no longer maintains empty halted traverser properties in order to save space.
* Added `List<P<V>>` constructors to `ConnectiveP`, `AndP`, and `OrP` for ease of use.
* Added support for interactive (`-i`) and execute (`-e`) modes for Gremlin Console.
* Displayed line numbers for script execution failures of `-e` and `-i`.
* Improved messaging around script execution errors in Gremlin Console.
* Added "help" support to Gremlin Console with the `-h` flag.
* Added options to better control verbosity of Gremlin Console output with `-Q`, `-V` and `-D`.
* Deprecated the `ScriptExecutor` - the `-e` option to `gremlin.sh` is now handled by `Console`.
* `Traversal` now allows cancellation with `Thread.interrupt()`.
* Added a Gremlin language variant tutorial teaching people how to embed Gremlin in a host programming language.

==== Bugs

* TINKERPOP-1281 Memory.HALTED_TRAVERSER transience is not sound.
* TINKERPOP-1305 HALTED_TRAVERSERS hold wrong information
* TINKERPOP-1307 NPE with OLTP nested group() in an OLAP group() traversal
* TINKERPOP-1323 ComputerVerificationStrategy fails for nested match() steps
* TINKERPOP-1341 UnshadedKryoAdapter fails to deserialize StarGraph when SparkConf sets spark.rdd.compress=true whereas GryoSerializer works
* TINKERPOP-1348 TraversalInterruptionTest success dependent on iteration order

==== Improvements

* TINKERPOP-818 Consider a P.type()
* TINKERPOP-946 Traversal respecting Thread.interrupt()
* TINKERPOP-947 Enforce semantics of threaded transactions as manual *(breaking)*
* TINKERPOP-1059 Add test to ensure transaction opening happens at read/write and not on close *(breaking)*
* TINKERPOP-1071 Enhance pre-processor output
* TINKERPOP-1091 Get KryoSerializer to work natively. *(breaking)*
* TINKERPOP-1120 If there is no view nor messages, don't create empty views/messages in SparkExecutor
* TINKERPOP-1144 Improve ScriptElementFactory
* TINKERPOP-1155 gremlin.sh -e doesn't log line numbers for errors
* TINKERPOP-1156 gremlin.sh could use a help text
* TINKERPOP-1157 gremlin.sh should allow you to execute a script and go interactive on error or completion
* TINKERPOP-1232 Write a tutorial demonstrating the 3 ways to write a Gremlin language variant.
* TINKERPOP-1254 Support dropping traverser path information when it is no longer needed.
* TINKERPOP-1268 Improve script execution options for console *(breaking)*
* TINKERPOP-1273 Deprecate old performance tests
* TINKERPOP-1276 Deprecate serializedResponseTimeout
* TINKERPOP-1279 Add Iterable<V> parameter constructor to ConnectiveP subclasses
* TINKERPOP-1282 Add more compliance tests around how memory and vertex compute keys are propagated in chained OLAP.
* TINKERPOP-1286 Add Recipes documentation
* TINKERPOP-1288 Support gremlin.spark.skipPartitioning configuration.
* TINKERPOP-1290 Create VertexProgramInterceptor as a pattern for GraphComputer strategies.
* TINKERPOP-1293 Implement GraphFilterStrategy as a default registration for GraphComputer
* TINKERPOP-1294 Deprecate use of junit-benchmarks
* TINKERPOP-1297 Gephi plugin on Gephi 0.9.x  *(breaking)*
* TINKERPOP-1299 Refactor TraversalVertexProgram to make it easier to understand.
* TINKERPOP-1308 Serialize to "reference" for Gremlin Server
* TINKERPOP-1310 Allow OLAP to return properties as Detached
* TINKERPOP-1321 Loosen coupling between TinkerPop serialization logic and shaded Kryo
* TINKERPOP-1322 Provide fine-grained control of CompilerConfiguration
* TINKERPOP-1328 Provide [gremlin-python] as an code executor in docs
* TINKERPOP-1331 HADOOP_GREMLIN_LIBS can only point to local file system
* TINKERPOP-1332 Improve .explain() Dialogue
* TINKERPOP-1338 Bump to Groovy 2.4.7
* TINKERPOP-1349 RepeatUnrollStrategy should unroll loops while maintaining equivalent semantics.
* TINKERPOP-1355 Design HasContainer for extension

[[release-3-2-0-incubating]]
=== TinkerPop 3.2.0 (Release Date: April 8, 2016)

This release also includes changes from <<release-3-1-2-incubating, 3.1.2-incubating>>.

* Bumped to Neo4j 2.3.3.
* Renamed variable `local` to `fs` in `HadoopGremlinPlugin` to avoid a naming conflict with `Scope.local`. *(breaking)*
* Added `GraphTraversal.optional()` which will use the inner traversal if it returns results, else it won't.
* `GroupStep` and `GroupSideEffectStep` make use of mid-traversal reducers to limit memory consumption in OLAP.
* Added `GraphTraversal.program(VertexProgram)` to allow arbitrary user vertex programs in OLAP.
* Added `GraphTraversal.project()` for creating a `Map<String,E>` given the current traverser and an arbitrary number of `by()`-modulators.
* `HADOOP_GREMLIN_LIBS` can now reference a directory in HDFS and will be used if the directory does not exist locally.
* Added `gremlin-benchmark` module with JMH benchmarking base classes that can be used for further benchmark development.
* `TraversalStrategies.GlobalCache` supports both `Graph` and `GraphComputer` strategy registrations.
* `select("a","b").by("name").by("age")`-style traversals now work in OLAP with new `PathProcessorStrategy`.
* `DedupGlobalStep` can now handle star-bound `by()`-modulators and scoped keys on `GraphComputer`.
* Added `Computer` which is a builder for `GraphComputers` that is serializable.
* `PersistedOutputRDD` now implements `PersistResultGraphAware` and thus, no more unneeded warnings when using it.
* Renamed `StandardTraversalMetrics` to `DefaultTraversalMetrics` given the `DefaultXXX`-convention throughout. *(breaking)*
* Bumped to Apache Hadoop 2.7.2.
* Fixed a bug around profiling and nested traversals.
* Added `gremlin.hadoop.defaultGraphComputer` so users can use `graph.compute()` with `HadoopGraph`.
* Added `gremlin.hadoop.graphReader` and `gremlin.hadoop.graphWriter` which can handled `XXXFormats` and `XXXRDDs`.
* Deprecated `gremlin.hadoop.graphInputFormat`, `gremlin.hadoop.graphOutputFormat`, `gremlin.spark.graphInputRDD`, and `gremlin.spark.graphOutputRDD`.
* If no configuration is provided to `HadoopPools` it uses the default configuration to create a pool once and only once per JVM.
* Implemented `RemoteGraph`, `RemoteConnection`, and `RemoteStrategy`.
* Added validation to `GryoMapper` Kryo identifiers before construction to prevent accidental duplicates.
* Added `GraphStep.addIds()` which is useful for `HasContainer` "fold ins."
* Added a static `GraphStep.processHashContainerIds()` helper for handling id-based `HasContainers`.
* `GraphStep` implementations should have `g.V().hasId(x)` and `g.V(x)` compile equivalently. *(breaking)*
* Optimized `ExpandableStepIterator` with simpler logic and increased the likelihood of bulking.
* Optimized `TraverserRequirement` calculations.
* `Step.addStart()` and `Step.addStarts()` now take `Traverser.Admin<S>` and `Traverser.Admin<S>`, respectively. *(breaking)*
* `Step.processNextStart()` and `Step.next()` now return `Traverser.Admin<E>`. *(breaking)*
* `Traversal.addTraverserRequirement()` method removed. *(breaking)*
* Fixed a `hashCode()` bug in `OrderGlobalStep` and `OrderLocalStep`.
* Added `OrderLimitStrategy` which will ensure that partitions are limited before being merged in OLAP.
* `ComparatorHolder` now separates the traversal from the comparator. *(breaking)*
* Bumped to Apache Spark 1.6.1.
* If no Spark serializer is provided then `GryoSerializer` is the default, not `JavaSerializer`.
* Added `Operator.sumLong` as a optimized binary operator intended to be used by `Memory` reducers that know they are dealing with longs.
* Traversers from `ComputerResultStep` are no longer attached. Attaching is only used in TinkerPop's test suite via `System.getProperties()`.
* Fixed a `hashCode()`/`equals()` bug in `MessageScope`.
* Fixed a severe `Traversal` cloning issue that caused inconsistent `TraversalSideEffects`.
* `TraversalSideEffects` remain consistent and usable across multiple chained OLAP jobs.
* Added `MemoryTraversalSideEffects` which wraps `Memory` in a `TraversalSideEffects` for use in OLAP.
* `TraversalSideEffects` are now fully functional in OLAP save that an accurate global view is possible at the start of an iteration (not during).
* Updated the `TraversalSideEffects` API to support registered reducers and updated `get()`-semantics. *(breaking)*
* Split existing `profile()` into `ProfileStep` and `ProfileSideEffectStep`.
* The `profile()`-step acts like a reducing barrier and emits `TraversalMetrics` without the need for `cap()`. *(breaking)*
* Added `LocalBarrier` interface to allow traversers to remain distributed during an iteration so as to reduce cluster traffic.
* Added `NoOpBarrierStep` as a `LocalBarrier` implementation of `LambdaCollectingBarrierStep(noOp)`.
* `AggregateStep` implements `LocalBarrier` and thus, doesn't needlessly communicate its barrier traversers.
* Fixed an OLAP-based `Barrier` synchronization bug.
* Fixed a semantic bug in `BranchStep` (and inheriting steps) where barriers reacted locally. *(breaking)*
* Added `MemoryComputeKey` for specification of `Memory` keys in `VertexProgram`. *(breaking)*
* Added `VertexComputeKey` for specification of vertex compute properties in `VertexProgram`. *(breaking)*
* Added `and`, `or`, and `addAll` to `Operator`.
* `Memory` API changed to support setting and adding values for reduction. *(breaking)*
* `Memory` keys can be marked as broadcast and only those values are sent to workers on each iterator.
* `Memory` keys can be marked transient and thus deleted at the end of the OLAP job.
* Vertex compute keys can be marked transient and thus deleted at the end of the OLAP job.
* `VertexProgram` API changed to support `MemoryComputeKey` and `VertexComputeKey`. *(breaking)*
* `TraversalVertexProgram` able to execute OLAP and OLTP traversal sections dynamically within the same job.
* Removed `FinalGet` interface as all post processing of reductions should be handled by the reducing step explicitly. *(breaking)*
* Simplified all `SupplyingBarrierStep` implementations as they no longer require `MapReduce` in OLAP.
* Simplified all `CollectingBarrierStep` implementations as they no longer require `MapReduce` in OLAP.
* Simplified all `ReducingBarrierStep` implementations as they no longer require `MapReduce` in OLAP.
* All steps in OLAP that used `MapReduce` now use `Memory` to do their reductions which expands the list of legal traversals.
* `GroupStep` simplified with `GroupHelper.GroupMap` no longer being needed. Related to the removal of `FinalGet`.
* OLAP side-effects that are no longer generated by `MapReduce` are simply stored in `ComputerResult.Memory` w/ no disk persistence needed. *(breaking)*
* Added `Generate` step interface which states that there could be a final generating phase to a side-effect or reduction (e.g. `GroupStep`).
* `Barrier` step interface is now the means by which non-parallel steps communicate with their counterparts in OLAP.
* Added `MemoryComputing` step interface which states that the step uses `MemoryComputeKeys` for its computation in OLAP.
* Added `PeerPressureVertexProgramStep` and `GraphTraversal.peerPressure()`.
* Added `PureTraversal` for handling pure and compiled versions of a `Traversal`. Useful in OLAP.
* Added `ScriptTraversal` which allows for delayed compilation of script-based `Traversals`.
* Simplified `VertexProgram` implementations with a `PureTraversal`-model and deprecated `ConfigurationTraversal`.
* Simplified script-based `Traversals` via `ScriptTraversal` and deprecated `TraversalScriptFunction` and `TraversalScriptHelper`.
* Added `TimesModulating` interface which allows the `Step` to decide how a `times()`-modulation should be handled.
* Added `ByModulating` interface which allows the `Step` to decide how a `by()`-modulation should be handled. *(breaking)*
* Simplified the `by()`-modulation patterns of `OrderGlobalStep` and `OrderLocalStep`.
* Added `GraphComputerTest.shouldSupportPreExistingComputeKeys()` to ensure existing compute keys are "revived." *(breaking)*
* Added `GraphComputerTest.shouldSupportJobChaining()` to ensure OLAP jobs can be linearly chained. *(breaking)*
* Fixed a bug in both `SparkGraphComputer` and `GiraphGraphComputer` regarding source data access in job chains.
* Expanded job chaining test coverage for `GraphComputer` providers.
* Added `TraversalHelper.onGraphComputer(traversal)`.
* `MapReduce.map()` no longer has a default implementation. This method must be implemented. *(breaking)*
* `TraversalVertexProgram` can work without a `GraphStep` start.
* Added `PageRankVertexProgramStep` and `GraphTraversal.pageRank()`.
* Added `TraversalVertexProgramStep` to support OLAP traversal job chaining.
* Added `VertexProgramStrategy` which compiles multiple OLAP jobs into a single traversal.
* Simplified the comparator model in `OrderGlobalStep` and `OrderLocalStep`.
* Refactored `TraversalSource` model to allow fluent-method construction of `TraversalSources`.
* Deprecated the concept of a `TraversalSource.Builder`.
* Removed the concept of a `TraversalEngine`. All `Traversal` modulations are now mediated by `TraversalStrategies`. *(breaking)*
* Added `SideEffectStrategy` for registering sideEffects in a spawned `Traversal`.
* Added `SackStrategy` for registering a sack for a spawned `Traversal`.
* Added `RequirementsStrategy` and `RequirementsStep` for adding dynamic `TraverserRequirements` to a `Traversal`.
* Removed `EngineDependentStrategy`.
* Renamed step interface `EngineDependent` to `GraphComputing` with method `onGraphComputer()`. *(breaking)*
* Cleaned up various `TraversalStrategy` tests now that `TraversalEngine` no longer exists.
* Added `GraphFilter` to support filtering out vertices and edges that won't be touched by an OLAP job.
* Added `GraphComputer.vertices()` and `GraphComputer.edges()` for `GraphFilter` construction. *(breaking)*
* `SparkGraphComputer`, `GiraphGraphComputer`, and `TinkerGraphComputer` all support `GraphFilter`.
* Added `GraphComputerTest.shouldSupportGraphFilter()` which verifies all filtered graphs have the same topology.
* Added `GraphFilterAware` interface to `hadoop-gremlin/` which tells the OLAP engine that the `InputFormat` handles filtering.
* `GryoInputFormat` and `ScriptInputFormat` implement `GraphFilterAware`.
* Added `GraphFilterInputFormat` which handles graph filtering for `InputFormats` that are not `GraphFilterAware`.
* Fixed a bug in `TraversalHelper.isLocalStarGraph()` which allowed certain illegal traversals to pass.
* Added `TraversalHelper.isLocalProperties()` to verify that the traversal does not touch incident edges.
* `GraphReader` I/O interface now has `Optional<Vertex> readGraph(InputStream, GraphFilter)`. Default `UnsupportedOperationException`.
* `GryoReader` does not materialize edges that will be filtered out and this greatly reduces GC and load times.
* Created custom `Serializers` for `SparkGraphComputer` message-passing classes which reduce graph sizes significantly.

==== Bugs

* TINKERPOP-951 Barrier steps provide unexpected results in Gremlin OLAP
* TINKERPOP-1057 GroupSideEffectStep doesn't use provided maps
* TINKERPOP-1103 Two objects fighting for local variable name in Gremlin Console *(breaking)*
* TINKERPOP-1149 TraversalXXXSteps Aren't Providing SideEffects
* TINKERPOP-1181 select(Column) should not use a LambdaMapStep
* TINKERPOP-1188 Semantics of BarrierSteps in TraversalParent global traversals is wrong. *(breaking)*
* TINKERPOP-1194 explain() seems broken
* TINKERPOP-1217 Repeated Logging of "The HadoopPools has not been initialized, using the default pool"

==== Improvements

* TINKERPOP-570 [Proposal] Provide support for OLAP to OLTP to OLAP to OLTP
* TINKERPOP-575 Implement RemoteGraph
* TINKERPOP-813 [Proposal] Make the Gremlin Graph Traversal Machine and Instruction Set Explicit
* TINKERPOP-872 Remove GroupCountStep in favor of new Reduce-based GroupStep
* TINKERPOP-890 Remove the concept of branch/ package. *(breaking)*
* TINKERPOP-958 Improve usability of .profile() step.
* TINKERPOP-962 Provide "vertex query" selectivity when importing data in OLAP. *(breaking)*
* TINKERPOP-968 Add first class support for an optional traversal
* TINKERPOP-971 TraversalSource should be fluent like GraphComputer *(breaking)*
* TINKERPOP-1016 Replace junit-benchmarks with JMH
* TINKERPOP-1021 Deprecate Order.valueIncr, Order.valueDecr, Order.keyIncr, and Order.keyDecr *(breaking)*
* TINKERPOP-1032 Clean up the conf/hadoop configurations
* TINKERPOP-1034 Bump to support Spark 1.5.2
* TINKERPOP-1069 Support Spark 1.6.0
* TINKERPOP-1082 INPUT_RDD and INPUT_FORMAT are bad, we should just have one key.
* TINKERPOP-1112 Create GryoSerializers for the Spark Payload classes.
* TINKERPOP-1121 FileSystemStorage needs to be smart about /.
* TINKERPOP-1132 Messenger.receiveMessages() Iterator should .remove().
* TINKERPOP-1140 TraversalVertexProgramStep in support of OLAP/OLTP conversions.
* TINKERPOP-1153 Add ByModulating and TimesModulating interfaces.
* TINKERPOP-1154 Create a ScriptTraversal which is Serializable and auto-compiles.
* TINKERPOP-1162 Add VertexProgram.getTransientComputeKeys() for removing scratch-data. *(breaking)*
* TINKERPOP-1163 GraphComputer's can have TraversalStrategies.
* TINKERPOP-1164 ReducingBarriersSteps should use ComputerMemory, not MapReduce.
* TINKERPOP-1166 Add Memory.reduce() as option to Memory implementations. *(breaking)*
* TINKERPOP-1173 If no Serializer is provided in Configuration, use GryoSerializer by default (Spark)
* TINKERPOP-1180 Add more optimized binary operators to Operator.
* TINKERPOP-1192 TraversalSideEffects should support registered reducers (binary operators).
* TINKERPOP-1193 Add a LocalBarrier interface.
* TINKERPOP-1199 Use "MicroMetrics" as the mutator of the TraversalMetrics.
* TINKERPOP-1206 ExpandableIterator can take a full TraverserSet at once -- Barriers.
* TINKERPOP-1209 ComparatorHolder should returns a Pair<Traversal,Comparator>. *(breaking)*
* TINKERPOP-1210 Provide an OrderLimitStep as an optimization.
* TINKERPOP-1219 Create a test case that ensures the provider's compilation of g.V(x) and g.V().hasId(x) is identical *(breaking)*
* TINKERPOP-1222 Allow default GraphComputer configuration
* TINKERPOP-1223 Allow jars in gremlin.distributedJars to be read from HDFS
* TINKERPOP-1225 Do a "rolling reduce" for GroupXXXStep in OLAP.
* TINKERPOP-1227 Add Metrics for the TraversalOpProcessor
* TINKERPOP-1234 program() step that takes arbitrary vertex programs
* TINKERPOP-1236 SelectDenormalizationStrategy for select().by(starGraph) in OLAP.
* TINKERPOP-1237 ProjectMap: For the Love of Die Faterland
* TINKERPOP-1238 Re-use Client instances in RemoteGraph tests

== TinkerPop 3.1.0 (A 187 On The Undercover Gremlinz)

image::https://raw.githubusercontent.com/apache/tinkerpop/master/docs/static/images/gremlin-gangster.png[width=185]

[[release-3-1-8]]
=== TinkerPop 3.1.8 (Release Date: August 21, 2017)

* Fixed a `MessageScope` bug in `TinkerGraphComputer`.
* Fixed a bug in `BigDecimal` divisions in `NumberHelper` that potentially threw an `ArithmeticException`.
* Non-deserializable exceptions no longer added to ScriptRecordReader IOExceptions.

==== Bugs

* TINKERPOP-1519 TinkerGraphComputer doesn't handle multiple MessageScopes in single iteration
* TINKERPOP-1736 Sack step evaluated by Groovy interprets numbers in an unexpected way
* TINKERPOP-1754 Spark can not deserialise some ScriptRecordReader parse exceptions

[[release-3-1-7]]
=== TinkerPop 3.1.7 (Release Date: June 12, 2017)

* Configured Modern and The Crew graphs to work with a integer `IdManager` when `TinkerFactory.createXXX()` is called.
* Added XSLT transform option to convert TinkerPop 2.x GraphML to 3.x GraphML.
* Added validation to `StarVertexProperty`.
* Bumped to Jackson 2.8.7.
* Fixed `EventStrategy` so that newly added properties trigger events with the name of the key that was added.
* Drop use of jitpack for the jbcrypt artifact - using the official one in Maven Central.
* Bumped to Groovy 2.4.11.

==== Improvements

* TINKERPOP-1504 MutationListener doesn't provide property key on property additions
* TINKERPOP-1608 TP2-to-TP3 GraphML XSLT
* TINKERPOP-1633 Use org.mindrot:jbcrypt v0.4
* TINKERPOP-1645 Bump to Groovy 2.4.9
* TINKERPOP-1654 Upgrade to jackson-databind 2.8.6+ in gremlin-shaded
* TINKERPOP-1659 Docker build should use maven settings.xml
* TINKERPOP-1664 StarVertexProperty#property should throw an NPE if the value is null

[[release-3-1-6]]
=== TinkerPop 3.1.6 (Release Date: February 3, 2017)

* Fixed bug in `IncidentToAdjacentStrategy`, it was missing some invalidating steps.
* Returned a confirmation on session close from Gremlin Server.
* Use non-default port for running tests on Gremlin Server.
* Fully shutdown metrics services in Gremlin Server on shutdown.
* Deprecated `tryRandomCommit()` in `AbstractGremlinTest` - the annotation was never added in 3.1.1, and was only deprecated via javadoc.
* Minor fixes to various test feature requirements in `gremlin-test`.
* Allow developers to pass options to `docker run` with TINKERPOP_DOCKER_OPTS environment variable

==== Bugs

* TINKERPOP-1493 Groovy project doesn't build on Windows
* TINKERPOP-1545 IncidentToAdjacentStrategy is buggy

==== Improvements

* TINKERPOP-1538 Gremlin Server spawned by test suites should use a different port
* TINKERPOP-1544 Return a confirmation of session close
* TINKERPOP-1556 Allow Hadoop to run on IPv6 systems
* TINKERPOP-1557 Improve docker build time with this one weird trick!
* TINKERPOP-1598 Bump to Grovy 2.4.8

[[release-3-1-5]]
=== TinkerPop 3.1.5 (Release Date: October 17, 2016)

* Improved handling of `Cluster.close()` and `Client.close()` to prevent the methods from hanging.
* Fixed a bug in `NotStep` where child requirements were not being analyzed.
* Fixed output redirection and potential memory leak in `GremlinGroovyScriptEngine`.
* Corrected naming of `g_withPath_V_asXaX_out_out_mapXa_name_it_nameX` and `g_withPath_V_asXaX_out_mapXa_nameX` in `MapTest`.
* Improved session cleanup when a close is triggered by the client.
* Removed the `appveyor.yml` file as the AppVeyor build is no longer enabled by Apache Infrastructure.
* Fixed TinkerGraph which was not saving on `close()` if the path only consisted of the file name.
* Fixed a bug in `RangeByIsCountStrategy` which didn't use the `NotStep` properly.

==== Bugs

* TINKERPOP-1158 gremlin.sh -v emits log4j initialization errors
* TINKERPOP-1391 issue with where filter
* TINKERPOP-1442 Killing session should make better attempt to cleanup
* TINKERPOP-1451 TinkerGraph persistence cannot handle a single file name as the graph location
* TINKERPOP-1467 Improve close() operations on the Java driver
* TINKERPOP-1478 Propogate ScriptEngine fixes from groovy to GremlinGroovyScriptEngine
* TINKERPOP-1512 gremlin-server-classic.yaml is broken

==== Improvements

* TINKERPOP-927 bin/publish-docs.sh should only upload diffs.
* TINKERPOP-1264 Improve BLVP docs
* TINKERPOP-1477 Make DependencyGrabberTest an integration test

[[release-3-1-4]]
=== TinkerPop 3.1.4 (Release Date: September 6, 2016)

* Improved the error provided by a client-side session if no hosts were available.
* Fixed a bug in `PropertiesTest` which assumed long id values.
* Fixed a bug in `StarGraph` around self-edges.
* Fixed a potential leak of a `ReferenceCounted` resource in Gremlin Server.
* Renamed distributions to make the prefix "apache-tinkerpop-" as opposed to just "apache-".
* Fixed a problem (previously thought resolved on 3.1.3) causing Gremlin Server to lock up when parallel requests were submitted on the same session if those parallel requests included a script that blocked indefinitely.
* Fixed bug in `TailGlobalStep` where excess bulk was not accounted for correctly.

==== Bugs

* TINKERPOP-1350 Server locks when submitting parallel requests on session
* TINKERPOP-1375 Possible ByteBuf leak for certain transactional scenarios
* TINKERPOP-1377 Closing a remote in "console mode" has bad message
* TINKERPOP-1379 unaccounted excess in TailGlobalStep
* TINKERPOP-1397 StarVertex self edge has buggy interaction with graph filters
* TINKERPOP-1419 Wrong exception when a SessionedClient is initialized with no available host

==== Improvements

* TINKERPOP-989 Default documentation should be reference/index.html
* TINKERPOP-1376 Rename TinkerPop artifacts
* TINKERPOP-1413 PropertiesTest#g_V_hasXageX_propertiesXnameX assumes that ids are longs
* TINKERPOP-1416 Write Gremlin Server log files somewhere during doc generation
* TINKERPOP-1418 CoreTraversalTests depend on missing functionality

[[release-3-1-3]]
=== TinkerPop 3.1.3 (Release Date: July 18, 2016)

* Fixed bug in `SubgraphStep` where features were not being checked properly prior to reading meta-properties.
* Ensured calls to `Result.hasNext()` were idempotent.
* Avoid hamcrest conflict by using mockito-core instead of mockito-all dependency in `gremlin-test`.
* Fixed bug in `GremlinExecutor` causing Gremlin Server to lock up when parallel requests were submitted on the same session if those parallel requests included a script that blocked indefinitely.
* Changed `GremlinExecutor` timeout scheduling so that the timer would not start until a time closer to the actual start of script evaluation.
* Fixed bug in `SubgraphStrategy` where step labels were not being propogated properly to new steps injected by the strategy.
* Fix incorrect test `FeatureRequirement` annotations.
* Defaulted to `Edge.DEFAULT` if no edge label was supplied in GraphML.
* Fixed bug in `IoGraphTest` causing IllegalArgumentException: URI is not hierarchical error for external graph implementations.
* Fixed bug in `GremlinGroovyScriptEngineFileSandboxTest` resource loading
* Improved `TinkerGraph` performance when iterating vertices and edges.
* Fixed a bug where timeout functions provided to the `GremlinExecutor` were not executing in the same thread as the script evaluation.
* Fixed a bug in the driver where many parallel requests over a session would sometimes force a connection to close and replace itself.
* Graph providers should no longer rely on the test suite to validate that hyphens work for property keys.
* Optimized a few special cases in `RangeByIsCountStrategy`.
* Added more "invalid" variable bindings to the list used by Gremlin Server to validate incoming bindings on requests.
* Fixed a bug where the `ConnectionPool` in the driver would not grow with certain configuration options.
* Fixed a bug where pauses in Gremlin Server writing to an overtaxed client would generate unexpected `FastNoSuchElementException` errors.
* Named the thread pool used by Gremlin Server sessions: "gremlin-server-session-$n".
* Fixed a bug in `BulkSet.equals()` which made itself apparent when using `store()` and `aggregate()` with labeled `cap()`.
* Fixed a bug where `Result.one()` could potentially block indefinitely under certain circumstances.
* Ensured that all asserts of vertex and edge counts were being applied properly in the test suite.
* Fixed bug in `gremlin-driver` where certain channel-level errors would not allow the driver to reconnect.
* `SubgraphStep` now consults the parent graph features to determine cardinality of a property.
* Use of `Ctrl-C` in Gremlin Console now triggers closing of open remotes.
* Bumped SLF4J to 1.7.21 as previous versions suffered from a memory leak.
* Fixed a bug in `Neo4jGraphStepStrategy` where it wasn't defined properly as a `ProviderOptimizationStrategy`.
* Renamed `AndTest.get_g_V_andXhasXage_gt_27X__outE_count_gt_2X_name` to `get_g_V_andXhasXage_gt_27X__outE_count_gte_2X_name` to match the traversal being tested.
* Fixed a self-loop bug in `StarGraph`.
* Added configuration option for disabling `:remote` timeout with `:remote config timeout none`.
* Added `init-tp-spark.sh` to Gremlin Console binary distribution.
* Fixed bug where use of `:x` in a Gremlin Console initialization script would generate a stack trace.
* Added configuration options to Gremlin Driver and Server to override the SSL configuration with an `SslContext`.
* Added driver configuration settings for SSL: `keyCertChainFile`, `keyFile` and `keyPassword`.
* Fixed bug where transaction managed sessions were not properly rolling back transactions for exceptions encountered during script evaluation.
* Fixed bug in `:uninstall` command if the default `/ext` directory was not used.
* Added support to Gremlin Driver to allow either plain text or GSSAPI SASL authentication allowing the client to pass the SASL mechanism in the request.
* Improved dryRun functionality for the docs processor. It's now possible to dry run (or full run) only specific files.
* Added precompile of `ScriptInputFormat` scripts to `ScriptRecordReader` to improve performance.

==== Bugs

* TINKERPOP-906 Install plugin always fails after first unresolved dependency
* TINKERPOP-1088 Preserve Cardinality in Subgraph
* TINKERPOP-1092 Gremlin Console init script with :x throws exception
* TINKERPOP-1139 [Neo4JGraph] GraphTraversal with SubgraphStrategy removes addLabelStep (as("b"))
* TINKERPOP-1196 Calls to Result.one() might block indefinitely
* TINKERPOP-1215 Labeled a SideEffectCapStep cause problems.
* TINKERPOP-1242 ScriptEngineTest randomly hangs indefinately.
* TINKERPOP-1257 Bad SackTest variable use.
* TINKERPOP-1265 Managed Session Eval Exceptions Rollback
* TINKERPOP-1272 Gremlin Console distribution needs bin/init-tp-spark.sh
* TINKERPOP-1284 StarGraph does not handle self-loops correctly.
* TINKERPOP-1300 Many asserts around vertex/edge counts on graphs not applied
* TINKERPOP-1317 IoGraphTest throws error: URI is not hierarchical
* TINKERPOP-1318 java.lang.NoSuchMethodError: org/hamcrest/Matcher.describeMismatch
* TINKERPOP-1319 several FeatureRequirement annotations are incorrect in gremlin-test
* TINKERPOP-1320 GremlinGroovyScriptEngineFileSandboxTest throws error: URI is not hierarchical
* TINKERPOP-1324 Better error for invalid args to addV()
* TINKERPOP-1350 Server locks when submitting parallel requests on session
* TINKERPOP-1351 Number of connections going beyond the pool max size
* TINKERPOP-1352 Connection Pool doesn't always grow
* TINKERPOP-1359 Exception thrown when calling subgraph() on Neo4jGraph
* TINKERPOP-1360 intermittent error in spark-gremlin integration test

==== Improvements

* TINKERPOP-939 Neo4jGraph should support HighAvailability (Neo4jHA).
* TINKERPOP-1003 Setting up latest/current links for bins and docs.
* TINKERPOP-1020 Provide --dryRun selectivity for "half publishing" docs.
* TINKERPOP-1063 TinkerGraph performance enhancements
* TINKERPOP-1229 More Descriptive Messaging for :remote console
* TINKERPOP-1260 Log for validate-distribution.sh
* TINKERPOP-1263 Pass SASL mechanism name through with initial SASL response
* TINKERPOP-1267 Configure Console for no timeout on remote requests
* TINKERPOP-1269 More SSL settings for driver
* TINKERPOP-1295 Precompile ScriptInputFormat scripts once during initialization of ScriptRecordReader
* TINKERPOP-1301 Provide Javadoc for ScriptInput/OutputFormat's
* TINKERPOP-1302 Ctrl-C should kill open remotes in Console
* TINKERPOP-1312 .count().is(0) is not properly optimized
* TINKERPOP-1314 Improve error detection in docs preprocessor
* TINKERPOP-1354 Include all static enum imports in request validation for bindings *(breaking)*

[[release-3-1-2-incubating]]
=== TinkerPop 3.1.2 (Release Date: April 8, 2016)

* Fixed two `NullPointerException`-potential situations in `ObjectWritable`.
* Provided Docker script that allows the execution of several build tasks within a Docker container.
* Added a per-request `scriptEvaluationTimeout` option to the Gremlin Server protocol.
* Changed `DriverRemoteAcceptor` to send scripts as multi-line.
* Fixed a bug in `gremlin-driver` where connections were not returning to the pool after many consecutive errors.
* Fixed a bug where `tree()` did not serialize into GraphSON.
* Bumped to SLF4j 1.7.19.
* Bumped to Apache Hadoop 2.7.2.
* Fixed a bug in `gremlin-driver` where a really fast call to get a `Future` to wait for a result might not register an error raised from the server.
* Fixed a severe bug where `LP_O_OB_P_S_SE_SL_Traverser` was not registered with `GryoMapper`.
* The future from `GremlinExecutor.eval()` is completed after the entire evaluation lifecyle is completed.
* Spark `Memory` uses `collect().iterator()` instead of `toLocalIterator()` to reduce noise in Spark UI.
* Added the `:remote console` option which flips the Gremlin Console into a remote-only mode where all script evaluation is routed to the currently configured remote, which removes the need to use the `:>` command.
* Added `allowRemoteConsole()` to the `RemoteAcceptor` interface.
* The `:remote` for `tinkerpop.server` now includes an option to establish the connection as a "session".
* Provided an implementation for calls to `SessionedClient.alias()`, which formerly threw an `UnsupportedOperationException`.
* Bumped to commons-collections 3.2.2.
* Fixed a bug where `OrderGlobalStep` and `OrderLocalStep` were not incorporating their children's traverser requirements.
* Fixed a compilation bug in `TraversalExplanation`.
* Fixed bug where a session explicitly closed was being closed again by session expiration.
* Improved the recovery options for `gremlin-driver` after failed requests to Gremlin Server.
* Added `maxWaitForSessionClose` to the settings for `gremlin-driver`.
* Bumped to Netty 4.0.34.Final.
* Added "interpreter mode" for the `ScriptEngine` and Gremlin Server which allows variables defined with `def` or a type to be recognized as "global".
* Bumped to Apache Groovy 2.4.6.
* Added the `gremlin-archetype-server` archetype that demonstrates
* Added the `gremlin-archetype-tinkergraph` archetype that demonstrates a basic project that uses TinkerGraph.
* Added `gremlin-archetype` module to house TinkerPop "examples".
* Fixed a condition where `ConnectionPool` initialization in the driver would present a `NullPointerException` on initialization if there were errors constructing the pool in full.
* Fixed a bug in the round-robin load balancing strategy in the driver would waste requests potentially sending messages to dead hosts.
* Added new Provider Documentation book - content for this book was extracted from the reference documentation.
* Fixed a bug where multiple "close" requests were being sent by the driver on `Client.close()`.
* Fixed an `Property` attach bug that shows up in serialization-based `GraphComputer` implementations.
* Fixed a pom.xml bug where Gremlin Console/Server were not pulling the latest Neo4j 2.3.2.
* Fixed bug in "round robin" load balancing in `gremlin-driver` where requests were wrongly being sent to the same host.
* Prevented the spawning of unneeded reconnect tasks in `gremlin-driver` when a host goes offline.
* Fixed bug preventing `gremlin-driver` from reconnecting to Gremlin Server when it was restarted.
* Better handled errors that occurred on commits and serialization in Gremlin Server to first break the result iteration loop and to ensure commit errors were reported to the client.
* Added GraphSON serializers for the `java.time.*` classes.
* Improved the logging of the Gremlin Server REST endpoint as it pertained to script execution failures.
* `TraversalExplanation` is now `Serializable` and compatible with GraphSON and Gryo serialization.
* Fixed a problem with global bindings in Gremlin Server which weren't properly designed to handle concurrent modification.
* Deprecated `ScriptElementFactory` and made the local `StarGraph` globally available for ``ScriptInputFormat``'s `parse()` method.
* Improved reusability of unique test directory creation in `/target` for `AbstractGraphProvider`, which was formerly only available to Neo4j, by adding `makeTestDirectory()`.
* Optimized memory-usage in `TraversalVertexProgram`.
* `Graph` instances are not merely "closed" at the end of tests, they are "cleared" via `GraphProvider.clear()`, which should in turn cleans up old data for an implementation.
* Expanded the Gremlin Server protocol to allow for transaction management on in-session requests and updated the `gremlin-driver` to take advantage of that.
* Greatly reduced the amount of objects required in OLAP for the `ReducingBarrierStep` steps.
* Improved messages for the different distinct "timeouts" that a user can encounter with Gremlin Server.

==== Bugs

* TINKERPOP-1041 StructureStandardTestSuite has file I/O issues on Windows
* TINKERPOP-1105 SparkGraphComputer / Null Pointer Exceptions for properties traversals
* TINKERPOP-1106 Errors on commit in Gremlin Server don't register as exception on driver
* TINKERPOP-1125 RoundRobin load balancing always uses the second Host when size = 2
* TINKERPOP-1126 A single Host spawns many reconnect tasks
* TINKERPOP-1127 client fails to reconnect to restarted server
* TINKERPOP-1146 IoTest are not clearing the db after the test run
* TINKERPOP-1148 ConcurrentModificationException with bindings in Gremlin Server
* TINKERPOP-1150 Update pom file dependencies to work with Neo4j 2.3.2
* TINKERPOP-1159 Client sends multiple session close messages per host
* TINKERPOP-1168 Switch plugins in docs preprocessor
* TINKERPOP-1172 Reconnect to Gremlin Server previously marked as dead
* TINKERPOP-1175 Anonymous traversals can't be explained
* TINKERPOP-1184 Sessions not being closed properly
* TINKERPOP-1216 OrderStep or O_Traverser is broken
* TINKERPOP-1239 Excessive continual failure for requests can cause TimeoutException in driver
* TINKERPOP-1245 Gremlin shell starts incorrectly on OS X due to awk difference
* TINKERPOP-1251 NPE in ObjectWritable.toString
* TINKERPOP-1252 Failed Neo4j transaction can leave Neo4jTransaction in inconsistent state

==== Improvements

* TINKERPOP-732 gremlin-server GraphSON serializer issue with tree()
* TINKERPOP-916 Develop a better "simple" driver for testing and example purposes
* TINKERPOP-937 Extract the implementations sections of the primary documentation to its own book
* TINKERPOP-956 Connection errors tend to force a complete close of the channel
* TINKERPOP-1039 Enable auto-commit for session'd requests.
* TINKERPOP-1068 Bump to support jbcrypt-0.4m.jar
* TINKERPOP-1080 Bump Netty version - 4.0.34.Final
* TINKERPOP-1085 Establish TinkerPop "example" projects
* TINKERPOP-1096 Support aliasing for sessions in Gremlin Server
* TINKERPOP-1097 Gremlin Console supporting sessions
* TINKERPOP-1107 Provide a way to support global variables with sandboxing enabled
* TINKERPOP-1109 Make Gremlin Console better suited for system level installs
* TINKERPOP-1131 TraversalVertexProgram traverser management is inefficient memory-wise.
* TINKERPOP-1135 Improve GraphSON representation of java.time.* classes
* TINKERPOP-1137 Deprecate ScriptElementFactory and make star graph globally available
* TINKERPOP-1138 Improve messaging on server timeouts
* TINKERPOP-1147 Add serialization for TraversalExplanation
* TINKERPOP-1160 Add timeout configuration for time to wait for connection close
* TINKERPOP-1165 Tooling Support: Compile with -parameters
* TINKERPOP-1176 Bump Groovy version - 2.4.6
* TINKERPOP-1177 Improve documentation around Spark's storage levels
* TINKERPOP-1197 Document Gremlin Server available metrics
* TINKERPOP-1198 Bump commons-collections to 3.2.2
* TINKERPOP-1213 missing docs for has(label, key, value)
* TINKERPOP-1218 Usage of toLocalIterator Produces large amount of Spark Jobs

[[release-3-1-1-incubating]]
=== TinkerPop 3.1.1 (Release Date: February 8, 2016)

* Made `GryoRecordReader` more robust to 0 byte record splits.
* Fixed a constructor/serialization bug in `LP_O_OB_S_SE_SL_Traverser`.
* Added a lazy iterator, memory safe implementation of MapReduce to `SparkGraphComputer`.
* Added `MapReduce.combine()` support to `SparkGraphComputer`.
* Bumped to Neo4j 2.3.2.
* Fixed Java comparator contract issue around `Order.shuffle`.
* Optimized a very inefficient implementation of `SampleLocalStep`.
* Reduced the complexity and execution time of all `AbstractLambdaTraversal` instances.
* `DefaultTraversal` has a well defined `hashCode()` and `equals()`.
* Added serializers to Gryo for `java.time` related classes.
* Integrated `NumberHelper` in `SackFunctions`.
* Deprecated `VertexPropertyFeatures.supportsAddProperty()` which effectively was a duplicate of `VertexFeatures.supportsMetaProperties`.
* The Spark persistence `StorageLevel` can now be set for both job graphs and `PersistedOutputRDD` data.
* Added to the list of "invalid binding keys" allowed by Gremlin Server to cover the private fields of `T` which get exposed in the `ScriptEngine` on static imports.
* Added `BulkDumperVertexProgram` that allows to dump a whole graph in any of the supported IO formats (GraphSON, Gryo, Script).
* Fixed a bug around duration calculations of `cap()`-step during profiling.
* It is possible to completely avoid using HDFS with Spark if `PersistedInputRDD` and `PersistedOutpuRDD` are leveraged.
* `InputRDD` and `OutputRDD` can now process both graphs and memory (i.e. sideEffects).
* Removed Groovy specific meta-programming overloads for handling Hadoop `FileSystem` (instead, its all accessible via `FileSystemStorage`).
* Added `FileSystemStorage` and `SparkContextStorage` which both implement the new `Storage` API.
* Added `Storage` to the gremlin-core io-package which providers can implement to allow conventional access to data sources (e.g. `ls()`, `rm()`, `cp()`, etc.).
* Bumped to Spark 1.5.2.
* Bumped to Groovy 2.4.5.
* Added `--noClean` option in `bin/process-docs.sh` to prevent the script from cleaning Grapes and HDFS.
* Execute the `LifeCycle.beforeEval()` in the same thread that `eval()` is executed in for `GremlinExecutor`.
* Improved error handling of Gremlin Console initialization scripts to better separate errors in initialization script I/O versus execution of the script itself.
* Fixed a bug in `Graph.OptOut` when trying to opt-out of certain test cases with the `method` property set to "*".
* Added another `BulkLoader` implementation (`OneTimeBulkLoader`) that doesn't store temporary properties in the target graph.
* Added option to allow for a custom `ClassResolver` to be assigned to a `GryoMapper` instance.
* Fixed a `SparkGraphComputer` sorting bug in MapReduce that occurred when there was more than one partition.
* Added `strictTransactionManagement` to the Gremlin Server settings to indicate that the `aliases` parameter must be passed on requests and that transaction management will be scoped to the graphs provided in that argument.
* Fixed a `NullPointerException` bug in `PeerPressureVertexProgram` that occurred when an adjacency traversal was not provided.
* Standardized "test data directories" across all tests as generated by `TestHelper`.
* Fixed a bug in Gremlin Server where error messages were not always being passed back in the `statusMessage` field of the `ResponseMessage`.
* Added validation for parameter `bindings` to ensure that keys were `String` values.
* Improved Transaction Management consistency in Gremlin Server.
* Added `FileSandboxExtension` which takes a configuration file to white list methods and classes that can be used in `ScriptEngine` execution.
* Deprecated `SandboxExtension` and `SimpleSandboxExtension` in favor of `AbstractSandboxExtension` which provides better abstractions for those writing sandboxes.
* Fixed a long standing "view merge" issue requiring `reduceByKey()` on input data to Spark. It is no longer required.
* Added `Spark` static object to allow "file system" control of persisted RDDs in Spark.
* Added a Spark "job server" to ensure that persisted RDDs are not garbage collected by Spark.
* Improved logging control during builds with Maven.
* Fixed settings that weren't being passed to the Gremlin Driver `Cluster` through configuration file.
* `Column` now implements `Function`. The modulator `by(valueDecr)` can be replaced by `by(values,decr)` and thus, projection and order are separated.
* Added `InputRDDFormat` which wraps an `InputRDD` to make it accessible to Hadoop and not just Spark.
* Added `AbstractSparkTest` which handles closing `SparkContext` instances between tests now that we support persisted contexts.
* Fixed a serialization bug in `GryoSerializer` that made it difficult for graph providers to yield `InputRDDs` for `SparkGraphComputer`.
* `SparkGraphComputer` is now tested against Gryo, GraphSON, and `InputRDD` data sources.
* `HadoopElementIterator` (for Hadoop-Gremlin OLTP) now works for any `InputFormat`, not just `FileInputFormats`.
* Added `Traverser.Admin.getTags()` which are used to mark branches in a traversal (useful in `match()` and related future steps).
* Fixed the `Future` model for `GiraphGraphComputer` and `SparkGraphComputer` so that class loaders are preserved.
* Added support for arbitrary vertex ID types in `BulkLoaderVertexProgram`.
* Deprecated `credentialsDbLocation` from `SimpleAuthenticator` in Gremlin Server.
* `TinkerGraph` has "native" serialization in GraphSON, which enables it to be a return value from Gremlin Server.
* Improved the ability to embed Gremlin Server by providing a way to get the `ServerGremlinExecutor` and improve reusability of `AbstractEvalOpProcessor` and related classes.
* Added `Authenticator.newSaslNegotiator(InetAddress)` and deprecated the zero-arg version of that method.
* `ProfileStep` is now available off of `Traversal` via `profile()`. To be consistent with `Traversal.explain()`.
* If no comparator is provided to `order()`, `Order.incr` is assumed (previously, an exception occurred).
* Fixed various Gremlin-Groovy tests that assumed `toString()`-able ids.
* Split TinkerPop documentation into different directories.
* Added `explain()`-step which yields a `TraversalExplanation` with a pretty `toString()` detailing the compilation process.
* Fixed a traversal strategy ordering bug in `AdjacentToIncidentStrategy` and `IncidentToAdjacentStrategy`.
* Made a number of changes to improve traversal startup and execution performance.
* Added support for 'gremlin.tinkergraph.graphLocation' to accept a fully qualified class name that implements `Io.Builder` interface.

==== Bugs

* TINKERPOP-763 IsStep broken when profiling is enabled.
* TINKERPOP-972 Cluster::close does not shut down its executor
* TINKERPOP-973 BLVP shouldn't clear configuration properties
* TINKERPOP-976 Fail earlier if invalid version is supplied in validate-distribution.sh
* TINKERPOP-977 Dead link to traversal javadocs
* TINKERPOP-979 ComputerVerificationStrategy not picking up Order local traversal
* TINKERPOP-985 shouldPersistDataOnClose makes incorrect feature check
* TINKERPOP-990 Mixed types in VertexPropertyTest
* TINKERPOP-993 cyclicPath is not(simplePath)
* TINKERPOP-997 FeatureRequirementSet.SIMPLE should not require multi-property *(breaking)*
* TINKERPOP-1000 GremlinGroovyScriptEngineOverGraphTest failures
* TINKERPOP-1001 SugarLoaderPerformanceTest contains hardcoded vertex ids
* TINKERPOP-1002 Should rollback transaction after catching on close
* TINKERPOP-1006 Random error during builds: shouldReloadClassLoaderWhileDoingEvalInSeparateThread()
* TINKERPOP-1011 HadoopGraph can't re-attach when the InputFormat is not a FileInputFormat
* TINKERPOP-1012 BulkLoaderVertexProgram shouldn't assume vertex IDs of type Long
* TINKERPOP-1025 Solve SparkContext Persistence Issues with BulkLoaderVertexProgram
* TINKERPOP-1027 Merge view prior to writing graphRDD to output format/rdd
* TINKERPOP-1036 Support self-looping edges in IO
* TINKERPOP-1052 @Graph.OptOut causes Exception during Suite setup
* TINKERPOP-1060 LambdaRestrictionStrategy too restrictive
* TINKERPOP-1075 Profile duration of cap step seems broken.
* TINKERPOP-1083 Traversal needs a hashCode() and equals() definition.
* TINKERPOP-1089 Order.shuffle implementation is too fragile
* TINKERPOP-1119 LP_O_OB_S_SE_SL_Traverser doesn't have a protected constructor().

==== Improvements

* TINKERPOP-320 BulkDumperVertexProgram
* TINKERPOP-379 MessageScope.Local.setStaticMessage(M msg)
* TINKERPOP-824 Do we need runtime BigDecimal in more places?
* TINKERPOP-859 Provide a more general way to set log levels in plugins
* TINKERPOP-860 Bindings applied to the PluginAcceptor should appear to Gremlin Server
* TINKERPOP-886 Allow any GraphReader/Writer to be persistence engine for TinkerGraph
* TINKERPOP-891 Re-examine Sandboxing Abstractions
* TINKERPOP-912 Improve the ability to embed Gremlin Server with Channelizer injection
* TINKERPOP-928 Use directories to separate different books
* TINKERPOP-930 Tie Alias to Transaction Manager in Gremlin Server
* TINKERPOP-938 Add a "clear SNAPSHOT jars" section to the process-docs.sh.
* TINKERPOP-941 Improve error message for wrong order().by() arguments
* TINKERPOP-943 Warn if Gremlin Server is running prior to generating docs
* TINKERPOP-945 Exceptions should allow me to include root cause if/when available
* TINKERPOP-952 Include Cardinality.list example in VertexProperty section of main docs.
* TINKERPOP-954 Consistent test directory usage
* TINKERPOP-957 Improve speed of addV()
* TINKERPOP-964 Test XXXGraphComputer on a Hadoop2 cluster (non-pseudocluster).
* TINKERPOP-970 ProfileStep should be off Traversal, not GraphTraversal
* TINKERPOP-978 Native TinkerGraph Serializers for GraphSON
* TINKERPOP-981 Deprecate support for credentialsDbLocation in Gremlin Server Config
* TINKERPOP-982 valuesDecr, valuesIncr, keysDecr, and valuesDecr is lame.
* TINKERPOP-983 Provide a way to track open Graph instances in tests
* TINKERPOP-984 Use GraphProvider for id conversion in Groovy Environment test suite
* TINKERPOP-987 Use tinkerpop.apache.org URL in all documentation and homepage
* TINKERPOP-988 SparkGraphComputer.submit shouldn't use ForkJoinPool.commonPool
* TINKERPOP-992 Better support for schema driven Graphs in IO related tests
* TINKERPOP-994 Driver using deprecated Rebindings Still
* TINKERPOP-995 Add Authenticator.newSaslNegotiator(InetAddress)
* TINKERPOP-996 Please delete old releases from mirroring system
* TINKERPOP-998 Deprecate VertexPropertyFeatures.FEATURE_ADD_PROPERTY
* TINKERPOP-1009 Add a CAUTION to documentation about HadoopGraph and getting back elements
* TINKERPOP-1013 Traverser tags as a safer way of using path labels
* TINKERPOP-1018 Allow setting for maxContentLength to be set from yaml in driver
* TINKERPOP-1019 Convert println in test to SLF4j
* TINKERPOP-1022 Automatically warm up ops handlers
* TINKERPOP-1023 Add a spark variable in SparkGremlinPlugin like we do hdfs for HadoopGremlinPlugin
* TINKERPOP-1026 BVLP should store vertex IDs as String
* TINKERPOP-1033 Store sideEffects as a persisted RDD
* TINKERPOP-1035 Better Consistency in Gremlin Server Transaction Management
* TINKERPOP-1045 Client-Side Hangs when attempting to access a HashMap with Keys of type Integer
* TINKERPOP-1047 TinkerGraph GraphSON storage format broken
* TINKERPOP-1051 Add note in best practice docs about gremlin server heap setting
* TINKERPOP-1055 Gremlin Console FileNotFoundException can be misleading
* TINKERPOP-1062 Make LifeCycle beforeEval execute in same thread as eval operation
* TINKERPOP-1064 Allow a ClassResolver to be added to GryoMapper construction
* TINKERPOP-1065 Fix some typos and clarify some wording in the TinkerPop documentation
* TINKERPOP-1066 Add ioRegistries configuration to GraphSON MessageSerializer
* TINKERPOP-1067 Update Groovy to 2.4.5
* TINKERPOP-1072 Allow the user to set persistence options using StorageLevel.valueOf()
* TINKERPOP-1073 HadoopGraph toString() is weird for Spark PersitedRDD data.
* TINKERPOP-1086 Include gryo serializers for java.time related classes
* TINKERPOP-1087 Add has()/order() to FilterRankStrategy
* TINKERPOP-1093 Add Spark init.sh script and update dev documentation.
* TINKERPOP-1100 Look deeply into adding combine()-support in Spark MapReduce.
* TINKERPOP-1117 InputFormatRDD.readGraphRDD requires a valid gremlin.hadoop.inputLocation, breaking InputFormats (Cassandra, HBase) that don't need one

[[release-3-1-0-incubating]]
=== TinkerPop 3.1.0 (Release Date: November 16, 2015)

This release also includes changes from <<release-3-0-1-incubating, 3.0.1-incubating>> and <<release-3-0-2-incubating, 3.0.2-incubating>>.

* Fixed bug in Gryo and GraphSON (with embedded types) serialization for serialization of results returned from `Map.entrySet()`.
* `Transaction` settings for `onReadWrite` and `onClose` are now `ThreadLocal` in nature of standard transactions.
* Optimized `BulkLoaderVertexProgram`. It now uses `EventStrategy` to monitor what the underlying `BulkLoader` implementation does (e.g. whether it creates a new vertex or returns an existing).
* Integrated `NumberHelper` in `SumStep`, `MinStep`, `MaxStep` and `MeanStep` (local and global step variants).
* Gremlin Console remoting to Gremlin Server now supports a configuration option for assigning aliases.
* `CountMatchAlgorithm`, in OLAP, now biases traversal selection towards those traversals that start at the current traverser location to reduce message passing.
* Fixed a file stream bug in Hadoop OLTP that showed up if the streamed file was more than 2G of data.
* Added the ability to set thread local properties in `SparkGraphComputer` when using a persistent context.
* Bumped to Neo4j 2.3.0.
* Deprecated "rebindings" as an argument to Gremlin Server and replaced it with "aliases".
* Added `PersistedInputRDD` and `PersistedOutputRDD` which enables `SparkGraphComputer` to store the graph RDD in the context between jobs (no HDFS serialization required).
* Renamed the `public static String` configuration variable names of TinkerGraph (deprecated old variables).
* Added `GraphComputer.configure(key,value)` to allow engine-specific configurations.
* `GraphStep` is no longer in the `sideEffect`-package and is now in `map`-package (breaking change).
* Added support for mid-traversal `V()`-steps (`GraphStep` semantics updated).
* Fixed `Number` handling in `Operator` enums. Prior this change a lot of operations on mixed `Number` types returned a wrong result (wrong data type).
* Fixed a bug in Gremlin Server/Driver serializer where empty buffers were getting returned in certain cases.
* Renamed `ConjunctionX` to `ConnectiveX` because "conjunction" is assumed "and" (disjunction "or"), where "connective" is the parent concept.
* Removed `PathIdentityStep` as it was a hack that is now solved by `Traversal.Admin.addTraverserRequirement()`.
* Added `Traversal.Admin.addTraverserRequirement()` to allow a traversal strategy or source to add requirements (not only step determined anymore).
* Added `TraverserRequirement.ONE_BULK` to state the traverser does not handle bulk.
* Added `GraphTraversalSource.withBulk(boolean)` to enabled users to compute only using `bulk=1`.
* Gremlin Server supports Netty native transport on linux.
* Removed the need for `GFunction` (etc.) closure wrappers in Gremlin-Groovy as `as Function` can be used to convert closures accordingly.
* Added `SelectColumnStep` (`select(keys)` and `select(values)`). Deprecated `mapKeys()` and `mapValues()`.
* Renamed `gremlin.hadoop.graphInputRDD` and `gremlin.hadoop.graphOutputRDD` to `gremlin.spark.graphInputRDD` and `gremlin.spark.graphOutputRDD`, respectively.
* Fixed a bug in `FoldStep` around bulking. This could be a breaking change, but it is the correct semantics.
* Previous `group()`-behavior steps are accessible via the deprecated `groupV3d0()`-steps.
* `GroupStep` and `GroupSideEffectStep` now do lazy reductions to reduce memory footprint. Breaking change for `group()` semantics.
* Added `GroupStepHelper` with various static methods and classes that are used by both `GroupStep` and `GroupSideEffectStep`.
* Added `BarrierStep` interface with `processAllStarts()` method which process all starts up to yielding the barrier result.
* Fixed a severe threading issue in `TinkerGraphComputer`.
* The location of the jars in HDFS is now `hadoop-gremlin-x.y.z-libs` to ensure multiple TinkerPop versions don't clash.
* `GiraphGraphComputer` will only upload the jars to HDFS if it doesn't already exist (to help speed up startup time).
* `GiraphGraphComputer.workers()` is smart about using threads and machines to load balance TinkerPop workers across cluster.
* `GraphComputer.workers(int)` allows the user to programmatically set the number of workers to spawn.
* Added `GryoSerializer` as the new recommended Spark `Serializer`. Handles `Graph` and `GryoMapper` registries.
* `GryoPool` now makes use of `GryoPool.Builder` for its construction.
* Bumped to Apache Hadoop 2.7.1.
* Bumped to Apache Giraph 1.1.0.
* Bumped to Apache Spark 1.5.1.
* Split Hadoop-Gremlin apart such there is now `hadoop-gremlin`, `spark-gremlin`, and `giraph-gremlin` (and respective `GremlinPlugins`).
* Added `LambdaCollectingBarrierStep` which generalizes `NoOpBarrierStep` and allows for `barrier(normSack)`-type operations.
* Fixed bugs in the Gremlin Server's NIO protocol both on the server and driver side.
* Added `Path.popEquals(Pop,Object)` to check for path equality based on `Pop` (useful for `TraverserRequirement.LABELED_PATH`).
* Added `Operator.assign` to allow setting a direct value.
* `Operator` is now a `BinaryOperator<Object>` with appropriate typecasting for respective number operators.
* Simplified `SackValueStep` so it now supports both `sack(function)` and `sack(function).by()`. Deprecated `sack(function,string)` .
* Added `Parameters` object to allow for the parameters of a step to be retrieved at runtime via a traversal.
* Redesigned (though backwards compatible) `AddEdgeStep`, `AddVertexStep`, and `AddPropertyStep` (and respective `GraphTraversal` API).
* Added `GraphTraversalSource.inject()` so users can spawn a traverser with non-graph objects.
* `GraphStep` can now take a single argument `Collection` which is either elements or element ids (i.e. `g.V([1,2,3])` is supported now).
* Added `LoopsStep` to make the loop counter accessible within `repeat()`, `until()` and `emit()`.
* Gephi Plugin no longer requires manual insert of `store` steps to visualize a traversal.
* Added a `TinkerIoRegistry` that registers a custom serializer for Gryo that will serialize an entire `TinkerGraph` instance.
* Added configuration options to Gephi Plugin for setting the size of nodes visualized.
* Replaced `DedupBijectionStrategy` with the more effective `FilterRankingStrategy`.
* `ComputerAwareSteps` must not only handle step ids, but also step labels.
* Renamed `B_O_P_SE_SL_Traverser` to `B_LP_O_P_SE_SL_Traverser` as it now supports `TraverserRequirement.LABELED_PATH`.
* Added `B_LP_O_S_SE_SL_Traverser` in support of `TraverserRequirement.LABELED_PATH`.
* Added `TraverserRequirement.LABELED_PATH` which only generates path data for steps that are labeled (greatly increases the likelihood of bulking).
* Fixed a bug in `Path` usage that required an API update: `Path.addLabel()` is now `Path.extend(Set<String>)` and `Traverser.addLabels(Set<String>)`.
* Made `Path` iterable, so that it can be ``unfold()``'ed and used by local steps like `min(local)`, `max(local)`, etc.
* `WhereTraversalStep` and `WherePredicateStep` are now the only "special" `Scoping` steps after `MatchStartStep` in `match()`.

==== Bugs

* TINKERPOP-774 order / dedup issues
* TINKERPOP-799 [Proposal] with()-modulator for stream level variable binding.
* TINKERPOP-801 groupCount() fails for vertices (elements?) (using Spark)
* TINKERPOP-811 AddPropertyStepTest fails "all of a sudden"
* TINKERPOP-823 addV() broken for multi-value properties
* TINKERPOP-843 Misspecified HADOOP_GREMLIN_LIBS generates NullPointerException
* TINKERPOP-857 Add GraphComputer.config(key,value)
* TINKERPOP-895 Use "as BinaryOperator" and remove GBinaryOperator
* TINKERPOP-903 Fix empty buffer return upon buffer capacity exceeded
* TINKERPOP-910 In session transaction opened from sessionless request
* TINKERPOP-918 ComputerVerificationStrategy is too restrictive
* TINKERPOP-926 Renamed TinkerGraph public statics to common pattern used for other statics.
* TINKERPOP-948 AbstractGremlinProcessTest.checkMap not asserted in GroupTest
* TINKERPOP-953 Artifact equality is not evaluating properly
* TINKERPOP-955 HashMap$Node not serializable

==== Improvements

* TINKERPOP-297 Ensure Consistent Behavior Over Deleted Elements *(breaking)*
* TINKERPOP-333 Support VertexProperty in PartitionStrategy
* TINKERPOP-391 More fluency in GraphComputer for parameterization.
* TINKERPOP-616 Use Spark 1.3.0 in Hadoop-Gremlin.
* TINKERPOP-624 Passing Detached/Referenced to Graph.vertices/edge()
* TINKERPOP-680 Configurable Channelizer for Gremlin Driver
* TINKERPOP-728 Improve Remote Graph Object Treatment in Console
* TINKERPOP-756 Provide a strict parsing option for GraphMLReader
* TINKERPOP-760 Make loop counter accessible within repeat()
* TINKERPOP-762 Allow mid-traversal V() (and E())
* TINKERPOP-765 Decompose AbstractTransaction for different transactional contexts *(breaking)*
* TINKERPOP-767 Path should play well with "local" steps.
* TINKERPOP-768 MatchStep in OLAP should be smart about current vertex.
* TINKERPOP-769 Make the introduction of the TP3 docs story better.
* TINKERPOP-772 TraverserRequirement.LABELED_PATH
* TINKERPOP-796 Support merge binary operator for Gremlin sacks *(breaking)*
* TINKERPOP-798 [Proposal] Rename mapKeys()/mapValues() to select(keys) and select(values).
* TINKERPOP-802 Provide sack(object) so that the sack can be directly set.
* TINKERPOP-803 A better solution to g.V(someCollection.toArray())
* TINKERPOP-805 Enforce AutoCloseable Semantics on Transaction *(breaking)*
* TINKERPOP-821 Improve testing around TraversalHelper around recursive methods
* TINKERPOP-825 [Proposal] SetBulkStep (sideEffectStep)
* TINKERPOP-826 OneToManyBarrierStrategy
* TINKERPOP-827 Add a console session to the PageRank section of the docs.
* TINKERPOP-829 TinkerGraphComputer should support the user specified thread/worker count.
* TINKERPOP-835 Shade Jackson Dependencies *(breaking)*
* TINKERPOP-836 Support Hadoop2 in place of Hadoop1
* TINKERPOP-850 Reduce Graph.addVertex overload ambiguity *(breaking)*
* TINKERPOP-851 GroupCountStep needs a by() for the count.
* TINKERPOP-861 Solve "The Number Problem" for Operator (and follow on operators)
* TINKERPOP-863 [Proposal] Turn off bulking -- or is there something more general? (hope not).
* TINKERPOP-866 GroupStep and Traversal-Based Reductions *(breaking)*
* TINKERPOP-868 Allow Spark Gremlin Computer to Reuse Spark Contexts
* TINKERPOP-874 Rename Gremlin-Spark properties using gremlin.spark prefix. *(breaking)*
* TINKERPOP-876 Rename VendorOptimizationStrategy XXXOptimizationStrategy *(breaking)*
* TINKERPOP-879 Remove deprecated promoteBindings from GremlinExecutor *(breaking)*
* TINKERPOP-885 Change Transaction.onReadWrite() to be a ThreadLocal setting *(breaking)*
* TINKERPOP-888 GraphTraversal.property overloads *(breaking)*
* TINKERPOP-896 Simplify the {{withSack}} methods of {{GraphTraversalSource}}. *(breaking)*
* TINKERPOP-897 Remove deprecated GSupplier, GFunction, GConsumer, etc. methods. *(breaking)*
* TINKERPOP-898 Rename ConjuctionP and ConjuctionStep to ConnectiveP and ConnectiveStep *(breaking)*
* TINKERPOP-899 Bump to the latest version of Neo4j.
* TINKERPOP-900 Provide by(object) which compiles to by(constant(object))
* TINKERPOP-901 Option for use of Netty epoll on Linux to reduce GC pressure
* TINKERPOP-904 BulkLoaderVertexProgram optimizations
* TINKERPOP-905 Harden time oriented tests in ResultQueueTest
* TINKERPOP-907 getters for RepeatStep.untilTraversal and RepeatStep.emitTraversal
* TINKERPOP-908 Use line breaks in documentation
* TINKERPOP-909 Improve steps that handle numeric data
* TINKERPOP-911 Allow setting Thread Specific Spark JobGroup/Custom Properties based on hadoop conf
* TINKERPOP-913 Rename Gremlin Server arguments rebinding to alias
* TINKERPOP-914 DriverRemoteAcceptor in Gremlin Console supports aliases
* TINKERPOP-917 Add HadoopGraph.open(String)
* TINKERPOP-922 Add a book for Developer Documentation
* TINKERPOP-923 Add a book for Tutorials
* TINKERPOP-925 Use persisted SparkContext to persist an RDD across Spark jobs.
* TINKERPOP-931 Make it possible to extend the core OpProcessor implementations
* TINKERPOP-933 Improve release process to get files named properly
* TINKERPOP-935 Add missing "close" operation to the session opProcessor docs

== TinkerPop 3.0.0 (A Gremlin Rāga in 7/16 Time)

image::https://raw.githubusercontent.com/apache/tinkerpop/master/docs/static/images/gremlin-hindu.png[width=225]

[[release-3-0-2-incubating]]
=== TinkerPop 3.0.2 (Release Date: October 19, 2015)

* Cleaned up `ext/` directory when plugin installation fails for `gremlin-server` and `gremlin-console`.
* Fixed issues in `gremlin-server` when configured for HTTP basic authentication.
* Made `BulkLoaderVertexProgram` work for any persistent TP3-supporting graph (input and output).
* `TreeSideEffectStep` now implements `PathProcessor` which fixed a `ComputerVerificationStrategy` issue.
* Added a shell script that verifies source and binary distributions.
* Fixed a bulk related bug in `GroupStep` when used on `GraphComputer` (OLAP).
* Gremlin Server binary distribution now packages `tinkergraph-gremlin` and `gremlin-groovy` as plugins to be consistent with Gremlin Console's packaging.
* The `RepeatStep` clauses (`until()`,`emit()`,`repeat()`) can only be set at most one time in order to prevent user confusion.
* Fixed a `clone()` bug in `RepeatStep`, `TreeStep`, `GroupCountStep`, `GroupStep`, and `TraversalRing`.
* Fixed a thread context bug in `TinkerGraphComputer`.
* Fixed issues with the `gremlin-driver` related to hanging connections in certain conditions.
* TinkerGraph now has an option for persistence where the data is saved on `close()` and, if present, loaded on `open()`.
* Added an overload for `GremlinExecutor.eval()` that takes a `Lifecycle` object to override some default settings from `GremlinExecutor.Builder`.
* Improved session closing for transactional graphs during shutdown of Gremlin Server.
* Fixed id parameter used in tests for `GroovyStoreTest` and `GroovyRepeatTest` to not be treated as an embedded string.
* `GraphStep` will convert any `Vertex` or `Edge` ids to their id `Object` prior to submission to `GraphComputer` (OLAP).

==== Bugs

* TINKERPOP-814 ConnectionPool can fill with dead Connections
* TINKERPOP-816 Gryo deserialization of error response with null message causes NPE and protocol desync
* TINKERPOP-817 Gryo serialization of large responses fails and causes protocol desync
* TINKERPOP-840 TreeTest Is not being ignored via ComputerVerificationStrategy
* TINKERPOP-849 gremlin-server doesn't close sessions on 'close' opcode
* TINKERPOP-855 sasl authentication type error due to Json format
* TINKERPOP-865 Errors with HTTP REST basic auth
* TINKERPOP-867 TinkerGraphProvider does not initialize temp dir
* TINKERPOP-870 Rebound client requires a connection to occur on the underlying client.
* TINKERPOP-877 Driver hangs if SSL enabled on server but not on client

==== Improvements

* TINKERPOP-828 TinkerGraph can supportPersistence(), should we allow it.
* TINKERPOP-830 process-docs.sh introduces extra white space dependent on console width
* TINKERPOP-839 Docs should have a ${version.number} under the logo.
* TINKERPOP-852 A shell script that validates the distribution artifacts at release time
* TINKERPOP-853 TinkerPop Logo in JavaDoc index.html
* TINKERPOP-858 Cleanup after failed :install

[[release-3-0-1-incubating]]
=== TinkerPop 3.0.1 (Release Date: September 2, 2015)

* `Compare` now uses `BigDecimal` internally to ensure that precision is not lost on standard number comparisons.
* Renamed `ComputerVerificationStrategy` to `VerificationStrategy` so all the verification strategies can use it.
* Added `StandardVerificationStrategy` that throws exceptions for illegal traversal patterns on the standard engine (which extends to `GraphComputer`).
* Added `GraphFeatures.supportsConcurrentAccess()` to allows `Graph` implementations to signify if multiple instances can access the same data.
* Clarified semantics of `Transaction.close()` in unit tests - now refers only to closing the current transaction in the current thread.
* `Neo4jGraph` no longer uses `OptOut` on `TransactionTest.shouldRollbackOnCloseWhenConfigured` (formerly `shouldRollbackOnShutdownWhenConfigured`)
* Gremlin Server initialization scripts can now return a `Map` of values that will become global bindings for the server.
* Introduced the `--dryRun` option to the document generation process which ignores actual script execution in the Gremlin Console.
* Fixed bug in `EventStrategy` around property changed events when calling `property` without cardinality or meta-property values.
* Improved support for the `Accept` header for REST-based requests in Gremlin Server.
* `GraphFactory` now allows specification of the class to use to instantiate the `Graph` through the `GraphFactoryClass` annotation.
* Added `wrapAdjacencyList` and `unwrapAdjacencyList` options to `GraphSONWriter` and `GraphSONReader` respectively, thus allowing valid JSON to be written/read if the user desires.
* Added Gremlin Server/Driver authentication support via SASL.
* Added Basic HTTP authentication support for REST in Gremlin Server.
* Added Gremlin Server plugin to help with "credential graph" management (used in conjunction with authentication features of Gremlin Server).
* Added "secure" Gremlin Server/Driver example configuration files.
* Adjusted configuration for javadoc generation to eliminate error messages.
* Removed "reserved" graph concept names from tests (e.g. "label", "edge", "value") to support the convention of avoiding these strings for property names.
* Introduced `GraphProvider.Descriptor` which annotates a `GraphProvider` implementation to describe what `GraphComputer` implementation will be used.
* Modified `OptOut` to include a `computers` attribute which allows the `Graph` to opt-out of computer-based tests for specific computation engines.
* Added a `SandboxExtension` that can be plugged into `TypeCheckedCustomizerProvider` and `CompileStaticCustomizerProvider` to control classes and methods that can be used in the `GremlinGroovyScriptEngine`.
* Added a number of new `ImportCustomizerProvider` implementations such as, `TimedInterruptCustomizerProvider`, `TypeCheckedCustomizerProvider` and others.
* Refactored `GremlinGroovyScriptEngine` to make more general use of `ImportCustomizerProvider` implementations.
* Removed `SecurityCustomizerProvider` class and the "sandbox" configuration on the `ScriptEngines` class - this was an experimental feature and not meant for public use.
* Removed dependency on `groovy-sandbox` from the `gremlin-groovy` module.

==== Bugs

* TINKERPOP-770 Exception while AddPropertyStep tries to detach vertex property
* TINKERPOP-780 Use of fold() in repeat()
* TINKERPOP-782 map(Traversal) should declare requirements of child
* TINKERPOP-785 Gremlin Server Not Properly Reporting Port Conflict
* TINKERPOP-792 select at start of match traversal on Map can fail
* TINKERPOP-794 IncidentToAdjecentStrategy malfunction
* TINKERPOP-804 Failed installing neo4j-gremlin extension on Windows 7
* TINKERPOP-822 Neo4j GraphStep with element arguments ignores has  *(breaking)*

==== Improvements

* TINKERPOP-576 Gremlin Server Authentication
* TINKERPOP-582 Remove Groovy Sandbox Dependency
* TINKERPOP-610 General graph concept names in test schema
* TINKERPOP-656 IoRegistry Chaining
* TINKERPOP-690 Be able to OPT_OUT for Standard, but not Computer *(breaking)*
* TINKERPOP-699 GraphSON writeGraph not producing valid json object
* TINKERPOP-750 Compare should not have special case for Number
* TINKERPOP-752 Make Gremlin Server Better Respect ACCEPT
* TINKERPOP-764 Unify semantics of Transaction.close() in tests and documentation *(breaking)*
* TINKERPOP-771 IoRegistry Instantiation With GryoPool
* TINKERPOP-778 Support GraphFactory location via annotation.
* TINKERPOP-791 Document rules for committers
* TINKERPOP-797 order() seems to only like List? *(breaking)*
* TINKERPOP-808 TraversalComparator.comparator needs a getter

=== TinkerPop 3.0.0 (Release Date: July 9, 2015)

* Modified the `GremlinExecutor` to catch `Throwable` as opposed to `Exception` so as to properly handle `Error` based exceptions.
* Modified the `GremlinGroovyScriptEngine` compilation configuration to prevent inappropriate script evaluation timeouts on standalone functions.
* Added a custom configuration for "timed interrupt" in the `ScriptEngines` instantiation of the `GremlinGroovyScriptEngine`.
* Added `mapKeys()` (`MapKeyStep`) and `mapValues()` (`MapValueStep`) to get the keys and values of a map, respectively.
* `select()` no longer supports empty arguments. The user must specify the keys they are selecting.
* `MatchStep` and `match()` no longer have a "start label" parameter -- it is computed if the incoming traverser does not have requisite labels.
* Turned transactional testing back on in Gremlin Server using Neo4j.
* Renamed `Transaction.create()` to `Transaction.createThreadedTx()`.
* Added `TraversalParent.removeGlobalChild()` and `TraversalParent.removeLocalChild()`.
* Added a `clear` option to the Gephi Plugin to empty the Gephi workspace.
* Refactored `ResultSet` and related classes to stop polling for results.
* `AbstractStep` now guarantees that bulk-less and null-valued traversers are never propagated.
* Added `dedup(string...)` which allows for the deduplication of a stream based on unique scope values.
* Fixed multiple bugs in the Gephi Plugin related to refactoring of traversal side-effects.
* Split `WhereStep` into `WherePredicateStep` and `WhereTraversalStep` to simplify internals.
* Prevent the driver from attempting to reconnect on a dead host if the `Cluster.close()` method has been called.
* Renamed the "deactivate" option on `:plugin` command to "unuse" to be symmetric with the "use" option.
* Added `Traversal.toStream()` to turn the `Traversal<S,E>` into a `Stream<E>`.
* Added `Scoping.Variable` enum of `START` and `END` which allows the `Scoping` step to specify where its bindings are.
* `ComputerVerificationStrategy` is smart about not allowing `WhereXXXStep` with a start-variable to run in OLAP as it selects the value from the path.
* Rewrote `MatchStep` where it now works on `GraphComputer`, solves more patterns, provides plugable execution plans, supports nested AND/OR, `not()`-patterns, etc.
* Renamed `Graphs` in Gremlin Server to `GraphManager`.
* Fixed bug in Gremlin Driver where client-side serialization errors would not bubble up properly.
* Fixed problem in Gremlin Server to ensure that a final `SUCCESS` or `NO_CONTENT` message assured that the transaction was successful in sessionless requests.
* Arrow keys for cycling through command history now work in Gremlin Console when being used on Windows.
* Added `NotStep` and `not(traversal)` for not'ing a traversal (integrates like `ConjunctionStep`).
* Removed `TraversalP`. Traversals and `P`-predicates are completely separate concepts.
* `has(key,traversal)` is now an alias for `filter(__.values(key).traversal)` using `TraversalFilterStep`.
* Simplified `SubgraphStrategy` by using `TraversalFilterStep` instead of the more complex `WhereStep`.
* Added `TraversalMapStep`, `TraversalFlatMapStep`, `TraversalFilterStep`, and `TraversalSideEffectStep` which all leverage an internal traversal.
* Added `Path.get(pop,label)` as default helpers in `Path`.
* Added `Pop.first`, `Pop.last`, and `Pop.all` as enums for getting single items from a collection or a list of said items.
* Changed `GremlinServer.start()` to return a `CompletableFuture` that contains the constructed `ServerGremlinExecutor`.
* Restructured `IoTest` breaking it up into smaller and more logically grouped test cases.
* Gremlin Server `Settings` now has sensible defaults thus allowing the server to be started with no additional configuration.
* Fixed garbled characters in Gremlin Console that notably showed up in `:help`
* Replaced dependency on `groovy-all` with individual Groovy dependencies as needed.
* Bumped `org.gperfutils:gbench` to the `0.4.3` and a version explicitly compatible with Groovy 2.4.x.
* Renamed `KeyStep` to `PropertyKeyStep` to be consistent with `PropertyValueStep`.
* Added `Gremlin-Lib-Paths` to modify paths in plugin `lib` directory.
* Modified the capabilities of `Gremlin-Plugin-Paths` to delete paths that have no value on the right-hand-side of the equals sign.
* The REST API in Gremlin Server now requires parameters to be defined with a "bindings." prefix.
* Modified the REST API in Gremlin Server to accept rebindings.
* Added `rebindings` optional argument to sessionless requests to allow global bindings to be rebound as needed.
* Added `LazyBarrierStrategy` which "stalls" a traversal of a particular form in order to gain a bulking optimization.
* `CollectingBarrierStep` supports `maxBarrierSize` for "lazy barrier," memory conservation.
* `Scoping` now has `getScopeKeys()` to get the keys desired by the scoping step.
* Refactored SSL support in the Gremlin Server/Driver.
* Factored out `ServerGremlinExecutor` which contains the core elements of server-side script execution in Gremlin Server.
* Bumped to netty 4.0.28.Final.
* Refactored the `Mutating` interface and introduce `CallbackRegistry` interface around `EventStrategy`.
* Changed `onReadWrite` and `onClose` of `AbstractTransaction` to be synchronized.
* Added `LabelP` to support index lookups and `has()` filtering on `Neo4jGraph` multi-label vertices.
* `AddEdgeStep` is now a `Scoping` step.
* Added a fully defined set of `Graph.Feature` implementations to `EmptyGraph`.
* Dropped dependency on `org.json:json` - used existing Jackson dependency.
* Added back neo4j-gremlin as the licensing of the Neo4j API is now Apache2.
* Added `willAllowId` method to features related to vertices, edges and vertex properties to test if an identifier can be use when `supportsUserSuppliedIds` is `true`.
* Fixed a bug in `GraphTraversal.choose(predicate,trueTraversal,falseTraversal)`.
* Removed `MapTraversal`, `MapTraverserTraversal`, `FilterTraversal`, and `FilterTraverserTraversal` as these are simply `__.map(function)` and `__.filter(predicate)`.
* Include `hadoop-gremlin` Hadoop configuration sample files in Gremlin Console distribution.
* Iteration of results in Gremlin Server occur in the same thread as evaluation and prior to transaction close.
* TinkerGraphComputer now supports every `ResultGraph`/`Persist` combination.
* `GraphComputerTest` extended with validation of the semantics of all `ResultGraph`/`Persist` combinations.
* GiraphGraphComputer no longer requires an extra iteration and MapReduce job to derive the full `Memory` result.
* SparkGraphComputer now supports `InputRDD` and `OutputRDD` to allow vendors/users to use a `SparkContext` to read/write the graph adjacency list.
* Added `Scoping.getScopeValue()` method so all "selecting" steps use the same pattern for map, path, and sideEffect data retrieval.

=== TinkerPop 3.0.0.M9 (Release Date: May 26, 2015)

* Removed `GraphComputer.isolation()` as all implementations use standard BSP.
* Added a Gremlin Server `LifeCycleHook` to ensure that certain scripts execute once at startup and once at shutdown.
* `has(key)` and `hasNot(key)` are now aliases for `where(values(key))` and `where(not(values(key)))`, respectively.
* TinkerGraph classes are now final to restrict user and vendor extension.
* Added `TraversalStrategy.VendorOptimization` to ensure that all TinkerPop optimizations execute first on the known TinkerPop steps.
* Added `TailGlobalStep` and `TailLocalStep` (`tail()`) which gets objects from the end of the traversal stream.
* `AndStep` and `OrStep` are now simply markers where `WhereStep(a.and(b).and(c)...and(z))` is the compilation.
* Moved `Compare`, `Contains`, `Order`, `Operator`, and `P` to `process/traversal` from `structure/` as they are process-based objects.
* `HasContainer` now uses `P` predicate as helper methods and tests are more thorough on `P`.
* Changed Gremlin Server integration/performance tests to be runnable from within the `gremlin-server` directory or from the project root.
* Moved the string methods of `TraversalHelper` to `StringFactory`.
* Renamed JSON-related serializers for Gremlin Server to be more consistent with GraphSON naming.
* Removed `HasTraversalStep` in favor of new `P.traversal` model with `HasStep`.
* Fixed bug in `WsGremlinTextRequestDecoder` where custom serializers from graphs were not being used.
* Added `AndP` which allows for the `and()`-ing of `P` predicates.
* `Order.opposite()` is now `reversed()` as that is a `Comparator` interface method with the same semantics.
* `Compare/Contains/P.opposite()` are now `negate()` as that is a `BiPredicate` interface method with the same semantics.
* `has(traversal)` is replaced by `where(traversal)` and `has(key,traversal)`. `HasXXX` is always with respects to an element property.
* Added `TraversalScriptHelper` with static methods for dynamically creating a `Traversal` from a JSR 223 `ScriptEngine`.
* Changed `SubgraphStrategy` to take `Traversal` rather than `Predicate` for filtering.
* Improved `SubgraphStrategy` to only modify the `Traversal` if filtering was required.
* Improved logging of errors in the `HttpGremlinEndpointHandler` to include a stracktrace if one was present.
* Moved `AbstractGremlinSuite.GraphProviderClass` to `org.apache.tinkerpop.gremlin.GraphProviderClass`.
* Simplified the Gremlin-Groovy test suite where there is now no distinction between `STANDARD` and `COMPUTER` tests.
* `VertexProgram` and `MapReduce` now add a `Graph` parameter to `loadState(Graph, Configuration)`.
* Added `ScopingStrategy` which auto-scopes `select()` and `where()` so the language looks clean.
* Added `Scoping` as a marker interface to state that a step desires a particular `Scope`.
* `SelectStep`, `SelectOneStep`, and `WhereStep` support both `Scope.local` and `Scope.global` for `Map<String,Object>` or `Path` analysis, respectively.
* Fixed a bug in the `TraversalStrategies` sort algorithm.
* Removed numerous unused static utility methods in `TraversalHelper`.
* TinkerGraph process suite tests are now running with and without strategies in place.
* Added `IncidentToAdjacentStrategy` which rewrites `outE().inV()`, `inE().outV()` and `bothE().otherV()` to `out()`, `in()` and `both()` respectively.
* Renamed `ComparatorHolderRemovalStrategy` to `OrderGlobalRemovalStrategy` as it now only applies to `OrderGlobalStep`.
* Anonymous traversal no longer have `EmptyGraph` as their graph, but instead use `Optional<Graph>.isPresent() == false`.
* Added `Traversal.Admin.setGraph(Graph)` as strategies that need reference to the graph, need it across all nested traversals.
* `AbstractLambdaTraversal` is now smart about `TraversalParent` and `TraversalStrategies`.
* Fixed bug in `GraphML` reader that was not allowing `<edge>` elements to come before `<node>` elements as allowable by the GraphML specification.
* Added `VertexFeature.getCardinality`.
* Added `AdjacentToIncidentStrategy` which rewrites `out().count()` to `outE().count()` (and similar such patterns).
* `GryoPool` now takes a `Configuration` object which allows setting the size of the pool and the `IoRegistry` instance.
* Added `PersistResultGraphAware` interface which is used by `OutputFormats` to specify persistence possibilities for a Hadoop `GraphComputer`.
* `ElementIdStrategy` now allows the identifier property to be set directly (and not only by specifying `T.id`).
* Added sample configuration files for registering a `TraversalStrategy` in Gremlin Server.
* Added response status code for `NO_CONTENT` to represent output for a successful script execution without a result (e.g. an empty `Iterator`).
* Removed the notion of a "terminator" message from the Gremlin Server protocol - new response status code for `PARTIAL_CONTENT`.
* `Path` and `Step` labels are ordered by the order in which the respective `addLabel()` calls were made.
* A `Step` now has a `Set<String>` of labels. Updated `as()` to take a var args of labels.
* Dropped `BatchGraph` from the code base - it will be replaced by bulk loader functionality over OLAP.
* `TraversalSideEffects` now implements `Optional` semantics. Less code as Java8 provides the helper methods.
* `TraversalScriptSupplier` now takes an `Object` var args for setting `ScriptEngine` bindings if needed.
* `Compare` is now more lenient on `Number`-types.
* Removed `Compare.inside` and `Compare.outside` as they are not primitive comparators and should be composed from primitives.
* Introduced `P` (predicate) for cleaner looking `is()`, `has()`, and `where()` calls -- e.g. `has('age',eq(32))`.
* `GraphTraversalSource` is now the location for `withXXX()` operations. No longer do they exist at `GraphTraversal`.
* All `Traverser` objects now extend from `AbstractTraverser` or a child that ultimately extends from `AbstractTraverser`.
* OLTP `select()` now returns a list for traversals with duplicate labels (as this was a unintended side-effect of `SparsePath`).
* Removed the `SparsePath` optimization as it led to numerous corner-case inconsistencies.
* `VertexWritable` serializes and deserializes the `StarGraph` object -- no more intermediate `DetachedXXX` objects.
* Gremlin Server better supports the settings for the high and low watermark that will slow writes to clients that are lagging.
* Added `GraphReader.readObject()` and `GraphWriter.writeObject` abstractions for those implementations that can support them.
* Altered `GraphWriter.writeVertices()` method to take an `Iterator` of vertices rather than a `Traversal`.
* GraphSON format for output from `GraphWriter.writeVertex`, `GraphWriter.writeVertices`, and `GraphWriter.writeGraph` have all changed now that they use `StarGraph` serialization.
* Gryo format for output from `GraphWriter.writeVertex`, `GraphWriter.writeVertices`, and `GraphWriter.writeGraph` have all changed now that they use `StarGraph` serialization.
* Added read and write methods to `GraphReader` and `GraphWriter` for `Property` and `VertexProperty`.
* Reduced object creation in GraphSON during serialization.
* Moved `T` tokens to the `structure/` package as its more general than `process/`.
* `Attachable.attach()` now takes a `Method` to determine whether to attach via `GET`, `CREATE`, or `GET_OR_CREATE`.
* Decreased size of Gremlin Server `RequestMessage` and `ResponseMessage` serialization payloads and reduced object creation.
* `Graph.empty()` no longer required with the introduction of `ShellGraph` which is a placeholder for a graph class and computer.
* `VertexProperty.Cardinality` default is now vendor chosen. If the vendor has not preference, they should use `Cardinality.single`.
* `Messenger.receiveMessages()` no longer takes a `MessageScope` and thus, consistent behavior between message-passing and message-pulling systems.
* Changed the `gremlin.tests` environment variable for test filtering to the more standard convention of `GREMLIN_TESTS` and made it work for all test suites.
* Removed `back()`-step as `select()`-step provides the same behavior with more intelligent optimizations and `by()`-modulation.
* Removed `Graph.Helper` method annotation and related infrastructure in tests.
* Modified header of Gryo to be 16 bytes instead of 32 (and removed the version stamp).
* Removed the concept of handling version in Gryo via the builder as it wasn't really accomplishing the capability of ensuring backward compatibility.
* Moved `Exceptions.propertyRemovalNotSupported` from `Element` to `Property` for consistency.
* Provided a method for Gremlin Server to bind `TraversalSource` objects for use in scripts.
* Modified the reference implementation for dealing with "custom" identifier serialization in GraphSON - See `IoTest.CustomId` for the example.
* Modified `g.vertices/edges` and related methods and tests to support non-type specific querying (e.g. `g.V(1)` and `g.V(1L)` should both return the same result now).
* `TinkerGraph` supports an `IdManager` which helps enforce identifier types and improve flexibility in terms of how it will respond to queries around identifiers.
* `DetachedXXX` now uses the standard `structure/` exceptions for unsupported operations.
* Added private constructors to all `Exceptions` inner classes in the respective `structure/` interfaces.
* Re-introduced `ReferenceXXX` to ensure a smaller data footprint in OLAP situation (`DetachedXXX` uses too much data).
* `Attachable` now has a set of static exception messages in an `Exceptions` inner class.
* Added `StarGraph` which is a heap efficient representation of a vertex and its incident edges (useful for `GraphComputer` implementations).
* `TraverserSet` uses a `FastNoSuchElementException` on `remove()` for increased performance.
* Add `Profiling` interface to enable vendors to receive a `Step's MutableMetrics`.

=== TinkerPop 3.0.0.M8 (Release Date: April 6, 2015)

* Removed Neo4j-Gremlin from this distribution due to GPL licensing. Working with Neo4j team to reintroduce by M9.
* Altered structure of plugin directories for Gremlin Server and Gremlin Console to allow for the full `lib` directory with all dependencies and the lighter `plugin` directory which contains filtered dependencies given the path.
* Improved `OptOut` to allow for exclusion of a group of tests by specifying a base test class.
* `GraphComputerTest` is now Java8 specific and much easier to extend with new test cases.
* Merged the `gremlin-algorithm` module into `gremlin-test`.
* Removed `LambdaVertexProgram` and `LambdaMapReduce` as it will be one less thing to maintain.
* Gremlin Console accepts a `max-iteration` configuration via the standard `:set` command to limit result iteration.
* `Vertex.property()` default behavior is now `Cardinality.single`.
* Added `ElementIdStrategy` as a `TraversalStrategy`.
* Introduce `AbstractTransaction` to simplify implementation of standard transactional features for vendors.
* Added `EventStrategy` to generate `Graph` modification events to listeners.
* Added test to enforce return of an empty `Property` on `VertexProperty.property(k)` if no meta properties exist.
* Added methods to registered transaction completion listeners on `Transaction` and provided a default implementation.
* Fixed bug in Neo4j where return of an empty meta property was returning a `NullPointerException`.
* Refactored step API -- the TinkerPop3 steps are the foundation for any domain specific language (including graph).
* `MapReduce` now has `workerStart(Stage)` and `workerEnd(Stage)` methods with analagous semantics to `VertexProgram`.
* Hadoop-Gremlin `ObjectWritable` now leverages Kryo for data serialization.
* `GiraphGraphComputer` supports arbitrary objects as the vertex id -- previously, only long ids were supported.
* Added `VertexProgramPool` to support thread safe pooling of vertex programs for graph computers that provide threaded workers.
* Added `GryoPool` to support thread safe pooling of Gryo readers and writers.
* Added `TraversalSource` which contextualizes a traversal to a graph, DSL, execution engine, and runtime strategies.
* Added `AddVertexStep` (`addV`), `AddPropertyStep` (`property`), and changed `AddEdgeStep` to a map-step instead of a sideEffect-step.
* Added `compile` method to `GremlinExecutor` and related classes.
* Fixed bug in Gremlin Server that was generating extra response messages on script evaluation errors.
* Changed the `Memory` API to not return the mutated value on `or`, `and`, `incr` as it is too difficult to implement faithfully in a distributed system.
* Added `SparkGraphComputer` to Hadoop-Gremlin which uses Apache Spark as the underlying computing engine.
* Renamed "Gremlin Kryo" to "Gryo".
* Refactored `TinkerWorkerPool` to use `ExecutorService` so as to reuse threads when executing graph computer functions.
* Removed `Reducing.Reducer` and `ReducingStrategy`. Previous `Reducing` classes are now `MapReducer` classes.
* Refactored the "process" test suite to allow for better test configuration with respect to different `TraversalEngine` implementations.
* Added `hasNot(traversal)` which is a faster way of doing `has(traversal.count().is(0L))`.
* `TraversalStrategy.apply(traversal)` is the new method signature as the `TraversalEngine` can be retrieved from the `Traversal`.
* `TraversalEngine` is now an interface and provided to the traversal by the graph. `Graph` methods added to set the desired traversal engine to use.
* Added `count(local)`, `sum(local)`, `max(local)`, `min(local)`, `mean(local)`, `dedup(local)`, `sample(local)` and `range(local)` for operating on the local object (e.g. collection, map, etc.).
* `TraversalComparator` exists which allows for `order().by(outE().count(),decr)`.
* Added Apache Rat plugin to detect the proper inclusion of license headers in files.
* A `Traversal` now respects thread interruption during iteration, throwing a `TraversalInterruptionException` if it encounters interruption on the current thread.
* Apache refactoring: `com.tinkerpop` -> `org.apache.tinkerpop`.
* `Traversal` is now `Serializable` and with most queries no longer needing lambdas, Gremlin-Java works over the wire.
* Added `VertexProperty.Cardinality` with `list`, `set`, and `single`. No more `Vertex.singleProperty()` method.
* Added `RangeByIsCountStrategy` that adds a `RangeStep` in front of `.count().is(<predicate>, <value>)` to minimize the amount of fetched elements.
* Added `CoalesceStep` / `coalesce()` that emits the first traversal which emits at least one element.
* Added more syntactic sugar tricks to the Gremlin sugar plugin -- `&`, `|`, `select from`, `gt`, etc.
* `Traversal.Admin` is consistent internal to steps, traversals, strategies, etc. For the user, `Traversal` is all they see.
* `TraversalHolder` is now called `TraversalParent` with the child/parent terminology used throughout.
* Added `GroovyEnvironmentPerformanceSuite`.
* Provided more robust shutdown capabilities for the thread pools used in `GremlinExecutor`.
* A massive `process/` package reorganization -- class names are still the same, just in new packages.
* Bumped `neo4j-graph` to Neo4j 2.1.6.
* Bumped to Groovy 2.4.1.
* Added a new "performance" test suite for Gremlin Process.
* Steps now only operate with traversals -- no more lambdas. Lambda-> `Traversal` conversion utilities added.
* `SideEffectStep` always requires a `Consumer`. Steps that were consumer-less simply extends `AbstractStep`.
* Simplified the `Neo4jGraph` implementation by now allowing `cypher()` mid-traversal. Only available via `g.cypher()`.
* Moved `clock()` out of the Utility plugin. It is now available to both Groovy and Java.
* Changed the `OptOut` annotation to allow for ignoring an entire test case using a wildcard.
* Added `AndStep` and `OrStep` filters to support arbitrary conjunction of traversals.
* `__` is now a class with static `GraphTraversal` methods and thus `repeat(out())` is possible.
* Added `IsStep` / `.is()` that supports filtering scalar values.
* `Neo4jGraph` and `TinkerGraph` no longer create new `Feature` instances on each feature check.
* Added `Compare.inside` and `Compare.outside` for testing ranges. Removed `between()` as now its `has('age',inside,[10,30])`.
* `GraphTraversal.has()` no longer requires the element type to be cast in the traversal definition.
* Fixed a `ConcurrentModificationException` bug in TinkerGraph that occurred when doing full vertex/edge scans and removing elements along the way.
* Added `Scope.local` and `Scope.global` in support of `OrderLocalStep` and `OrderGlobalStep` via `order(scope)`.
* Added `Order.keyIncr`, `Order.keyDecr`, `Order.valueIncr`, and `Order.valueDecr` in support of `Map` sorting.
* Added `Order.shuffle` and removed `shuffle()` in favor of `order().by(shuffle)`.
* Changed `Order implements Comparator<Comparable>` to `Order implements Comparator<Object>` as its now generalized to multiple types of objects.
* The `maxContentLength` setting in Gremlin Server is now respected by the HTTP/REST Gremlin endpoint.
* Fixed resource leak in the HTTP/REST Gremlin endpoint of Gremlin Server.
* Refactored Gremlin Server `start` and `stop` functions to return `CompletableFuture`.
* HTTP REST error response JSON objects from Gremlin Server should no longer have issues with control characters, line feeds, etc.
* Added `MeanStep`, `mean()`, and `MeanNumber` for calculating number averages in a traversal.
* Greatly simplified all the traversal `MapReduce` implementations due to the introduction of `VertexTraversalSideEffects`.
* Added `VertexTraversalSideEffects` as a cheap, static way to get a sideEffect-view of a vertex in OLAP.
* Added `TraversalHelper.isLocalStarGraph()` which determines if a traversal is contained within the local star graph.
* Added `TraversalVerificationStrategy` to verify if the traversal can be executed on respective engine.
* Refactored `GraphTraversal.cap()` to `GraphTraversal.cap(String...)` to support multi-sideEffect grabs.
* Added GraphSON serialization for `Path`.
* Added `Traversal.Admin.getTraverserRequirements()` and removed `TraversalHelper.getTraverserRequirements(Traversal)`.
* `Traversal.equals()` is no longer computed by determining if the objects returned are equal.
* Altered messaging in Gremlin Console when using a remote that is not yet activated.
* Fixed potential for deadlock in Gremlin Driver when waiting for results from the server.
* Added the `useMapperFromGraph` serializer option to the Gremlin Server configuration file to allow auto-registration of serialization classes.
* Refactored Netty pipeline structure to not have a second "Gremlin" executor group and instead used a standard `ExecutorService`.
* Refactored the `GremlinExecutor` to take an optional transformation function so as to allow manipulation of results from `eval` in the same thread of execution.
* Fixed issue with the `HttpGremlinEndpointHandler` where requests were getting blocked when `keep-alive` was on.
* Added `MinStep` and `MaxStep` with respective `min()` and `max()`.
* `CountStep` and `SumStep` now extend `ReducingBarrierStep` and no longer are sideEffect steps.
* `SideEffectCapStep` now extends `SupplyingBarrier` and is much simpler than before.
* Added `SupplyingBarrier` which simply drains the traversal and emits the value of a provided supplier.
* Added `TraversalLambda` which implements function, predicate, and consumer over a provided traversal.
* Any non-core `Step` that takes a function or predicate can now take a traversal which maps to `traversal.next()` (function) and `traversal.hasNext()` (predicate).
* `CollectingBarrierStep` is no longer abstract and added `GraphTraversal.barrier()` which is analogous to `fold().unfold()`, though cheaper.
* Added `TraversalOptionHolder` for branching steps to index works with corresponding `GraphTraversal.option()`.
* `BranchStep` is now a proper generalization of `UnionStep` and `ChooseStep`.
* `SubgraphStep` has changed in support of in-traversal filtering and removing the need for path-based traversers.
* Added `HasTraversalStep` which takes an anonymous traversal to determine whether or not to filter the current object.
* Added `Traversal.Admin.getStartStep()` and `Traversal.Admin.getEndStep()`. Removed `TraversalHelper.getStart()` and `TraversalHelper.getEnd()`.
* Refactored `profile()` to use injected steps. `ProfileStep` can now be used without any special JVM command line parameters.
* Added `ReducingBarrierStep` which acts like `CollectingBarrierStep` but operates on a seed with a bi-function.
* Added a preprocessor for AsciiDocs. Documentation code examples are executed and the results are dynamically inserted into the doc file.
* `LocalStep` traversal is treated as a branch, not an isolated traversal. Moreover, moved `LocalStep` to `branch/`.
* Traversal strategies are now applied when the `TraversalVertexProgram` state is loaded, not when submitted. Less error prone as it guarantees strategy application.
* Reworked `TraversalHolder` where there are "local traversals" and "global traversals". Local traversals are not subject to OLAP message passing.
* Fixed a bug in `DedupStep` that made itself apparent in `DedupOptimizerStrategy`.
* Added `RepeatStep.RepeatEndStep` in order to reduce the complexity of the code on OLAP when the predicates are not at the start of `RepeatStep`.

=== TinkerPop 3.0.0.M7 (Release Date: January 19, 2015)

* Added `SideEffectRegistrar` interface and `SideEffectRegistrationStrategy` for allowing steps to register sideEffects at strategy application time.
* Renamed `Traverser.Admin.setFuture()` and `Traverser.Admin.getFuture()` to `setStepId()` and `getStepId()`, respectively.
* Added `TraversalMatrix` for random access to steps in a traversal by their step id. Used by `TraversalVertexProgram`.
* Added unique identifies to `Step` that are not the user provided labels. `Step.getLabel()` now returns an `Optional<String>`.
* Removed `UnionLinearStrategy`, `ChooseLinearStrategy`, and `RepeatLinearStrategy` as nested traversals are now natively supported in OLAP.
* Fixed `Neo4jGraph` around manual transaction behavior on `commit` and `rollback` such that they would throw exceptions if a transaction was not open.
* Redesigned the hidden step labeling mechanism so its consistent across a cluster, easier for rewrite strategies, and will enable nested OLAP traversals.
* `Traverser.incrLoops()` now takes a string step label to enable nested looping constructs (i.e. loop stacks).
* Added `Traversal.tryNext()` which returns an `Optional`, where the provided default method should be sufficient for all vendors.
* Removed `PathConsumer` in favor of `TraverserRequirement.PATH`-model via `Step.getRequirements()`.
* `Step.getRequirements()` returns a `Set<TraverserRequirement>` which is what is required of the `Traverser` by the `Step`.
* `Traverser` now extends `Cloneable` and `Traverser.clone()` is used to good effect in `Traverser.split()`.
* Added `AbstractTraverser` for which all traversers extend.
* Moved `Traversal.SideEffects` to `TraversalSideEffects` as sideEffects are not necessarily tied to the traversal.
* Removed `Graph.of()` for generating anonymous graph traversals -- replaced by `__`-model.
* Removed `Graph` being stored in `Traversal.SideEffects`. Too dangerous when moving between OLTP and OLAP and its limited uses were worked around easily.
* No need for `DefaultXXXGraphTraversal` unless the vendor is extending with new methods (e.g. `DefaultNeo4jGraphTraversal`).
* Reworked `TraversalStrategies` such that the are "emanating object class"-dependant, not `Traversal` dependent.
* Moved `Traverser.sideEffects()` to `Traverser.asAdmin().getSideEffects()`. Users should use `Traverser.sideEffects(key)` and `Traverser.sideEffects(key,value)`.
* Added `SerializationTest` to the `StructureStandardSuite` in `gremlin-test` which validates serialization at a lower level than `IoTest`.
* Removed `IntervalStep` and renamed `interval()` to `between()` which is simply an alias to a `has().has()` chain.
* Added `__` static interface which allows for `__.out().out()`-style construction of anonymous traversals (instead of `g.of()`).
* The only `GraphTraversal` steps that operate on `Traverser` are the base lambdas and `repeat()` (i.e. `emit()` and `until()`).
* Removed dependency on the `reflections` library in `gremlin-test` which removed the default implementation of `GraphProvider.getImplementations()` - vendors now need to implement this method themselves.
* Relaxed the `<S>` typing requirement for anonymous traversals when applied to `choose()`, `repeat()`, `union()`, etc.
* Removed `LoopStep` and `UntilStep` in favor of the new `RepeatStep` model of looping in Gremlin3.
* `BranchStep` is now exposed in `GraphTraversal` via `branch(function)`.
* `UnionStep` now implements `TraversalHolder`.
* Added `RepeatStep` as the new looping construct supporting do/while, while/do, and emit semantics.
* Moved `Traversal.sideEffects()` to `Traversal.Admin.getSideEffects()` as `cap()` should be used to access the sideEffect data of a traversal.
* Renamed vendor `XXXTraversal` to `XXXGraphTraversal` (interface) and `XXXGraphTraversal` to `DefaultXXXGraphTraversal` (implementation class).
* Modified packaging for console plugins to be more consistent by moving them to the `com.tinkerpop.gremlin.console.groovy.plugin` namespace.
* Removed all TinkerPop specific dependencies to Guava to avoid user version conflicts.
* Added support for `-e` (script file execution) and `-v` (version display) options on `gremlin.sh`.
* GraphSON supports the assignment of multiple custom serialization modules.
* `Traverser.get(stepLabel/sideEffectKey)` no longer exists. There now exists: `Traverser.path(stepLabel)` and `Traverser.sideEffects(sideEffectKey)`.
* `SimpleTraverser` now supports "path" but in a very loose, global cache way. Added `SparsePath` as a `Map`-backed `Path` implementation.
* Provided Neo4j multi-label support in Neo4j-Gremlin. Added three `Neo4jVertex`-specific methods: `addLabel()`, `removeLabel()`, `labels()`.
* Bumped to Groovy 2.3.9.
* Added `Graph.Io` interface which allows for simplified helper methods for end users and a way for vendors to override `GraphReader` and `GraphWriter` initial construction when custom serializers are needed.
* Removed methods from `GraphProvider` related to customizing serializers in `IoTest` from the test suite as the new `Graph.Io` interface now serves that purpose.
* Added `Neo4jGraph.checkElementsInTransaction(boolean)` which will (or not) verify whether elements retrieved via Neo4j global graph operations are transactionally consistent.
* Added `ScriptInputFormat` and `ScriptOutputFormat` to Hadoop-Gremlin for reading and writing a file according to an arbitrary parsing script.
* Added `TimeLimitStep.getTimedOut()` to determine if the step timed out or there were no more objects to process.
* `Graph.System` is now `Graph.Hidden` with "hidden" being the vendor namespace and the key prefix being `~`.
* Much better `toString()` handling in `Step` and `Traversal`.
* `ComparatorHolder<V>` interface returns a `List<Comparator<V>>` instead of a `Comparator<V>[]`.
* `T` now implements `Function<Element,Object>`.
* Added `ElementValueComparator` and `ElementFunctionComparator` in support of vendor introspection on `ComparatorHolder`-steps.
* Renamed `Comparing` marker interface to `ComparatorHolder`.
* `FunctionHolder` interface provides vendor introspection via `ElementValueFunction`.
* Removed `OrderByStep` as it is now just `order()` with a `by()`-based comparator.
* Added `SampleStep` (`sample()`) to allow for sampling the set of previous objects. Useful for doing random walks with `local()`.
* Renamed `random()` to `coin()` to better express that the filter is a random coin toss.
* Added `by()`-projection to modulate the meaning of post-processing steps like `aggregate()`, `groupCount()`, `path()`, `order()`, etc.
* Removed the `Strategy` interface and gave `StrategyGraph` direct access to the `GraphStrategy`.
* Added `Graph.strategy()` to help instantiate `StrategyGraph` instances.
* Modified the signature of all `GraphStrategy` methods to include an parameter that contains a reference to the "composing strategy".
* `PartitionStrategy` hides the specified partition key from view when iterating properties, keys, etc.
* Change construction of `GraphStrategy` implementations to be consistent with singleton instances and builder pattern.
* Added `Graph.Helper` annotation to "protected" certain default interface methods from implementation by vendors.
* Transaction retry functions now work with "manual" transactions.
* Improved error messaging when importing "legacy" GraphSON that was not generated with "extended" properties.
* Renamed "iterator" related methods in the `GraphStrategy` interface to be consistent with the method names they represent.
* `PropertyMapStep` (`valueMap()`) now takes a boolean to state if the tokens of the element are desired along with its properties.
* `HadoopGraph` now connected to the `StructureProcessSuite`.
* `HadoopGraph` no longer supports `Graph.Variables` as they were in-memory. A persistence mechanism can be introduced in the future.
* Hidden properties removed in favor of using `GraphStrategy` for such features.
* `Edge.iterators().vertexIterator(BOTH)` now guarantees `OUT` then `IN` vertex iterator order.
* `Graph.v(Object)` and `Graph.e(Object)` no longer exist. Instead, use `Graph.V(Object... ids)` and `Graph.E(Object... ids)`.
* Added `Graph.Iterators` to allow access to vertex and edge iterators based on element ids and bypassing `GraphTraversal`.
* Renamed `GraphStrategy` implementations to be less verbose - removed the word "Graph" from their names (e.g. `IdGraphStrategy` simply changed to `IdStrategy`).
* Removed `Step.NO_OBJECT` as the problem is solves can be solved with proper use of `flatMap` and `EmptyTraverser`.
* `Path` is now part of `GraphSerializer` and thus, not specific to a particular implementation of `Path`.
* Added messaging to show files being downloaded when using the Gremlin Server "install" command.
* Added test name and class arguments to the `GraphProvider.loadGraphWith` method.
* Merged `ReferencedXXX` and `DetachedXXX` so that all migration of graph element data is via `DetachedXXX`.
* Added `StaticVertexProgram` and `StaticMapReduce` which simply return `this` on `clone()`.
* `VertexProgram` and `MapReduce` now implement `Cloneable` and is used for fast copying across workers within the same machine.
* Added `TraversalHolder` interface which extends `PathConsumer` to determine recursively if nested traversals require path calculations turned on.
* Reworked how a `TraverserGenerator` is retrieved and utilized.
* Added `Traversal.toBulkSet()` to make getting resultant data more efficiently for traversals with repeated data.
* Provided a helper `LocalStep.isLocalStarGraph()` so `GraphComputer` implementers know the requisite data boundaries.
* Created `Traversal.Admin` to hide administrative methods. Added `Traversal.asAdmin()` to get at `Traversal.Admin`.
* Fixed up all `Step` cloning operations realizing that Java8 lambdas are always bound to the calling class (no delegates).
* Usage of `:remote close` without configured remotes shows a reasonable message rather than a stack trace.
* Provided `LocalStep` to signify that the internal traversal is locally bound to the incoming object.
* Failed script evaluation in Gremlin Server now triggers the cancel of the process attempting to timeout the script if it were to run too long.
* Greatly increased the speed of `ScriptEngineLambda` by making use of a static `ScriptEngine` cache.
* Fixed a general bug in all sideEffect using steps where the sideEffect should be accessed via the `Traverser` not `Traversal`.
* `GremlinPlugin` interface no longer has the `additionalDependencies` method - those dependencies are now defined by an entry in the manifest file for the jar called `Gremlin-Plugin-Dependencies`.
* Added `TinkerWorkerPool` which is used for resource efficient threading in `TinkerGraphComputer`.
* `MapReduce.createMapReduce(Configuration)` now exists and serves the same purpose as `VertexProgram.createVertexProgram(Configuration)`.
* Enabled SessionOps to be extended. Added eval handler hook.
* Setting a property with an unsupported data type throw `IllegalArgumentException` instead of `UnsupportedOperationException` as the operation is supported, but the argument is not.

=== TinkerPop 3.0.0.M6 (Release Date: December 2, 2014)

* `javatuples.Pair` avoided on `MapReduce` API in favor of a new `KeyValue` class.
* Renamed `Gremlin-Plugin` manifest entry for plugins to `Gremlin-Plugin-Paths`.
* Added `Gremlin-Plugin-Dependencies` manifest entry to list other dependencies that should be retrieved with a plugin jar.
* `Memory.Admin.asImmutable()` yields an immutable representation of the GraphComputer `Memory`.
* Fixed host selection in `gremlin-driver` by properly accounting for all hosts being marked unavailable at the instantiation of a `Client`.
* Removed Giraph-Gremlin in favor of new Hadoop-Gremlin with `GiraphGraphComputer` support. Future support for `MapReduceGraphComputer`.
* Greatly simplified the `InputFormat` and `OutputFormat` model for working with Giraph (and Hadoop).
* Added a serializer for `Property` for GraphSON correcting format of serialization of a single `Property` on an `Edge`.
* Fixed bug in Gremlin Console that prevented assignments to empty `List` objects.
* Added `VertexProgram.getMessageScopes()` to allow vendors to know which `MessageScopes` at a particular `Memory` state.
* Reduced the number of methods in `MessageScope.Local` as its up to vendors to inspect provided incident `Traversal` accordingly.
* Renamed `MessagesType` to `MessageScope` to make it less ambiguous regarding the class of the messages being sent.
* Changed the message type of `TraversalVertexProgram` to `TraverserSet` to support message combining.
* Added `VertexProgram.getMessageCombiner()` to support the combining of messages in route to a vertex.
* Reduced object creation in `TraversalVertexProgram` around vertex-local traversal sideEffects.
* Renamed `Traverser.Admin.makeChild()` and `Traverser.Admin.makeSibling()` to `Traverser.Admin.split()` to correspond with `merge()`.
* Added `Traverser.Admin.merge(Traverser)` method so that the merging algorithm is with the `Traverser`.
* Added `Operator` enum that contains sack-helpful `BinaryOperators`: sum, minus, mult, div, max, min, etc.
* Added `GraphTraversal.withSack()` and renamed `trackPaths()` and `with()` to `withPath()` and `withSideEffect()`, respectively.
* Added the "Gremlin Sacks" feature to allow a `Traverser` to carry local information along its walk.
* GraphSON format no longer makes use of `hiddens` JSON key. Its all just `properties`.
* Added `DoubleIterator` to make vendor implementations of `Edge.iterators().vertexIterator()` efficient.
* `PropertiesStep` is smart about hiddens vs. properties.
* `Element.iterators().hiddenProperties()` no longer exists. For vendors, simply provide an iterator of properties.
* `GIRAPH_GREMLIN_LIBS` supports colon separated directories for loading jars from multiple paths.
* Introduced method to control the location of dependencies dynamically loaded to the Gremlin Console as part of the `:install` command.
* Fixed problem with the Neo4j Gremlin Plugin not loading properly after Gremlin Console restart.
* Removed the "use" configuration from Gremlin Server.
* Moved `SugarGremlinPlugin` from `gremlin-console` to `gremlin-groovy` so that it could be shared with Gremlin Server.
* Fixed bug in serialization of `null` results returned to the Gremlin Console when serializing to strings.
* Moved the `GremlinPlugin` for `TinkerGraph` to `tinkergraph-gremlin` module (it is no longer in `gremlin-console`).
* Added a `plugin-info.txt` file to Gremlin Console `/ext/{module}` subdirectories to identify the module that was originally requested.
* Gremlin Server now allows for the explicit configuration of plugin activation.
* Refactored `GremlinPlugin` and `AbstractGremlinPlugin` to better account for plugins that run on the server and those that run in the console.
* Added a `plugins` configuration to Gremlin Server to control the plugins that are enabled on initialization.
* Added a builder option to `GremlinExecutor` to control the plugins that are enabled on initialization.
* Added `RemoteException` for usage with `RemoteAcceptor` implementations for the Gremlin Console so as to better standardize their development.
* Standardized all text being written to the Gremlin Console using starting upper case letter.
* Prevented error in the Console when `:submit` is called but no remotes were configured.
* Provided a way to clean the `grapes` directory as part of a standard build with `mvn clean install`.

=== TinkerPop 3.0.0.M5 (Release Date: November 7, 2014)

* Removed `PropertyFilterIterator` as using Java8 streams was just as efficient for the use case.
* Renamed `KryoWritable` to `GremlinWritable` as it is not necessarily Kryo that is the serialization mechanism.
* Fixed an input split bug in Giraph that was making it so that splits were not always at vertex boundaries.
* Fixed a combiner bug in `GirapGraphComputer`. Combiners were always calling `MapReduce.reduce()`, not `MapReduce.combine()`.
* Greatly simplified `SubgraphStrategy` by removing requirements for `Traversal` introspection.
* `StrategyWrappedGraph` mimics vendor use of `GraphStep` and `GraphTraversal` and no longer requires dynamic strategy application.
* `TraversalStrategies` make use of a dependency tree sorting algorithm to ensure proper sorts prior to application.
* `TraversalStrategies` are now immutable and are bound to the `Traversal` class.
* Fixed bug in Gephi Plugin that prevented it from communicating with the Gephi Streaming Server.
* Renamed `MessageType.XXX.to()` to `MessageType.XXX.of()` so it makes sense in both the sending and receiving context.
* Improved messaging with respect to tests that are ignored due to features to make it clear that those tests are not in error.
* Relaxed exception consistency checks in the test suite to only check that a thrown exception from an implementation extends the expected exception class (but no longer validates that it is the exact class or that the message text).
* `VertexProgram` now has `workerIterationStart()` and `workerIterationEnd()` to allow developers to control vertex split static data structures.
* `TraversalVertexProgram` startup time greatly reduced due to being smart about `loadState()` behavior.
* Gremlin Server sessions now allow serialization of results that were part of an open transaction.
* Refactor `OpProcessors` implementations in Gremlin Server for better reusability.
* `Vertex.iterators()` no longer have a `branchFactor`. This is now at the query language level with `localLimit()`.
* Added `limit(long)` and `localLimit(int,int)` which simply call the range equivalents with 0 as the low.
* Added `LocalRangeStep` which supports ranging the edges and properties of an element -- `localRange(int,int)`.
* `GraphTraversal.value(String)` no longer exists. Instead, use `GraphTraversal.values(String)`.
* `HiddenXXXStep` and `ValueXXXStep` no longer exist. `PropertyXXXStep` takes a `PropertyType` to denote value and hidden access.
* Added `PropertyType` to the structure-package which provide markers for denoting property types (vs. property classes).
* Renamed `setWorkingDirectory` to `workingDirectory` in the `KryoReader` builder.
* `Path.get(String)` returns the object if only one object is referenced by label, else it returns a `List` of referenced objects.
* Added overload to `GremlinKryo` to allow a serializer to be configured as a `Function<Kryo,Serializer>` to allow better flexibility in serializer creation.
* Added method to `GraphProvider` to allow implementers to provide a mechanism to convert GraphSON serialized identifiers back to custom identifiers as needed.
* Added methods to `GraphProvider` so that implementers could specify a custom built `GremlinKryo` class and/or `SimpleModule` class in case their implementation had custom classes to be serialized.
* Added `Traversal.forEachRemaining(class,consumer)` for those traversals whose end type is different from declared due to strategy rewriting.
* Removed `Traversal.forEach()` as traversal implements `Iterator` and users should use `forEachRemaining()`.
* `RangeStep` now has an inclusive low and an exclusive high -- a change from Gremlin2.
* `DriverGremlinPlugin` returns raw results with driver results available via the `result` variable.
* Removed test enforcement of `private` constructor for a `Graph` instance.
* `RemoteAcceptor` now supports `@` prefixed lines that will grab the script string from the Gremlin Console shell.
* Modified the signature of `Property.element()` to simply return `Element`
* Added `Reducing` marker and `ReducingStrategy` which supports reduction-functions as a final step in Gremlin OLAP (e.g. `fold()`).
* Once strategies are `complete()`, no more steps can be added to a `Traversal`.
* Renamed `Traversal.strategies()` to `Traversal.getStrategies()` as it is not a "query language"-method.
* Added test to enforce that a `label` on a `VertexProperty` is always set to the key of the owning property.
* Fixed bug with multi-property removal in `Neo4jGraph`.
* Bumped to Neo4j 2.1.5.
* Used standard `UUIDSerializer` from the `kryo-serializers` library for serialization of `UUID` objects.
* Changed GraphSON serialization to only use `iterators()` - there were still remnants of `Traversal` usage from previous refactoring.
* Added overload for `detach` method to allow for the `Element` to be detached as a "reference" only (i.e. without properties).
* Renamed `Item` in `gremlin-driver` to `Result`.
* Renamed `strategy` to `getStrategy` in `StrategyWrappedGraph`.
* Renamed `baseGraph` to `getBaseGraph` in `Neo4jGraph`.
* `Neo4jGraph` now returns an empty property `Vertex.property(k)` when the key is non-existent (a problem only visible when meta/multi property configuration was turned off).
* `Traversal.Strategies.apply()` now takes a `TraversalEngine`. Greatly simplifies strategy application for `STANDARD` or `COMPUTER`.
* Renamed `IdentityReductionStrategy` to `IdentityRemovalStrategy` for reasons of clarity.
* Added `ComparingRemovalStrategy` that removes `Comparing`-marked steps unless they are the end step of the traversal.
* `OrderStep` now works in OLAP, but only makes sense as a traversal end step.
* `MapReduce` API extended to include `getMapKeySort()` and `getReduceKeySort()` to sort outputs accordingly.
* Renamed `TraversalResultMapReduce` to `TraverserMapReduce`. Shorter and makes more sense.
* Improved build automation to package javadocs and asciidoc documentation in the distribution files.
* Improved build automation with a script to automatically bump release versions in the various files that needed it such as the `pom.xml` files.
* The identifier on `VertexProperty` is now read properly to those graphs that can support identifier assignment.
* `GraphSONReader.readGraph()` now properly reads vertex properties.
* Removed `Neo4jGraph.getCypher()` as users should use `Neo4jGraph.cypher()` and get back TinkerPop3 graph objects.
* `GiraphGraph.variables().getConfiguration()` is now replaced by `GiraphGraph.configuration()`.
* Added `Graph.configuration()` which returns the `Configuration` object of `Graph.open()`.
* Removed `TraverserTracker` as now there is only a `TraverserSet` for all halted traversers. A nice simplification of `TraversalVertexProgram`.
* Renamed `Traverser.isDone()` to `Traverser.isHalted()` and `DONE` to `HALT`. Consistent with automata terminology.
* Removed `PathTraverserExecutor` and `SimpleTraverserExecutor` as a single `TraverserExecutor` correctly executes both types of traversers.
* `TraversalVertexProgram` does "reflexive message passing" to reduce the total number of iterations required to execute a traversal.
* `MapReduce` no-argument constructors are private and thus, only for reflection and `loadState()` usage.
* MapReducers for `TraversalVertexProgram` are now smart about `with()` declared data structures.
* Updated `Traversal.SideEffects` to use "registered suppliers" and it now works accordingly in both OLTP and OLAP environments.
* Increased the speed of `FlatMapStep` by approximately 1.5x.

=== TinkerPop 3.0.0.M4 (Release Date: October 21, 2014)

* Added features for `VertexProperty` user supplied ids and related data types.
* Removed `SideEffectCap` marker interface as there is only one `SideEffectCapStep` and thus, `instanceof` is sufficient.
* `Path.getObjects()`/`Path.getLabels()` renamed to `Path.objects()`/`Path.labels()` to be in line with "query language" naming convention.
* Greatly simplified `GiraphInternalVertex` due to `Element.graph()` -- 1/2 the memory footprint and reduced construction time.
* Renamed `Property.getElement()` to `Property.element()` given the "query language" naming convention.
* `Element.graph()` added which returns the `Graph` that the element is contained within.
* Added tests for greater consistency around iterating hidden properties.
* Simplified `TraversalVertexProgram` where only a single `TraverserTracker` exists for both path- and simple-traversers.
* Fixed a major bug where `Arrays.binarySearch` was being used on an unsorted array in TinkerGraph and Neo4jGraph.
* Changed `ComputerResult.getXXX()` to `graph()` and `memory()` to be consistent with "query language" naming convention.
* `Traverser.getXXX()` changed to `loops()`, `bulk()`, `path()`, `sideEffects()` to be consistent with "query language" naming convention.
* Optimization to reduce the number of empty lists created due to no step class existing for respective `TraversalStrategy.apply()`.
* Added `CapTraversal` as a marker interface for the `cap()` method.
* Added `union()` with GraphComputer `UnionLinearStrategy`.
* `TimeLimitStep` was moved to `filter/` package. It was a mistake that it was in `sideEffect/`.
* Provided the configuration for generating both a "full" and "core" set of javadocs, where "full" represents all classes in all projects and "core" is the "user" subset.
* Validated bindings passed to Gremlin Server to ensure that they do not match the most common statically imported values.
* If no script engine name is provided to a `LambdaHolder` it is assumed to be Gremlin-Groovy.
* `MapEmitter` and `ReduceEmitter` have an `emit(value)` default method where the key is the `MapReduce.NullObject` singleton.
* `Traverser.Admin` now implements `Attachable` as the `Traversal.SideEffects` can be generated from the `Vertex`.
* Made a solid effort to ensure that all TinkerPop keys are `Graph.System` to leave `Graph.Key` for users.
* The `Graph.System` prefix is now `^` instead of `%&%`. Simpler and easier on the `toString()`-eyes.
* Added `Traversal.SideEffects.ifPresent(Consumer)` as a default helper method.
* Added `profile()`-step which provides detailed information about the performance of each step in a traversal.
* No more `CountCapStep` and `CountStep`, there is only `CountStep` and it is elegant.
* Created a `AbstractTraversalStrategy` with good `toString()`, `hasCode()`, and `equals()` implementations.
* Added `CountTraversal` as a marker-interface stating that the `Traversal` has a `count() -> Long` method.
* `Traversal` no longer has any step methods as its not required for DSL implementers to have "core steps."
* Added "linearization" strategy for `ChooseStep` so it is executed correctly on GraphComputer.
* Added `GraphTraversalStrategyRegistry` which has respective global strategies to make turning on/off strategies easier.
* Added a generic `BranchStep` to be used for re-writing "meta-steps" for execution on GraphComputer.
* Moved `JumpStep`, `UntilStep`, and `ChooseStep` to a new `branch/` package.
* Added test cases to the Structure Suite to enforce consistent operations of reading properties after removal of their owning `Element`.
* GraphSON format change for full `Graph` serialization - Graph variables are now serialized with the key "variables" as opposed to "properties".
* Relaxed `Graph.toString()` test requirements for implementers.
* Made the `toString` operations in `GraphStrategy` consistent.
* Added `VertexFeatures.supportsRemoveProperty`.
* Added `VertexPropertyFeatures.supportsRemoveProperty`.
* Added `EdgeFeatures.supportsRemoveProperty`.
* Added `VertexFeatures.supportsRemoveVertices`.
* Added `EdgeFeatures.supportsRemoveEdges`.
* Vendors should now get a clear error when mis-spelling something in an `@OptOut` (or more likely if a test name changes) and it now works all the test suites.
* All plugins now have a default prefix of "tinkerpop." as a namespace.
* `GraphComputer` now executes a `Set<MapReduce>` and `hashCode()`/`equals()` were implemented for existing `MapReduce` implementations.
* Changed `Contains.in/notin` to `Contains.within/without` as `in` is a reserved term in most languages (including Java and Groovy).
* Added helper methods for loading data into collections in `TraversalHelper`.
* Core `Traversal` methods are smart about bulking -- e.g. `iterate()`, `fill()`, `remove()`, etc.
* `GroupByStep` and `GroupByMapReduce` leverage `BulkSet` as the default group data structure.
* `Element.Iterator` has renamed methods so implementers can do `MyElement implements Element, Element.Iterators`.
* Renamed `MessageType.Global` and `MessageType.Local` creators from `of()` to `to()` as it makes more sense to send messages `to()`.
* With `Traverser.get/setBulk()` there is no need for a `TraverserMessage`. The `Traverser` is now the message in `TraversalVertexProgram`.
* Provided static `make()` methods for constructing `Path` implementations.
* Provided a more space/time efficient algorithm for `Path.isSimple()`.
* The `JumpStep` GraphComputer algorithm `Queue` is now a `TraverserSet`.
* `AggregateStep` and `StoreStep` now use `BulkSet` as their default backing `Collection` (much more space/time efficient).
* Added `BulkSet` which is like `TraverserSet` but for arbitrary objects (i.e. a weighted set).
* `UnrollJumpStrategy` is no longer a default strategy as it is less efficient with the inclusion of `TraverserSet`.
* Introduced `TraverserSet` with bulk updating capabilities. Like OLAP, OLTP looping is now linear space/time complexity.
* TinkerGraph's MapReduce framework is now thread safe with a parallel execution implementation.
* Added a default `Traverser.asAdmin()` method as a typecast convenience to `Traverser.Admin`.
* Renamed `Traverser.System` to `Traverser.Admin` as to not cause `java.lang.System` reference issues.
* Renamed `Memory.Administrative` to `Memory.Admin` to make it shorter and consistent with `Traverser.Admin`.
* Fixed a TinkerGraph bug around user supplied vertex property ids.
* Most `Step` classes are now defined as `public final class` to prevent inheritance.
* `ShuffleStep` now extends `BarrierStep` which enables semantically correct step-sideEffects.
* Leveraged `Traverser.getBulk()` consistently throughout all steps.

=== TinkerPop 3.0.0.M3 (Release Date: October 6, 2014)

* All `Step` fields are now `private`/`protected` with respective getters as currently needed and will be added to as needed.
* Gremlin Server no longer has the `traverse` operation as lambdas aren't really serialized.
* `Path` is now an interface with `ImmutablePath` and `MutablePath` as implementations (2x speedup on path calculations).
* `Traverser` now implements `Comparable`. If the underlying object doesn't implement `Comparable`, then a runtime exception.
* Added abstract `BarrierStep` which greatly simplifies implementing barriers like `AggregateStep`, `OrderStep`, etc.
* `SelectStep` is now intelligent about when to trigger path computations based on label selectors and barriers.
* `T` no longer has `eq`, `neq`, `lt`, `in`, etc. Renamed all respective enums and with `static import`, good in console (e.g. `Compare.eq`).
* Added `Order` enum which provides `Order.decr` and `Order.incr`.
* `Traverser.loops` and `Jump.loops` are now shorts (`32767` max-loops is probably sufficient for 99.9999% of use cases).
* `Traverser.bulk` exists which is how many instances does the traverser represent. For use in grouping with bulk computations.
* Greatly simplified sideEffect steps where there is no distinction between OLAP vs. OLTP (from the `Step` perspective).
* Removed the need for `Bulkable` and `VertexCentric` marker interfaces in process API.
* Renamed configuration parameters in Giraph-Gremlin to be consistent with a `giraph.gremlin`-prefix.
* Made it possible to pass a `ScriptEngine` name and string script in `TraversalVertexProgram` and `LambdaVertexProgram`.
* Made `TinkerGraph` a plugin for the Console as it is no longer a direct dependency in `gremlin-groovy`.
* Added features for supporting the addition of properties via `Element.property(String,Object)`.
* `GiraphGraph` OLTP tested against Gremlin-Java8 and Gremlin-Groovy -- OLAP tested against Gremlin-Groovy.
* `Neo4jGraph` is now tested against both Gremlin-Java8 and Gremlin-Groovy.
* Renamed the test cases in `ProcessTestSuite` to be consistent with other Gremlin language variants.
* Added a `gremlin-groovy-test` suite that can be used to validate implementations against the Groovy variant of Gremlin.
* `TinkerGraph` is no longer serializable, use a `GraphReader`/`GraphWriter` to serialize the graph data.
* Removed `implements Serializable` on numerous classes to ensure safety and proper usage of utilities for cloning.
* `Traversal` now implements `Cloneable` as this is the means that inter-JVM threads are able to get sibling `Traversals`.
* Created "integration" test for `Neo4jGraph` that runs the test suite with multi/meta property features turned off.
* Added `GraphStrategy` methods for `VertexProperty`.
* Converted the `id` data type from string to integer in the Grateful Dead sample data.
* Removed all notions of serializable lambdas as this is a misconception and should not be part of TinkerPop.
* Greatly simplified `TraversalVertexProgram` with three arguments: a `Traversal<Supplier>`, `Class<Traversal<Supplier>>`, or a script string with `ScriptEngine` name.
* Added `TraversalScript` interface with `GroovyTraversalScript` as an instance. To be used by OLAP engines and any language variant (e.g. gremlin-scala, gremlin-js, etc.).
* `UntilStep` now leverages `UnrollJumpStrategy` accordingly.
* Fixed a bug where the `toString()` of `Traversal` was being hijacked by `SugarGremlinPlugin`.
* Fixed compilation bug in `UntilStep` that is realized when used in multi-machine OLAP.
* Simplified `Enumerator` and implementations for `MatchStep`.

=== TinkerPop 3.0.0.M2 (Release Date: September 23, 2014)

* Added an exhaust `InnerJoinEnumerator` fix in `MatchStep` to get all solutions correctly.
* `Neo4jGraph` can be configured to allow or disallow meta- and multi-properties.
* Added `until()`-step as a simpler way to express while-do looping which compiles down to a `jump()`-step equivalent.
* Added "The Crew" (`CREW`) toy graph which contains multi-properties, meta-properties, graph variables, hiddens, etc.
* If the Giraph job fails, then the subsequent `MapReduce` jobs will not execute.
* Added `Graph.System` class which generates keys prefixed with `%&%` which is considered the vendor namespace and not allowed by users.
* Added `ReferencedVertex` (etc. for all graph object types) for lightweight message passing of graph object ids.
* `T.*` now has `label`, `id`, `key`, `value` and no longer are these `String` representations reserved in TinkerPop.
* `Traverser` now has a transient reference to `Traversal.SideEffects`.
* "Detached" classes are now tested by the standard test suite.
* Compartmentalized `Traverser` interface so there is now a `Traverser.System` sub-interface with methods that users shouldn't call.
* Added `OrderByStep` which orders `Elements` according to the value of a provided key.
* 2x speed increase on steps that rely heavily on `ExpandableStepIterator` with massive memory footprint reduction as well.
* Added `VertexProperty<V>` as the property type for vertices -- provides multi-properties and properties on properties for vertices.
* Changed `VertexProgram` such that `getElementComputeKeys()` is simply a `Set<String>`.
* Significant changes to the format of the `ResponseMessage` for Gremlin Server - these changes break existing clients.
* Close any open transactions on any configured `Graph` when a session in Gremlin Server is killed.
* Grateful Dead Graph now uses vertex labels instead of "type" properties.
* There is now a `GraphComputerStrategy` and `EngineDependent` marker interface to allow steps to decide their algorithm depending if they are OLAP or OLTP.
* A labeled step now stores its current traverser value in `Traversal.SideEffects` (no longer can sideEffectKeys and step labels be the same).
* `GraphFactory` support for opening a `Graph` with multiple `GraphStrategy` instances - if there are multiple strategies they are wrapped in order via `SequenceGraphStrategy`.
* The result type for result termination messages returned from Gremlin Server is now set to "no content".
* The `maxContentLength` setting for Gremlin Driver now blocks incoming frames that are too large.
* After initialization scripts are executed in Gremlin Server, the `Graph` instances are re-bound back to their global references, thus allowing `GraphStrategy` initialization or even dynamic `Graph` creation through scripts.
* Added "Modern" graph back which is basically the "Classic" graph with double values for the "weight" property on edges and non-default vertex labels.
* `Traversal.addStep()` is now hard typed so type casting isn't required and traversal APIs look clean.
* Changed the hidden key prefix from `%$%` to `~` in `Graph.Key.hide()`.
* Added `has(label,key,predicate,value)` to allow for `has('person','name','marko')`. Various overloaded methods provided.
* Update to traversal API where if a `SFunction<S,?>` was required, but can process a `Traverser<S>`, then the function is `SFunction<Traverser<S>,?>`.
* Added `WhereStep` as a way to further constrain `select()` and `match()`.
* Extensive work on `GiraphMemory` and its interaction with Giraph aggregators.
* If the input path of a `GiraphGraphComputer` does not exist, failure happens prior to job submission.
* `SugarPlugin` now has all inefficient methods and Gremlin-Groovy proper is only efficient Groovy techniques.
* Prevented concurrency problems by only modifying bindings within the same thread of execution in the `GremlinExecutor`.
* Calls to `use` on the `DependencyManager` now return the list of `GremlinPlugin` instances to initialize instead of just initializing them automatically because it causes problems with `ScriptEngine` setup if a plugin requires a script to be evaluated and a required dependency is not yet loaded.
* `Traversal.SideEffects` has `getGraph()`, `setGraph()`, and `removeGraph()` default helpers.
* `Traversal.Memory` -> `Traversal.SideEffects` and `GraphComputer.SideEffects` -> `GraphComputer.Memory`.
* `StrategyWrappedVertex` and `StrategyWrappedEdge` properly wrap `Element` objects returned from non-traversal based methods.
* Gremlin-Server now sends a single write with status 200 for Object and empty response messages.
* `GremlinGroovyScriptEngine` allows imports to re-import dependencies added via "use".
* Changed order in which the `GremlinExecutor` is initialized such that dependency loading via "use" are handled first which fixes problems with starting Gremlin Server with `gremlin-server-neo4j.yaml`.
* Corrected issues with the "branch factor" related traversals under `SubgraphStrategy`.  This change also altered the semantics of the `SubgraphStrategy` a bit as it became more restrictive around `Edge` inclusion (requires both vertices to be in the subgraph).
* The Gephi Plugin now visualizes traversals and has numerous configuration options.
* Added more specific features around the types of "identifiers" a graph can support.
* Added a new test graph called `MODERN` that is copy of the `CLASSIC` graph, but represents floats as doubles.  This graph will be the default graph for testing going forward.
* Fix bug in `Neo4jGraph` that was not processing multiple vertex labels properly when doing a `has()` step with `IN`.
* Changed semantics of `@LoadGraphWith` in gremlin-test to only refer to the ability of a test implementation to process the data types of the test graph (not to actually load it).
* `StartStep` is a `SideEffect` as it is a process to get data into the stream (like a keyboard) and more efficient as such.
* Greatly simplified the implementations of `Map`, `FlatMap`, `Filter`, and `SideEffect`.
* `Path` data structure changed to an ordered list of objects with each associated to a `Set<String>` of as-labels.
* All sideEffect-based steps no longer extend `FilterStep` with predicate equal true, but a more efficient `SideEffectStep`.
* `TreeStep` now has `TreeMapReduce` for executing on `GraphComputer`.
* `Neo4jTraversal.cypher()` is fluent throughout.
* Reverted back to TP2 model of `as()` referring to step names, not variable names of sideEffects.
* Updated `AddEdge`-step to support property key/value pairs for appending to newly created edges.
* Renamed `Graph.getFeatures()` to `Graph.features()` to be consistent with other API methods.
* `Vertex` and `Edge` now implement all `GraphTraversal` methods to ensure consistency throughout stack.
* `Neo4jTraversal` is auto-generated from `Neo4jTraversalStub` with technique generalizable to other vendors.
* Added test suite to ensure that all traversals are of the same type: `g.V`, `g.E`, `g.of()`, `v.identity()`, `e.identity()`, v-, e-methods.
* Giraph HDFS helpers now support `hdfs.mkdir(string)` and `local.mkdir(string)`
* Added `@OptIn` and `@OptOut` for implementers to specify on their `Graph` implementations for test compliance information.
* `GraphComputer` `Memory` now immutable after computation is complete.
* Dependency grabbing for plugins filter out slf4j logging dependencies so as to avoid multiple bindings with the standard TinkerPop distributions.
* Fixed `GiraphMemory` to be fully consistent with GraphComputer specification.
* Removed fatJar assembly from Giraph-Graph as it is no longed needed with distributed cache model.
* Reworked `GiraphRemoteAcceptor` to provide a `result` variable back to the console with `ComputerResult`.
* `VertexProgram` is no longer `Serializable` (use `loadState` and `storeState` for wire-propagation).
* Moved `GiraphGraph.getOutputGraph()` to `GiraphHelper`.
* Changed `GIRAPH_GREMLIN_HOME` to `GIRAPH_GREMLIN_LIB` to reference directory where jars are to be loaded.
* Updated README with release instructions.

=== TinkerPop 3.0.0.M1 (Release Date: August 12, 2014)

* First official release of TinkerPop3 and thus, no changes.<|MERGE_RESOLUTION|>--- conflicted
+++ resolved
@@ -33,13 +33,10 @@
 * Bumped to Jackson 2.9.10.4.
 * Remove invalid service descriptors from gremlin-shaded.
 * Fixed bug in Python and .NET traversal `clone()` where deep copies of bytecode were not occurring.
-<<<<<<< HEAD
-* Fixed bug in Python about integer serializer which was out of range of `g:Int32`
-* Bump commons-codec 1.14
-=======
 * Fixed bug in Python about integer serializer which was out of range of `g:Int32`.
 * Fixed bug where `profile()` was forcing `LazyBarrierStrategy` to add an extra `barrier()` to the end of traversals.
->>>>>>> 1e2d7b84
+* Fixed bug in Python about integer serializer which was out of range of `g:Int32`
+* Bumped commons-codec 1.14
 
 [[release-3-3-10]]
 === TinkerPop 3.3.10 (Release Date: February 3, 2020)
