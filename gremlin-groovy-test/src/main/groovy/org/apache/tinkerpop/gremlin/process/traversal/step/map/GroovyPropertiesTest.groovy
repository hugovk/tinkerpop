--- conflicted
+++ resolved
@@ -19,11 +19,7 @@
 package org.apache.tinkerpop.gremlin.process.traversal.step.map
 
 import org.apache.tinkerpop.gremlin.process.traversal.Traversal
-<<<<<<< HEAD
 import org.apache.tinkerpop.gremlin.process.traversal.util.ScriptTraversal
-=======
-import org.apache.tinkerpop.gremlin.process.traversal.util.TraversalScriptHelper
->>>>>>> 9c8c655d
 import org.apache.tinkerpop.gremlin.structure.Vertex
 import org.apache.tinkerpop.gremlin.structure.VertexProperty
 
@@ -51,7 +47,7 @@
 
         @Override
         public Traversal<Vertex, VertexProperty<String>> get_g_V_hasXageX_propertiesXnameX() {
-            TraversalScriptHelper.compute("g.V.has('age').properties('name')", g)
+            new ScriptTraversal<>(g, "gremlin-groovy", "g.V.has('age').properties('name')", g)
         }
     }
 
