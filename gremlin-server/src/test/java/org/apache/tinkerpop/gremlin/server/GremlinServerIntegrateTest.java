--- conflicted
+++ resolved
@@ -23,13 +23,7 @@
 import nl.altindag.log.LogCaptor;
 import org.apache.commons.configuration2.BaseConfiguration;
 import org.apache.commons.configuration2.Configuration;
-<<<<<<< HEAD
-import org.apache.commons.lang3.exception.ExceptionUtils;
-=======
 import org.apache.tinkerpop.gremlin.util.ExceptionHelper;
-import org.apache.log4j.Level;
-import org.apache.log4j.Logger;
->>>>>>> 5b9d2261
 import org.apache.tinkerpop.gremlin.TestHelper;
 import org.apache.tinkerpop.gremlin.driver.Client;
 import org.apache.tinkerpop.gremlin.driver.Cluster;
@@ -888,28 +882,6 @@
         }
     }
 
-<<<<<<< HEAD
-=======
-    @Test
-    public void shouldReceiveFailureOnBadGryoSerialization() throws Exception {
-        final Cluster cluster = TestClientFactory.build().serializer(Serializers.GRYO_V1D0).create();
-        final Client client = cluster.connect();
-
-        try {
-            client.submit("java.awt.Color.RED").all().join();
-            fail("Should throw an exception.");
-        } catch (RuntimeException re) {
-            final Throwable root = ExceptionHelper.getRootCause(re);
-            assertThat(root.getMessage(), CoreMatchers.startsWith("Error during serialization: Class is not registered: java.awt.Color"));
-
-            // validate that we can still send messages to the server
-            assertEquals(2, client.submit("1+1").all().join().get(0).getInt());
-        } finally {
-            cluster.close();
-        }
-    }
-
->>>>>>> 5b9d2261
     @SuppressWarnings("ThrowableResultOfMethodCallIgnored")
     @Test
     public void shouldBlockRequestWhenTooBig() throws Exception {
