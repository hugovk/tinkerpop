/*
 * Licensed to the Apache Software Foundation (ASF) under one
 * or more contributor license agreements.  See the NOTICE file
 * distributed with this work for additional information
 * regarding copyright ownership.  The ASF licenses this file
 * to you under the Apache License, Version 2.0 (the
 * "License"); you may not use this file except in compliance
 * with the License.  You may obtain a copy of the License at
 *
 * http://www.apache.org/licenses/LICENSE-2.0
 *
 * Unless required by applicable law or agreed to in writing,
 * software distributed under the License is distributed on an
 * "AS IS" BASIS, WITHOUT WARRANTIES OR CONDITIONS OF ANY
 * KIND, either express or implied.  See the License for the
 * specific language governing permissions and limitations
 * under the License.
 */
package org.apache.tinkerpop.gremlin.server;

import org.apache.commons.configuration2.BaseConfiguration;
import org.apache.commons.configuration2.Configuration;
import org.apache.commons.lang3.exception.ExceptionUtils;
import org.apache.log4j.Level;
import org.apache.log4j.Logger;
import org.apache.tinkerpop.gremlin.TestHelper;
import org.apache.tinkerpop.gremlin.driver.Client;
import org.apache.tinkerpop.gremlin.driver.Cluster;
import org.apache.tinkerpop.gremlin.driver.Result;
import org.apache.tinkerpop.gremlin.driver.ResultSet;
import org.apache.tinkerpop.gremlin.driver.Tokens;
import org.apache.tinkerpop.gremlin.driver.exception.ResponseException;
import org.apache.tinkerpop.gremlin.driver.message.RequestMessage;
import org.apache.tinkerpop.gremlin.driver.message.ResponseMessage;
import org.apache.tinkerpop.gremlin.driver.message.ResponseStatusCode;
import org.apache.tinkerpop.gremlin.driver.remote.DriverRemoteConnection;
import org.apache.tinkerpop.gremlin.driver.ser.Serializers;
import org.apache.tinkerpop.gremlin.driver.simple.SimpleClient;
import org.apache.tinkerpop.gremlin.groovy.jsr223.GremlinGroovyScriptEngine;
import org.apache.tinkerpop.gremlin.groovy.jsr223.GroovyCompilerGremlinPlugin;
import org.apache.tinkerpop.gremlin.groovy.jsr223.customizer.SimpleSandboxExtension;
import org.apache.tinkerpop.gremlin.jsr223.ScriptFileGremlinPlugin;
import org.apache.tinkerpop.gremlin.server.handler.UnifiedHandler;
import org.apache.tinkerpop.gremlin.structure.RemoteGraph;
import org.apache.tinkerpop.gremlin.process.traversal.Traversal;
import org.apache.tinkerpop.gremlin.process.traversal.dsl.graph.GraphTraversalSource;
import org.apache.tinkerpop.gremlin.process.traversal.dsl.graph.__;
import org.apache.tinkerpop.gremlin.server.handler.OpSelectorHandler;
import org.apache.tinkerpop.gremlin.server.op.AbstractEvalOpProcessor;
import org.apache.tinkerpop.gremlin.server.op.standard.StandardOpProcessor;
import org.apache.tinkerpop.gremlin.structure.Graph;
import org.apache.tinkerpop.gremlin.structure.T;
import org.apache.tinkerpop.gremlin.structure.Vertex;
import org.apache.tinkerpop.gremlin.util.Log4jRecordingAppender;
import org.apache.tinkerpop.gremlin.util.function.Lambda;
import org.hamcrest.CoreMatchers;
import org.hamcrest.Matchers;
import org.junit.After;
import org.junit.Before;
import org.junit.Test;

import org.slf4j.LoggerFactory;

import java.util.ArrayList;
import java.util.HashMap;
import java.util.Iterator;
import java.util.List;
import java.util.Map;
import java.util.concurrent.CompletableFuture;
import java.util.concurrent.CountDownLatch;
import java.util.concurrent.TimeUnit;
import java.util.concurrent.TimeoutException;
import java.util.concurrent.atomic.AtomicBoolean;
import java.util.function.Supplier;
import java.util.stream.Collectors;
import java.util.stream.IntStream;

import static org.apache.tinkerpop.gremlin.driver.Tokens.ARGS_EVAL_TIMEOUT;
import static org.apache.tinkerpop.gremlin.groovy.jsr223.GroovyCompilerGremlinPlugin.Compilation.COMPILE_STATIC;
import static org.apache.tinkerpop.gremlin.process.remote.RemoteConnection.GREMLIN_REMOTE;
import static org.apache.tinkerpop.gremlin.process.remote.RemoteConnection.GREMLIN_REMOTE_CONNECTION_CLASS;
import static org.apache.tinkerpop.gremlin.process.traversal.AnonymousTraversalSource.traversal;
import static org.hamcrest.CoreMatchers.containsString;
import static org.hamcrest.CoreMatchers.is;
import static org.hamcrest.MatcherAssert.assertThat;
import static org.hamcrest.core.AllOf.allOf;
import static org.hamcrest.core.IsInstanceOf.instanceOf;
import static org.hamcrest.core.IsNot.not;
import static org.hamcrest.core.StringStartsWith.startsWith;
import static org.junit.Assert.assertEquals;
import static org.junit.Assert.assertNull;
import static org.junit.Assert.assertTrue;
import static org.junit.Assert.fail;
import static org.junit.Assume.assumeThat;

/**
 * Integration tests for server-side settings and processing.
 *
 * @author Stephen Mallette (http://stephen.genoprime.com)
 */
public class GremlinServerIntegrateTest extends AbstractGremlinServerIntegrationTest {

    private Level previousLogLevel;
    private static final org.slf4j.Logger logger = LoggerFactory.getLogger(GremlinServerIntegrateTest.class);

    private Log4jRecordingAppender recordingAppender = null;
    private final Supplier<Graph> graphGetter = () -> server.getServerGremlinExecutor().getGraphManager().getGraph("graph");
    private final Configuration conf = new BaseConfiguration() {{
        setProperty(Graph.GRAPH, RemoteGraph.class.getName());
        setProperty(GREMLIN_REMOTE_CONNECTION_CLASS, DriverRemoteConnection.class.getName());
        setProperty(DriverRemoteConnection.GREMLIN_REMOTE_DRIVER_SOURCENAME, "g");
        setProperty(GREMLIN_REMOTE + "attachment", graphGetter);
        setProperty("clusterConfiguration.port", TestClientFactory.PORT);
        setProperty("clusterConfiguration.hosts", "localhost");
    }};

    @Before
    public void setupForEachTest() {
        recordingAppender = new Log4jRecordingAppender();
        final Logger rootLogger = Logger.getRootLogger();

        if (name.getMethodName().equals("shouldPingChannelIfClientDies") ||
                name.getMethodName().equals("shouldCloseChannelIfClientDoesntRespond")) {
            final org.apache.log4j.Logger opSelectorHandlerLogger = org.apache.log4j.Logger.getLogger(OpSelectorHandler.class);
            final org.apache.log4j.Logger unifiedHandlerLogger = org.apache.log4j.Logger.getLogger(UnifiedHandler.class);
            previousLogLevel = opSelectorHandlerLogger.getLevel();
            opSelectorHandlerLogger.setLevel(Level.INFO);
            unifiedHandlerLogger.setLevel(Level.INFO);
        }

        rootLogger.addAppender(recordingAppender);
    }

    @After
    public void teardownForEachTest() {
        final Logger rootLogger = Logger.getRootLogger();

        if (name.getMethodName().equals("shouldPingChannelIfClientDies")||
                name.getMethodName().equals("shouldCloseChannelIfClientDoesntRespond")) {
            final org.apache.log4j.Logger opSelectorHandlerLogger = org.apache.log4j.Logger.getLogger(OpSelectorHandler.class);
            opSelectorHandlerLogger.setLevel(previousLogLevel);
            final org.apache.log4j.Logger unifiedHandlerLogger = org.apache.log4j.Logger.getLogger(UnifiedHandler.class);
            unifiedHandlerLogger.setLevel(previousLogLevel);
        }

        rootLogger.removeAppender(recordingAppender);
    }

    /**
     * Configure specific Gremlin Server settings for specific tests.
     */
    @Override
    public Settings overrideSettings(final Settings settings) {
        final String nameOfTest = name.getMethodName();
        switch (nameOfTest) {
            case "shouldProvideBetterExceptionForMethodCodeTooLarge":
                settings.maxContentLength = 4096000;

                // OpProcessor setting
                final Settings.ProcessorSettings processorSettingsBig = new Settings.ProcessorSettings();
                processorSettingsBig.className = StandardOpProcessor.class.getName();
                processorSettingsBig.config = new HashMap<String,Object>() {{
                    put(AbstractEvalOpProcessor.CONFIG_MAX_PARAMETERS, Integer.MAX_VALUE);
                }};
                settings.processors.clear();
                settings.processors.add(processorSettingsBig);

                // Unified setting
                settings.maxParameters = Integer.MAX_VALUE;
                break;
            case "shouldRespectHighWaterMarkSettingAndSucceed":
                settings.writeBufferHighWaterMark = 64;
                settings.writeBufferLowWaterMark = 32;
                break;
            case "shouldReceiveFailureTimeOutOnScriptEval":
                settings.evaluationTimeout = 1000;
                break;
            case "shouldBlockRequestWhenTooBig":
                settings.maxContentLength = 1024;
                break;
            case "shouldBatchResultsByTwos":
            case "shouldBatchResultsByTwosToDriver":
                settings.resultIterationBatchSize = 2;
                break;
            case "shouldUseSimpleSandbox":
                settings.scriptEngines.get("gremlin-groovy").plugins.put(GroovyCompilerGremlinPlugin.class.getName(), getScriptEngineConfForSimpleSandbox());
                // remove the script because it isn't used in the test but also because it's not CompileStatic ready
                settings.scriptEngines.get("gremlin-groovy").plugins.remove(ScriptFileGremlinPlugin.class.getName());
                break;
            case "shouldUseInterpreterMode":
                settings.scriptEngines.get("gremlin-groovy").plugins.put(GroovyCompilerGremlinPlugin.class.getName(), getScriptEngineConfForInterpreterMode());
                break;
            case "shouldReceiveFailureTimeOutOnScriptEvalOfOutOfControlLoop":
                settings.scriptEngines.get("gremlin-groovy").plugins.put(GroovyCompilerGremlinPlugin.class.getName(), getScriptEngineConfForTimedInterrupt());
                break;
            case "shouldUseBaseScript":
                settings.scriptEngines.get("gremlin-groovy").plugins.put(GroovyCompilerGremlinPlugin.class.getName(), getScriptEngineConfForBaseScript());
                settings.scriptEngines.get("gremlin-groovy").config = getScriptEngineConfForBaseScript();
                break;
            case "shouldReturnInvalidRequestArgsWhenBindingCountExceedsAllowable":
                // OpProcessor settings
                final Settings.ProcessorSettings processorSettingsSmall = new Settings.ProcessorSettings();
                processorSettingsSmall.className = StandardOpProcessor.class.getName();
                processorSettingsSmall.config = new HashMap<String,Object>() {{
                    put(AbstractEvalOpProcessor.CONFIG_MAX_PARAMETERS, 1);
                }};
                settings.processors.clear();
                settings.processors.add(processorSettingsSmall);

                // Unified settings
                settings.maxParameters = 1;
                break;
            case "shouldTimeOutRemoteTraversal":
                settings.evaluationTimeout = 500;
                break;
            case "shouldPingChannelIfClientDies":
                settings.keepAliveInterval = 1000;
                break;
            case "shouldCloseChannelIfClientDoesntRespond":
                settings.idleConnectionTimeout = 1000;
                break;
            case "shouldBlowTheWorkQueueSize":
                settings.gremlinPool = 1;
                settings.maxWorkQueueSize = 1;
                break;
            default:
                break;
        }

        return settings;
    }

    private static Map<String, Object> getScriptEngineConfForSimpleSandbox() {
        final Map<String,Object> scriptEngineConf = new HashMap<>();
        scriptEngineConf.put("compilation", COMPILE_STATIC.name());
        scriptEngineConf.put("extensions", SimpleSandboxExtension.class.getName());
        return scriptEngineConf;
    }

    private static Map<String, Object> getScriptEngineConfForTimedInterrupt() {
        final Map<String,Object> scriptEngineConf = new HashMap<>();
        scriptEngineConf.put("timedInterrupt", 1000);
        return scriptEngineConf;
    }

    private static Map<String, Object> getScriptEngineConfForInterpreterMode() {
        final Map<String,Object> scriptEngineConf = new HashMap<>();
        scriptEngineConf.put("enableInterpreterMode", true);
        return scriptEngineConf;
    }

    private static Map<String, Object> getScriptEngineConfForBaseScript() {
        final Map<String,Object> scriptEngineConf = new HashMap<>();
        final Map<String,Object> properties = new HashMap<>();
        properties.put("ScriptBaseClass", BaseScriptForTesting.class.getName());
        scriptEngineConf.put("compilerConfigurationOptions", properties);
        return scriptEngineConf;
    }

    @Test
    public void shouldBlowTheWorkQueueSize() throws Exception {
        final Cluster cluster = TestClientFactory.open();
        final Client client = cluster.connect();

        // maxWorkQueueSize=1 && gremlinPool=1
        // we should be able to do one request at a time serially
        assertEquals("test1", client.submit("'test1'").all().get().get(0).getString());
        assertEquals("test2", client.submit("'test2'").all().get().get(0).getString());
        assertEquals("test3", client.submit("'test3'").all().get().get(0).getString());

        final AtomicBoolean errorTriggered = new AtomicBoolean();
        final ResultSet r1 = client.submitAsync("Thread.sleep(1000);'test4'").get();

        final List<CompletableFuture<List<Result>>> blockers = new ArrayList<>();
        for (int ix = 0; ix < 512 && !errorTriggered.get(); ix++) {
            blockers.add(client.submit("'test'").all().exceptionally(t -> {
                final ResponseException re = (ResponseException) t.getCause();
                errorTriggered.compareAndSet(false, ResponseStatusCode.TOO_MANY_REQUESTS == re.getResponseStatusCode());
                return null;
            }));
        }

        assertThat(errorTriggered.get(), is(true));

        // wait for the blockage to clear for sure
        assertEquals("test4", r1.all().get().get(0).getString());
        blockers.forEach(CompletableFuture::join);

        // should be accepting test6 now
        assertEquals("test6", client.submit("'test6'").all().get().get(0).getString());

        cluster.close();
    }

    @Test
    public void shouldScriptEvaluationErrorForRemoteTraversal() throws Exception {
        final GraphTraversalSource g = traversal().withRemote(conf);

        try {
            // tests bad lambda
            g.inject(1).sideEffect(Lambda.consumer("(")).iterate();
            fail("This traversal should not have executed since lambda can't be compiled");
        } catch (Exception ex) {
            final Throwable t = ex.getCause();
            assertThat(t, instanceOf(ResponseException.class));
            assertEquals(ResponseStatusCode.SERVER_ERROR_EVALUATION, ((ResponseException) t).getResponseStatusCode());
        }

        // make a graph with a cycle in it to force a long run traversal
        graphGetter.get().traversal().addV("person").as("p").addE("self").to("p").iterate();

        try {
            // tests an "unending" traversal
            g.V().repeat(__.out()).until(__.outE().count().is(0)).iterate();
            fail("This traversal should have timed out");
        } catch (Exception ex) {
            final Throwable t = ex.getCause();
            assertThat(t, instanceOf(ResponseException.class));
            assertEquals(ResponseStatusCode.SERVER_ERROR_TIMEOUT, ((ResponseException) t).getResponseStatusCode());
        }

        g.close();
    }

    @Test
    public void shouldCloseChannelIfClientDoesntRespond() throws Exception {
        final SimpleClient client = TestClientFactory.createWebSocketClient();
        client.submit("1+1");

        // since we do nothing for 2 seconds and the time limit for timeout on the server is 1 second, the server
        // will autoclose the channel
        Thread.sleep(2000);

        assertThat(recordingAppender.logContainsAny(".*Closing channel - client is disconnected after idle period of .*$"), is(true));

        client.close();
    }

    @Test
    public void shouldPingChannelIfClientDies() throws Exception {
        final Cluster cluster = TestClientFactory.build().maxConnectionPoolSize(1).minConnectionPoolSize(1).keepAliveInterval(0).create();
        final Client client = cluster.connect();
        client.submit("1+1").all().get();

        // since we do nothing for 3 seconds and the time limit for ping is 1 second we should get *about* 3 pings -
        // i don't think the assertion needs to be too accurate. just need to make sure there's a ping message out
        // there record
        Thread.sleep(3000);

        cluster.close();

        // stop the server to be sure that logs flush
        stopServer();

        assertThat(recordingAppender.logContainsAny(".*Checking channel - sending ping to client after idle period of .*$"), is(true));
    }

    @Test
    public void shouldTimeOutRemoteTraversal() throws Exception {
        final GraphTraversalSource g = traversal().withRemote(conf);

        try {
            // tests sleeping thread
            g.inject(1).sideEffect(Lambda.consumer("Thread.sleep(10000)")).iterate();
            fail("This traversal should have timed out");
        } catch (Exception ex) {
            final Throwable t = ex.getCause();
            assertThat(t, instanceOf(ResponseException.class));
            assertEquals(ResponseStatusCode.SERVER_ERROR_TIMEOUT, ((ResponseException) t).getResponseStatusCode());
        }

        // make a graph with a cycle in it to force a long run traversal
        graphGetter.get().traversal().addV("person").as("p").addE("self").to("p").iterate();

        try {
            // tests an "unending" traversal
            g.V().repeat(__.out()).until(__.outE().count().is(0)).iterate();
            fail("This traversal should have timed out");
        } catch (Exception ex) {
            final Throwable t = ex.getCause();
            assertThat(t, instanceOf(ResponseException.class));
            assertEquals(ResponseStatusCode.SERVER_ERROR_TIMEOUT, ((ResponseException) t).getResponseStatusCode());
        }

        g.close();
    }

    @Test
<<<<<<< HEAD
    public void shouldTimeOutRemoteTraversalWithPerRequestOption() {
=======
    public void shouldTimeOutRemoteTraversalUsingDeprecatedConfiguration() throws Exception {
        final GraphTraversalSource g = traversal().withRemote(conf);

        try {
            // tests sleeping thread
            g.inject(1).sideEffect(Lambda.consumer("Thread.sleep(10000)")).iterate();
            fail("This traversal should have timed out");
        } catch (Exception ex) {
            final Throwable t = ex.getCause();
            assertThat(t, instanceOf(ResponseException.class));
            assertEquals(ResponseStatusCode.SERVER_ERROR_TIMEOUT, ((ResponseException) t).getResponseStatusCode());
        }

        // make a graph with a cycle in it to force a long run traversal
        graphGetter.get().traversal().addV("person").as("p").addE("self").to("p").iterate();

        try {
            // tests an "unending" traversal
            g.V().repeat(__.out()).until(__.outE().count().is(0)).iterate();
            fail("This traversal should have timed out");
        } catch (Exception ex) {
            final Throwable t = ex.getCause();
            assertThat(t, instanceOf(ResponseException.class));
            assertEquals(ResponseStatusCode.SERVER_ERROR_TIMEOUT, ((ResponseException) t).getResponseStatusCode());
        }

        g.close();
    }

    @Test
    public void shouldTimeOutRemoteTraversalWithPerRequestOption() throws Exception {
>>>>>>> e0412a67
        final GraphTraversalSource g = traversal().withRemote(conf);

        try {
            // tests sleeping thread
            g.with(ARGS_EVAL_TIMEOUT, 500L).inject(1).sideEffect(Lambda.consumer("Thread.sleep(10000)")).iterate();
            fail("This traversal should have timed out");
        } catch (Exception ex) {
            final Throwable t = ex.getCause();
            assertThat(t, instanceOf(ResponseException.class));
            assertEquals(ResponseStatusCode.SERVER_ERROR_TIMEOUT, ((ResponseException) t).getResponseStatusCode());
        }

        // make a graph with a cycle in it to force a long run traversal
        graphGetter.get().traversal().addV("person").as("p").addE("self").to("p").iterate();

        try {
            // tests an "unending" traversal
            g.with(ARGS_EVAL_TIMEOUT, 500L).V().repeat(__.out()).until(__.outE().count().is(0)).iterate();
            fail("This traversal should have timed out");
        } catch (Exception ex) {
            final Throwable t = ex.getCause();
            assertThat(t, instanceOf(ResponseException.class));
            assertEquals(ResponseStatusCode.SERVER_ERROR_TIMEOUT, ((ResponseException) t).getResponseStatusCode());
        }

        g.close();
    }

    @Test
    public void shouldProduceProperExceptionOnTimeout() throws Exception {
        // this test will not work quite right on UnifiedChannelizer
        assumeThat("Must use OpProcessor", isUsingUnifiedChannelizer(), is(false));

        final Cluster cluster = TestClientFactory.open();
        final Client client = cluster.connect(name.getMethodName());

        boolean success = false;
        // Run a short test script a few times with progressively longer timeouts.
        // Each submissions should either succeed or fail with a timeout.
        // Note: the range of timeouts is intended to cover the case when the script finishes at about the
        // same time when the timeout occurs. In this situation either a timeout response or a successful
        // response is acceptable, however no other processing errors should occur.
        // Note: the timeout of 30 ms is generally sufficient for running a simple groovy script, so using longer
        // timeouts are not likely to results in a success/timeout response collision, which is the purpose
        // of this test.
        // Note: this test may have a false negative result, but a failure  would indicate a real problem.
        for(int i = 0; i < 30; i++) {
            int timeout = 1 + i;
            overrideEvaluationTimeout(timeout);

            try {
                client.submit("x = 1 + 1").all().get().get(0).getInt();
                success = true;
            } catch (Exception ex) {
                final Throwable t = ex.getCause();
                assertThat("Unexpected exception with script evaluation timeout: " + timeout, t, instanceOf(ResponseException.class));
                assertEquals(ResponseStatusCode.SERVER_ERROR_TIMEOUT, ((ResponseException) t).getResponseStatusCode());
            }
        }

        assertTrue("Some script submissions should succeed", success);

        cluster.close();
    }

    @Test
    public void shouldUseBaseScript() throws Exception {
        final Cluster cluster = TestClientFactory.open();
        final Client client = cluster.connect(name.getMethodName());

        assertEquals("hello, stephen", client.submit("hello('stephen')").all().get().get(0).getString());

        cluster.close();
    }

    @Test
    public void shouldUseInterpreterMode() throws Exception {
        final Cluster cluster = TestClientFactory.open();
        final Client client = cluster.connect(name.getMethodName());

        client.submit("def subtractAway(x,y){x-y};[]").all().get();
        client.submit("multiplyIt = { x,y -> x * y};[]").all().get();

        assertEquals(2, client.submit("x = 1 + 1").all().get().get(0).getInt());
        assertEquals(3, client.submit("int y = x + 1").all().get().get(0).getInt());
        assertEquals(5, client.submit("def z = x + y").all().get().get(0).getInt());

        final Map<String,Object> m = new HashMap<>();
        m.put("x", 10);
        assertEquals(-5, client.submit("z - x", m).all().get().get(0).getInt());
        assertEquals(15, client.submit("addItUp(x,z)", m).all().get().get(0).getInt());
        assertEquals(5, client.submit("subtractAway(x,z)", m).all().get().get(0).getInt());
        assertEquals(50, client.submit("multiplyIt(x,z)", m).all().get().get(0).getInt());

        cluster.close();
    }

    @Test
    public void shouldNotUseInterpreterMode() throws Exception {
        final Cluster cluster = TestClientFactory.open();
        final Client client = cluster.connect(name.getMethodName());

        client.submit("def subtractAway(x,y){x-y};[]").all().get();
        client.submit("multiplyIt = { x,y -> x * y};[]").all().get();

        assertEquals(2, client.submit("x = 1 + 1").all().get().get(0).getInt());
        assertEquals(3, client.submit("y = x + 1").all().get().get(0).getInt());
        assertEquals(5, client.submit("z = x + y").all().get().get(0).getInt());

        final Map<String,Object> m = new HashMap<>();
        m.put("x", 10);
        assertEquals(-5, client.submit("z - x", m).all().get().get(0).getInt());
        assertEquals(15, client.submit("addItUp(x,z)", m).all().get().get(0).getInt());
        assertEquals(5, client.submit("subtractAway(x,z)", m).all().get().get(0).getInt());
        assertEquals(50, client.submit("multiplyIt(x,z)", m).all().get().get(0).getInt());

        cluster.close();
    }

    @Test
    public void shouldUseSimpleSandbox() throws Exception {
        final Cluster cluster = TestClientFactory.open();
        final Client client = cluster.connect();

        assertEquals(2, client.submit("1+1").all().get().get(0).getInt());

        try {
            // this should return "nothing" - there should be no exception
            client.submit("java.lang.System.exit(0)").all().get();
            fail("The above should not have executed in any successful way as sandboxing is enabled");
        } catch (Exception ex) {
            assertThat(ex.getCause().getMessage(), containsString("[Static type checking] - Not authorized to call this method: java.lang.System#exit(int)"));
        } finally {
            cluster.close();
        }
    }

    @Test
    public void shouldRespectHighWaterMarkSettingAndSucceed() throws Exception {
        // the highwatermark should get exceeded on the server and thus pause the writes, but have no problem catching
        // itself up - this is a tricky tests to get passing on all environments so this assumption will deny the
        // test for most cases
        TestHelper.assumeNonDeterministic();

        final Cluster cluster = TestClientFactory.open();
        final Client client = cluster.connect();

        try {
            final int resultCountToGenerate = 1000;
            final int batchSize = 3;
            final String fatty = IntStream.range(0, 175).mapToObj(String::valueOf).collect(Collectors.joining());
            final String fattyX = "['" + fatty + "'] * " + resultCountToGenerate;

            // don't allow the thread to proceed until all results are accounted for
            final CountDownLatch latch = new CountDownLatch(resultCountToGenerate);
            final AtomicBoolean expected = new AtomicBoolean(false);
            final AtomicBoolean faulty = new AtomicBoolean(false);
            final RequestMessage request = RequestMessage.build(Tokens.OPS_EVAL)
                    .addArg(Tokens.ARGS_BATCH_SIZE, batchSize)
                    .addArg(Tokens.ARGS_GREMLIN, fattyX).create();

            client.submitAsync(request).thenAcceptAsync(r -> {
                r.stream().forEach(item -> {
                    try {
                        final String aFattyResult = item.getString();
                        expected.set(aFattyResult.equals(fatty));
                    } catch (Exception ex) {
                        ex.printStackTrace();
                        faulty.set(true);
                    } finally {
                        latch.countDown();
                    }
                });
            });

            assertThat(latch.await(30000, TimeUnit.MILLISECONDS), is(true));
            assertEquals(0, latch.getCount());
            assertThat(faulty.get(), is(false));
            assertThat(expected.get(), is(true));

            assertThat(recordingAppender.getMessages().stream().anyMatch(m -> m.contains("Pausing response writing as writeBufferHighWaterMark exceeded on")), is(true));
        } catch (Exception ex) {
            fail("Shouldn't have tossed an exception");
        } finally {
            cluster.close();
        }
    }

    @Test
    public void shouldReturnInvalidRequestArgsWhenGremlinArgIsNotSupplied() throws Exception {
        try (SimpleClient client = TestClientFactory.createWebSocketClient()) {
            final RequestMessage request = RequestMessage.build(Tokens.OPS_EVAL).create();
            final ResponseMessage result = client.submit(request).get(0);
            assertThat(result.getStatus().getCode(), is(not(ResponseStatusCode.PARTIAL_CONTENT)));
            assertEquals(result.getStatus().getCode(), ResponseStatusCode.REQUEST_ERROR_INVALID_REQUEST_ARGUMENTS);
        }
    }

    @Test
    public void shouldReturnInvalidRequestArgsWhenInvalidReservedBindingKeyIsUsed() throws Exception {
        try (SimpleClient client = TestClientFactory.createWebSocketClient()) {
            final Map<String, Object> bindings = new HashMap<>();
            bindings.put(T.id.getAccessor(), "123");
            final RequestMessage request = RequestMessage.build(Tokens.OPS_EVAL)
                    .addArg(Tokens.ARGS_GREMLIN, "[1,2,3,4,5,6,7,8,9,0]")
                    .addArg(Tokens.ARGS_BINDINGS, bindings).create();
            final CountDownLatch latch = new CountDownLatch(1);
            final AtomicBoolean pass = new AtomicBoolean(false);
            client.submit(request, result -> {
                if (result.getStatus().getCode() != ResponseStatusCode.PARTIAL_CONTENT) {
                    pass.set(ResponseStatusCode.REQUEST_ERROR_INVALID_REQUEST_ARGUMENTS == result.getStatus().getCode());
                    latch.countDown();
                }
            });

            if (!latch.await(3000, TimeUnit.MILLISECONDS))
                fail("Request should have returned error, but instead timed out");
            assertThat(pass.get(), is(true));
        }

        try (SimpleClient client = TestClientFactory.createWebSocketClient()) {
            final Map<String, Object> bindings = new HashMap<>();
            bindings.put("id", "123");
            final RequestMessage request = RequestMessage.build(Tokens.OPS_EVAL)
                    .addArg(Tokens.ARGS_GREMLIN, "[1,2,3,4,5,6,7,8,9,0]")
                    .addArg(Tokens.ARGS_BINDINGS, bindings).create();
            final CountDownLatch latch = new CountDownLatch(1);
            final AtomicBoolean pass = new AtomicBoolean(false);
            client.submit(request, result -> {
                if (result.getStatus().getCode() != ResponseStatusCode.PARTIAL_CONTENT) {
                    pass.set(ResponseStatusCode.REQUEST_ERROR_INVALID_REQUEST_ARGUMENTS == result.getStatus().getCode());
                    latch.countDown();
                }
            });

            if (!latch.await(3000, TimeUnit.MILLISECONDS))
                fail("Request should have returned error, but instead timed out");
            assertTrue(pass.get());
        }
    }

    @Test
    public void shouldReturnInvalidRequestArgsWhenInvalidTypeBindingKeyIsUsed() throws Exception {
        try (SimpleClient client = TestClientFactory.createWebSocketClient()) {
            final Map<Object, Object> bindings = new HashMap<>();
            bindings.put(1, "123");
            final RequestMessage request = RequestMessage.build(Tokens.OPS_EVAL)
                    .addArg(Tokens.ARGS_GREMLIN, "[1,2,3,4,5,6,7,8,9,0]")
                    .addArg(Tokens.ARGS_BINDINGS, bindings).create();
            final CountDownLatch latch = new CountDownLatch(1);
            final AtomicBoolean pass = new AtomicBoolean(false);
            client.submit(request, result -> {
                if (result.getStatus().getCode() != ResponseStatusCode.PARTIAL_CONTENT) {
                    pass.set(ResponseStatusCode.REQUEST_ERROR_INVALID_REQUEST_ARGUMENTS == result.getStatus().getCode());
                    latch.countDown();
                }
            });

            if (!latch.await(3000, TimeUnit.MILLISECONDS))
                fail("Request should have returned error, but instead timed out");
            assertThat(pass.get(), is(true));
        }
    }

    @Test
    public void shouldReturnInvalidRequestArgsWhenBindingCountExceedsAllowable() throws Exception {
        try (SimpleClient client = TestClientFactory.createWebSocketClient()) {
            final Map<Object, Object> bindings = new HashMap<>();
            bindings.put("x", 123);
            bindings.put("y", 123);
            final RequestMessage request = RequestMessage.build(Tokens.OPS_EVAL)
                    .addArg(Tokens.ARGS_GREMLIN, "x+y")
                    .addArg(Tokens.ARGS_BINDINGS, bindings).create();
            final CountDownLatch latch = new CountDownLatch(1);
            final AtomicBoolean pass = new AtomicBoolean(false);
            client.submit(request, result -> {
                if (result.getStatus().getCode() != ResponseStatusCode.PARTIAL_CONTENT) {
                    pass.set(ResponseStatusCode.REQUEST_ERROR_INVALID_REQUEST_ARGUMENTS == result.getStatus().getCode());
                    latch.countDown();
                }
            });

            if (!latch.await(3000, TimeUnit.MILLISECONDS))
                fail("Request should have returned error, but instead timed out");
            assertThat(pass.get(), is(true));
        }

        try (SimpleClient client = TestClientFactory.createWebSocketClient()) {
            final Map<Object, Object> bindings = new HashMap<>();
            bindings.put("x", 123);
            final RequestMessage request = RequestMessage.build(Tokens.OPS_EVAL)
                    .addArg(Tokens.ARGS_GREMLIN, "x+123")
                    .addArg(Tokens.ARGS_BINDINGS, bindings).create();
            final CountDownLatch latch = new CountDownLatch(1);
            final AtomicBoolean pass = new AtomicBoolean(false);
            client.submit(request, result -> {
                if (result.getStatus().getCode() != ResponseStatusCode.PARTIAL_CONTENT) {
                    pass.set(ResponseStatusCode.SUCCESS == result.getStatus().getCode() && (((int) ((List) result.getResult().getData()).get(0) == 246)));
                    latch.countDown();
                }
            });

            if (!latch.await(3000, TimeUnit.MILLISECONDS))
                fail("Request should have returned error, but instead timed out");
            assertThat(pass.get(), is(true));
        }
    }

    @Test
    public void shouldReturnInvalidRequestArgsWhenInvalidNullBindingKeyIsUsed() throws Exception {
        try (SimpleClient client = TestClientFactory.createWebSocketClient()) {
            final Map<String, Object> bindings = new HashMap<>();
            bindings.put(null, "123");
            final RequestMessage request = RequestMessage.build(Tokens.OPS_EVAL)
                    .addArg(Tokens.ARGS_GREMLIN, "[1,2,3,4,5,6,7,8,9,0]")
                    .addArg(Tokens.ARGS_BINDINGS, bindings).create();
            final CountDownLatch latch = new CountDownLatch(1);
            final AtomicBoolean pass = new AtomicBoolean(false);
            client.submit(request, result -> {
                if (result.getStatus().getCode() != ResponseStatusCode.PARTIAL_CONTENT) {
                    pass.set(ResponseStatusCode.REQUEST_ERROR_INVALID_REQUEST_ARGUMENTS == result.getStatus().getCode());
                    latch.countDown();
                }
            });

            if (!latch.await(3000, TimeUnit.MILLISECONDS))
                fail("Request should have returned error, but instead timed out");
            assertThat(pass.get(), is(true));
        }
    }

    @Test
    @SuppressWarnings("unchecked")
    public void shouldBatchResultsByTwos() throws Exception {
        // this test will not work quite right on UnifiedChannelizer, but seems to only be a problem in Travis
        assumeThat("Must use OpProcessor", isUsingUnifiedChannelizer(), is(false));

        try (SimpleClient client = TestClientFactory.createWebSocketClient()) {
            final RequestMessage request = RequestMessage.build(Tokens.OPS_EVAL)
                    .addArg(Tokens.ARGS_GREMLIN, "[0,1,2,3,4,5,6,7,8,9]").create();

            final List<ResponseMessage> msgs = client.submit(request);
            assertEquals(5, client.submit(request).size());
            assertEquals(0, ((List<Integer>) msgs.get(0).getResult().getData()).get(0).intValue());
            assertEquals(1, ((List<Integer>) msgs.get(0).getResult().getData()).get(1).intValue());
            assertEquals(2, ((List<Integer>) msgs.get(1).getResult().getData()).get(0).intValue());
            assertEquals(3, ((List<Integer>) msgs.get(1).getResult().getData()).get(1).intValue());
            assertEquals(4, ((List<Integer>) msgs.get(2).getResult().getData()).get(0).intValue());
            assertEquals(5, ((List<Integer>) msgs.get(2).getResult().getData()).get(1).intValue());
            assertEquals(6, ((List<Integer>) msgs.get(3).getResult().getData()).get(0).intValue());
            assertEquals(7, ((List<Integer>) msgs.get(3).getResult().getData()).get(1).intValue());
            assertEquals(8, ((List<Integer>) msgs.get(4).getResult().getData()).get(0).intValue());
            assertEquals(9, ((List<Integer>) msgs.get(4).getResult().getData()).get(1).intValue());
        }
    }

//    @Test
//    public void shouldBatchResultsByTwosWithDriver() throws Exception {
//        final Cluster cluster = TestClientFactory.build().create();
//        final Client client = cluster.connect();
//
//        try {
//            final List<Result> results = client.submit("[0,1,2,3,4,5,6,7,8,9]").all().join();
//            for (int ix = 0; ix < results.size(); ix++) {
//                assertEquals(ix, results.get(ix).getInt());
//            }
//        } finally {
//            cluster.close();
//        }
//    }

    @Test
    @SuppressWarnings("unchecked")
    public void shouldBatchResultsByOnesByOverridingFromClientSide() throws Exception {
        try (SimpleClient client = TestClientFactory.createWebSocketClient()) {
            final RequestMessage request = RequestMessage.build(Tokens.OPS_EVAL)
                    .addArg(Tokens.ARGS_GREMLIN, "[0,1,2,3,4,5,6,7,8,9]")
                    .addArg(Tokens.ARGS_BATCH_SIZE, 1).create();

            final List<ResponseMessage> msgs = client.submit(request);
            assertEquals(10, msgs.size());
            IntStream.rangeClosed(0, 9).forEach(i -> assertEquals(i, ((List<Integer>) msgs.get(i).getResult().getData()).get(0).intValue()));
        }
    }

    @Test
    public void shouldNotThrowNoSuchElementException() throws Exception {
        try (SimpleClient client = TestClientFactory.createWebSocketClient()){
            // this should return "nothing" - there should be no exception
            final List<ResponseMessage> responses = client.submit("g.V().has('name','kadfjaldjfla')");
            assertNull(responses.get(0).getResult().getData());
        }
    }

    @Test
    @SuppressWarnings("unchecked")
    public void shouldReceiveFailureTimeOutOnScriptEval() throws Exception {
        try (SimpleClient client = TestClientFactory.createWebSocketClient()){
            final List<ResponseMessage> responses = client.submit("Thread.sleep(3000);'some-stuff-that-should not return'");
            assertThat(responses.get(0).getStatus().getMessage(), allOf(startsWith("Evaluation exceeded"), containsString("1000 ms")));

            // validate that we can still send messages to the server
            assertEquals(2, ((List<Integer>) client.submit("1+1").get(0).getResult().getData()).get(0).intValue());
        }
    }

    @Test
    @SuppressWarnings("unchecked")
    public void shouldReceiveFailureTimeOutOnEvalUsingOverride() throws Exception {
        try (SimpleClient client = TestClientFactory.createWebSocketClient()) {
            final RequestMessage msg = RequestMessage.build("eval")
                    .addArg(Tokens.ARGS_EVAL_TIMEOUT, 100L)
                    .addArg(Tokens.ARGS_GREMLIN, "Thread.sleep(3000);'some-stuff-that-should not return'")
                    .create();
            final List<ResponseMessage> responses = client.submit(msg);
            assertThat(responses.get(0).getStatus().getMessage(), allOf(startsWith("Evaluation exceeded"), containsString("100 ms")));

            // validate that we can still send messages to the server
            assertEquals(2, ((List<Integer>) client.submit("1+1").get(0).getResult().getData()).get(0).intValue());
        }
    }

    @Test
    public void shouldReceiveFailureTimeOutOnScriptEvalOfOutOfControlLoop() throws Exception {
        try (SimpleClient client = TestClientFactory.createWebSocketClient()){
            // timeout configured for 1 second so the timed interrupt should trigger prior to the
            // evaluationTimeout which is at 30 seconds by default
            final List<ResponseMessage> responses = client.submit("while(true){}");
            assertThat(responses.get(0).getStatus().getMessage(), startsWith("Timeout during script evaluation triggered by TimedInterruptCustomizerProvider"));

            // validate that we can still send messages to the server
            assertEquals(2, ((List<Integer>) client.submit("1+1").get(0).getResult().getData()).get(0).intValue());
        }
    }

    @Test
    @SuppressWarnings("unchecked")
    public void shouldLoadInitScript() throws Exception {
        try (SimpleClient client = TestClientFactory.createWebSocketClient()){
            assertEquals(2, ((List<Integer>) client.submit("addItUp(1,1)").get(0).getResult().getData()).get(0).intValue());
        }
    }

    @Test
    public void shouldGarbageCollectPhantomButNotHard() throws Exception {
        final Cluster cluster = TestClientFactory.open();
        final Client client = cluster.connect();

        assertEquals(2, client.submit("addItUp(1,1)").all().join().get(0).getInt());
        assertEquals(0, client.submit("def subtract(x,y){x-y};subtract(1,1)").all().join().get(0).getInt());
        assertEquals(0, client.submit("subtract(1,1)").all().join().get(0).getInt());

        final Map<String, Object> bindings = new HashMap<>();
        bindings.put(GremlinGroovyScriptEngine.KEY_REFERENCE_TYPE, GremlinGroovyScriptEngine.REFERENCE_TYPE_PHANTOM);
        assertEquals(4, client.submit("def multiply(x,y){x*y};multiply(2,2)", bindings).all().join().get(0).getInt());

        try {
            client.submit("multiply(2,2)").all().join().get(0).getInt();
            fail("Should throw an exception since reference is phantom.");
        } catch (RuntimeException ignored) {

        } finally {
            cluster.close();
        }
    }

    @Test
    public void shouldReceiveFailureOnBadGraphSONSerialization() throws Exception {
        final Cluster cluster = TestClientFactory.build().serializer(Serializers.GRAPHSON_V3D0).create();
        final Client client = cluster.connect();

        try {
            client.submit("def class C { def C getC(){return this}}; new C()").all().join();
            fail("Should throw an exception.");
        } catch (RuntimeException re) {
            final Throwable root = ExceptionUtils.getRootCause(re);
            assertThat(root.getMessage(), CoreMatchers.startsWith("Error during serialization: Direct self-reference leading to cycle (through reference chain:"));

            // validate that we can still send messages to the server
            assertEquals(2, client.submit("1+1").all().join().get(0).getInt());
        } finally {
            cluster.close();
        }
    }

    @Test
    public void shouldReceiveFailureOnBadGryoSerialization() throws Exception {
        final Cluster cluster = TestClientFactory.build().serializer(Serializers.GRYO_V1D0).create();
        final Client client = cluster.connect();

        try {
            client.submit("java.awt.Color.RED").all().join();
            fail("Should throw an exception.");
        } catch (RuntimeException re) {
            final Throwable root = ExceptionUtils.getRootCause(re);
            assertThat(root.getMessage(), CoreMatchers.startsWith("Error during serialization: Class is not registered: java.awt.Color"));

            // validate that we can still send messages to the server
            assertEquals(2, client.submit("1+1").all().join().get(0).getInt());
        } finally {
            cluster.close();
        }
    }

    @SuppressWarnings("ThrowableResultOfMethodCallIgnored")
    @Test
    public void shouldBlockRequestWhenTooBig() throws Exception {
        final Cluster cluster = TestClientFactory.open();
        final Client client = cluster.connect();

        try {
            final String fatty = IntStream.range(0, 1024).mapToObj(String::valueOf).collect(Collectors.joining());
            final CompletableFuture<ResultSet> result = client.submitAsync("'" + fatty + "';'test'");
            final ResultSet resultSet = result.get(10000, TimeUnit.MILLISECONDS);
            resultSet.all().get(10000, TimeUnit.MILLISECONDS);
            fail("Should throw an exception.");
        } catch (TimeoutException te) {
            // the request should not have timed-out - the connection should have been reset, but it seems that
            // timeout seems to occur as well on some systems (it's not clear why).  however, the nature of this
            // test is to ensure that the script isn't processed if it exceeds a certain size, so in this sense
            // it seems ok to pass in this case.
        } catch (Exception re) {
            final Throwable root = ExceptionUtils.getRootCause(re);

            // went with two possible error messages here as i think that there is some either non-deterministic
            // behavior around the error message or it's environmentally dependent (e.g. different jdk, versions, etc)
            assertThat(root.getMessage(), Matchers.anyOf(is("Connection to server is no longer active"), is("Connection reset by peer")));

            // validate that we can still send messages to the server
            assertEquals(2, client.submit("1+1").all().join().get(0).getInt());
        } finally {
            cluster.close();
        }
    }

    @Test
    public void shouldFailOnDeadHost() throws Exception {
        final Cluster cluster = TestClientFactory.build().reconnectInterval(1000).create();
        final Client client = cluster.connect();

        // ensure that connection to server is good
        assertEquals(2, client.submit("1+1").all().join().get(0).getInt());

        // kill the server which will make the client mark the host as unavailable
        this.stopServer();

        try {
            // try to re-issue a request now that the server is down
            client.submit("g").all().join();
            fail("Should throw an exception.");
        } catch (RuntimeException re) {
            // Client would have no active connections to the host, hence it would encounter a timeout
            // trying to find an alive connection to the host.
            assertThat(re.getCause(), instanceOf(TimeoutException.class));

            //
            // should recover when the server comes back
            //

            // restart server
            this.startServer();

            // try a bunch of times to reconnect. on slower systems this may simply take longer...looking at you travis
            for (int ix = 1; ix < 11; ix++) {
                // the retry interval is 1 second, wait a bit longer
                TimeUnit.SECONDS.sleep(5);

                logger.warn("Waiting for reconnect on restarted host: {}", ix);

                try {
                    // just need to succeed at reconnect one time
                    final List<Result> results = client.submit("1+1").all().join();
                    assertEquals(1, results.size());
                    assertEquals(2, results.get(0).getInt());
                    break;
                } catch (Exception ex) {
                    if (ix == 10)
                        fail("Should have eventually succeeded");
                }
            }
        } finally {
            cluster.close();
        }
    }

    @Test
    public void shouldNotHavePartialContentWithOneResult() throws Exception {
        try (SimpleClient client = TestClientFactory.createWebSocketClient()) {
            final RequestMessage request = RequestMessage.build(Tokens.OPS_EVAL)
                    .addArg(Tokens.ARGS_GREMLIN, "10").create();
            final List<ResponseMessage> responses = client.submit(request);
            assertEquals(1, responses.size());
            assertEquals(ResponseStatusCode.SUCCESS, responses.get(0).getStatus().getCode());
        }
    }

    @Test
    public void shouldHavePartialContentWithLongResultsCollection() throws Exception {
        try (SimpleClient client = TestClientFactory.createWebSocketClient()) {
            final RequestMessage request = RequestMessage.build(Tokens.OPS_EVAL)
                    .addArg(Tokens.ARGS_GREMLIN, "new String[100]").create();
            final List<ResponseMessage> responses = client.submit(request);
            assertThat(responses.size(), Matchers.greaterThan(1));
            for (Iterator<ResponseMessage> it = responses.iterator(); it.hasNext(); ) {
                final ResponseMessage msg = it.next();
                final ResponseStatusCode expected = it.hasNext() ? ResponseStatusCode.PARTIAL_CONTENT : ResponseStatusCode.SUCCESS;
                assertEquals(expected, msg.getStatus().getCode());
            }
        }
    }

    @Test
    public void shouldFailWithBadScriptEval() throws Exception {
        try (SimpleClient client = TestClientFactory.createWebSocketClient()) {
            final RequestMessage request = RequestMessage.build(Tokens.OPS_EVAL)
                    .addArg(Tokens.ARGS_GREMLIN, "new String().doNothingAtAllBecauseThis is a syntax error").create();
            final List<ResponseMessage> responses = client.submit(request);
            assertEquals(ResponseStatusCode.SERVER_ERROR_EVALUATION, responses.get(0).getStatus().getCode());
            assertEquals(1, responses.size());
        }
    }

    @Test
    public void shouldSupportLambdasUsingWithRemote() throws Exception {
        final GraphTraversalSource g = traversal().withRemote(conf);
        g.addV("person").property("age", 20).iterate();
        g.addV("person").property("age", 10).iterate();
        assertEquals(50L, g.V().hasLabel("person").map(Lambda.function("it.get().value('age') + 10")).sum().next());
        g.close();
    }

    @Test
<<<<<<< HEAD
=======
    public void shouldGetSideEffectKeysAndStatusUsingWithRemote() throws Exception {
        final GraphTraversalSource g = traversal().withRemote(conf);
        g.addV("person").property("age", 20).iterate();
        g.addV("person").property("age", 10).iterate();
        final GraphTraversal traversal = g.V().aggregate("a").aggregate("b");
        traversal.iterate();
        final DriverRemoteTraversalSideEffects se = (DriverRemoteTraversalSideEffects) traversal.asAdmin().getSideEffects();
        assertThat(se.statusAttributes().containsKey(Tokens.ARGS_HOST), is(true));

        // Get keys
        final Set<String> sideEffectKeys = se.keys();
        assertEquals(2, sideEffectKeys.size());

        // Get side effects
        final BulkSet aSideEffects = se.get("a");
        assertThat(aSideEffects.isEmpty(), is(false));
        final BulkSet bSideEffects = se.get("b");
        assertThat(bSideEffects.isEmpty(), is(false));

        // Should get local keys/side effects after close
        se.close();

        final Set<String> localSideEffectKeys = se.keys();
        assertEquals(2, localSideEffectKeys.size());

        final BulkSet localASideEffects = se.get("a");
        assertThat(localASideEffects.isEmpty(), is(false));

        final BulkSet localBSideEffects = se.get("b");
        assertThat(localBSideEffects.isEmpty(), is(false));

        final GraphTraversal gdotv = g.V();
        gdotv.toList();
        final DriverRemoteTraversalSideEffects gdotvSe = (DriverRemoteTraversalSideEffects) gdotv.asAdmin().getSideEffects();
        assertThat(gdotvSe.statusAttributes().containsKey(Tokens.ARGS_HOST), is(true));

        g.close();
    }

    @Test
    public void shouldCloseSideEffectsUsingWithRemote() throws Exception {
        final GraphTraversalSource g = traversal().withRemote(conf);
        g.addV("person").property("age", 20).iterate();
        g.addV("person").property("age", 10).iterate();
        final GraphTraversal traversal = g.V().aggregate("a").aggregate("b");
        traversal.iterate();
        final DriverRemoteTraversalSideEffects se = (DriverRemoteTraversalSideEffects) traversal.asAdmin().getSideEffects();
        final BulkSet sideEffects = se.get("a");
        assertThat(sideEffects.isEmpty(), is(false));
        se.close();

        // Can't get new side effects after close
        try {
            se.get("b");
            fail("The traversal is closed");
        } catch (Exception ex) {
            assertThat(ex, instanceOf(IllegalStateException.class));
            assertEquals("Traversal has been closed - no new side-effects can be retrieved", ex.getMessage());
        }

        // Earlier keys should be cached locally
        final Set<String> localSideEffectKeys = se.keys();
        assertEquals(2, localSideEffectKeys.size());
        final BulkSet localSideEffects = se.get("a");
        assertThat(localSideEffects.isEmpty(), is(false));

        // Try to get side effect from server
        final Cluster cluster = TestClientFactory.open();
        final Client client = cluster.connect();
        final Field field = DriverRemoteTraversalSideEffects.class.getDeclaredField("serverSideEffect");
        field.setAccessible(true);
        final UUID serverSideEffectId = (UUID) field.get(se);
        final Map<String, String> aliases = new HashMap<>();
        aliases.put("g", "g");
        final RequestMessage msg = RequestMessage.build(Tokens.OPS_GATHER)
                .addArg(Tokens.ARGS_SIDE_EFFECT, serverSideEffectId)
                .addArg(Tokens.ARGS_SIDE_EFFECT_KEY, "b")
                .addArg(Tokens.ARGS_ALIASES, aliases)
                .processor("traversal").create();
        boolean error;
        try {
            client.submitAsync(msg).get().one();
            error = false;
        } catch (Exception ex) {
            error = true;
        }
        assertThat(error, is(true));

        g.close();
        cluster.close();
    }

    @Test
    public void shouldBlockWhenGettingSideEffectKeysUsingWithRemote() throws Exception {
        final GraphTraversalSource g = traversal().withRemote(conf);
        g.addV("person").property("age", 20).iterate();
        g.addV("person").property("age", 10).iterate();
        final GraphTraversal traversal = g.V().aggregate("a")
                .sideEffect(Lambda.consumer("{Thread.sleep(3000)}"))
                .aggregate("b");

        // force strategy application - if this doesn't happen then getSideEffects() returns DefaultTraversalSideEffects
        traversal.hasNext();

        // start a separate thread to iterate
        final Thread t = new Thread(traversal::iterate, name.getMethodName());
        t.start();

        // blocks here until traversal iteration is complete
        final DriverRemoteTraversalSideEffects se = (DriverRemoteTraversalSideEffects) traversal.asAdmin().getSideEffects();

        // Get keys
        final Set<String> sideEffectKeys = se.keys();
        assertEquals(2, sideEffectKeys.size());

        // Get side effects
        final BulkSet aSideEffects = se.get("a");
        assertThat(aSideEffects.isEmpty(), is(false));
        final BulkSet bSideEffects = se.get("b");
        assertThat(bSideEffects.isEmpty(), is(false));

        // Should get local keys/side effects after close
        se.close();

        final Set<String> localSideEffectKeys = se.keys();
        assertEquals(2, localSideEffectKeys.size());

        final BulkSet localASideEffects = se.get("a");
        assertThat(localASideEffects.isEmpty(), is(false));

        final BulkSet localBSideEffects = se.get("b");
        assertThat(localBSideEffects.isEmpty(), is(false));

        g.close();
    }

    @Test
    public void shouldBlockWhenGettingSideEffectValuesUsingWithRemote() throws Exception {
        final GraphTraversalSource g = traversal().withRemote(conf);
        g.addV("person").property("age", 20).iterate();
        g.addV("person").property("age", 10).iterate();
        final GraphTraversal traversal = g.V().aggregate("a")
                .sideEffect(Lambda.consumer("{Thread.sleep(3000)}"))
                .aggregate("b");

        // force strategy application - if this doesn't happen then getSideEffects() returns DefaultTraversalSideEffects
        traversal.hasNext();

        // start a separate thread to iterate
        final Thread t = new Thread(traversal::iterate, name.getMethodName());
        t.start();

        // blocks here until traversal iteration is complete
        final DriverRemoteTraversalSideEffects se = (DriverRemoteTraversalSideEffects) traversal.asAdmin().getSideEffects();

        // Get side effects
        final BulkSet aSideEffects = se.get("a");
        assertThat(aSideEffects.isEmpty(), is(false));
        final BulkSet bSideEffects = se.get("b");
        assertThat(bSideEffects.isEmpty(), is(false));

        // Get keys
        final Set<String> sideEffectKeys = se.keys();
        assertEquals(2, sideEffectKeys.size());

        // Should get local keys/side effects after close
        se.close();

        final Set<String> localSideEffectKeys = se.keys();
        assertEquals(2, localSideEffectKeys.size());

        final BulkSet localASideEffects = se.get("a");
        assertThat(localASideEffects.isEmpty(), is(false));

        final BulkSet localBSideEffects = se.get("b");
        assertThat(localBSideEffects.isEmpty(), is(false));

        g.close();
    }

    @Test
>>>>>>> e0412a67
    public void shouldDoNonBlockingPromiseWithRemote() throws Exception {
        final GraphTraversalSource g = traversal().withRemote(conf);
        g.addV("person").property("age", 20).promise(Traversal::iterate).join();
        g.addV("person").property("age", 10).promise(Traversal::iterate).join();
        assertEquals(50L, g.V().hasLabel("person").map(Lambda.function("it.get().value('age') + 10")).sum().promise(t -> t.next()).join());
        g.addV("person").property("age", 20).promise(Traversal::iterate).join();

        final Traversal<Vertex,Integer> traversal = g.V().hasLabel("person").has("age", 20).values("age");
        final int age = traversal.promise(t -> t.next(1).get(0)).join();
        assertEquals(20, age);
        assertEquals(20, (int)traversal.next());
        assertThat(traversal.hasNext(), is(false));

        final Traversal traversalCloned = g.V().hasLabel("person").has("age", 20).values("age");
        assertEquals(20, traversalCloned.next());
        assertEquals(20, traversalCloned.promise(t -> ((Traversal) t).next(1).get(0)).join());
        assertThat(traversalCloned.promise(t -> ((Traversal) t).hasNext()).join(), is(false));

        assertEquals(3, g.V().promise(Traversal::toList).join().size());

        g.close();
    }

    @Test
    public void shouldProvideBetterExceptionForMethodCodeTooLarge() {
        final int numberOfParameters = 4000;
        final Map<String,Object> b = new HashMap<>();

        // generate a script with a ton of bindings usage to generate a "code too large" exception
        String script = "x = 0";
        for (int ix = 0; ix < numberOfParameters; ix++) {
            if (ix > 0 && ix % 100 == 0) {
                script = script + ";" + System.lineSeparator() + "x = x";
            }
            script = script + " + x" + ix;
            b.put("x" + ix, ix);
        }

        final Cluster cluster = TestClientFactory.build().maxContentLength(4096000).create();
        final Client client = cluster.connect();

        try {
            client.submit(script, b).all().get();
            fail("Should have tanked out because of number of parameters used and size of the compile script");
        } catch (Exception ex) {
            assertThat(ex.getMessage(), containsString("The Gremlin statement that was submitted exceeds the maximum compilation size allowed by the JVM"));
        } finally {
            cluster.close();
        }
    }

    @Test
    public void shouldGenerateTemporaryErrorResponseStatusCode() throws Exception {
        final Cluster cluster = TestClientFactory.build().create();
        final Client client = cluster.connect();

        try {
            client.submit("g.addV('person').sideEffect{throw new org.apache.tinkerpop.gremlin.server.util.DefaultTemporaryException('try again!')}").all().get();
            fail("Should have tanked since we threw an exception out manually");
        } catch (Exception ex) {
            final Throwable t = ex.getCause();
            assertThat(t, instanceOf(ResponseException.class));
            assertEquals("try again!", t.getMessage());
            assertEquals(ResponseStatusCode.SERVER_ERROR_TEMPORARY, ((ResponseException) t).getResponseStatusCode());
        }
    }
}<|MERGE_RESOLUTION|>--- conflicted
+++ resolved
@@ -386,41 +386,7 @@
     }
 
     @Test
-<<<<<<< HEAD
-    public void shouldTimeOutRemoteTraversalWithPerRequestOption() {
-=======
-    public void shouldTimeOutRemoteTraversalUsingDeprecatedConfiguration() throws Exception {
-        final GraphTraversalSource g = traversal().withRemote(conf);
-
-        try {
-            // tests sleeping thread
-            g.inject(1).sideEffect(Lambda.consumer("Thread.sleep(10000)")).iterate();
-            fail("This traversal should have timed out");
-        } catch (Exception ex) {
-            final Throwable t = ex.getCause();
-            assertThat(t, instanceOf(ResponseException.class));
-            assertEquals(ResponseStatusCode.SERVER_ERROR_TIMEOUT, ((ResponseException) t).getResponseStatusCode());
-        }
-
-        // make a graph with a cycle in it to force a long run traversal
-        graphGetter.get().traversal().addV("person").as("p").addE("self").to("p").iterate();
-
-        try {
-            // tests an "unending" traversal
-            g.V().repeat(__.out()).until(__.outE().count().is(0)).iterate();
-            fail("This traversal should have timed out");
-        } catch (Exception ex) {
-            final Throwable t = ex.getCause();
-            assertThat(t, instanceOf(ResponseException.class));
-            assertEquals(ResponseStatusCode.SERVER_ERROR_TIMEOUT, ((ResponseException) t).getResponseStatusCode());
-        }
-
-        g.close();
-    }
-
-    @Test
     public void shouldTimeOutRemoteTraversalWithPerRequestOption() throws Exception {
->>>>>>> e0412a67
         final GraphTraversalSource g = traversal().withRemote(conf);
 
         try {
@@ -1053,190 +1019,6 @@
     }
 
     @Test
-<<<<<<< HEAD
-=======
-    public void shouldGetSideEffectKeysAndStatusUsingWithRemote() throws Exception {
-        final GraphTraversalSource g = traversal().withRemote(conf);
-        g.addV("person").property("age", 20).iterate();
-        g.addV("person").property("age", 10).iterate();
-        final GraphTraversal traversal = g.V().aggregate("a").aggregate("b");
-        traversal.iterate();
-        final DriverRemoteTraversalSideEffects se = (DriverRemoteTraversalSideEffects) traversal.asAdmin().getSideEffects();
-        assertThat(se.statusAttributes().containsKey(Tokens.ARGS_HOST), is(true));
-
-        // Get keys
-        final Set<String> sideEffectKeys = se.keys();
-        assertEquals(2, sideEffectKeys.size());
-
-        // Get side effects
-        final BulkSet aSideEffects = se.get("a");
-        assertThat(aSideEffects.isEmpty(), is(false));
-        final BulkSet bSideEffects = se.get("b");
-        assertThat(bSideEffects.isEmpty(), is(false));
-
-        // Should get local keys/side effects after close
-        se.close();
-
-        final Set<String> localSideEffectKeys = se.keys();
-        assertEquals(2, localSideEffectKeys.size());
-
-        final BulkSet localASideEffects = se.get("a");
-        assertThat(localASideEffects.isEmpty(), is(false));
-
-        final BulkSet localBSideEffects = se.get("b");
-        assertThat(localBSideEffects.isEmpty(), is(false));
-
-        final GraphTraversal gdotv = g.V();
-        gdotv.toList();
-        final DriverRemoteTraversalSideEffects gdotvSe = (DriverRemoteTraversalSideEffects) gdotv.asAdmin().getSideEffects();
-        assertThat(gdotvSe.statusAttributes().containsKey(Tokens.ARGS_HOST), is(true));
-
-        g.close();
-    }
-
-    @Test
-    public void shouldCloseSideEffectsUsingWithRemote() throws Exception {
-        final GraphTraversalSource g = traversal().withRemote(conf);
-        g.addV("person").property("age", 20).iterate();
-        g.addV("person").property("age", 10).iterate();
-        final GraphTraversal traversal = g.V().aggregate("a").aggregate("b");
-        traversal.iterate();
-        final DriverRemoteTraversalSideEffects se = (DriverRemoteTraversalSideEffects) traversal.asAdmin().getSideEffects();
-        final BulkSet sideEffects = se.get("a");
-        assertThat(sideEffects.isEmpty(), is(false));
-        se.close();
-
-        // Can't get new side effects after close
-        try {
-            se.get("b");
-            fail("The traversal is closed");
-        } catch (Exception ex) {
-            assertThat(ex, instanceOf(IllegalStateException.class));
-            assertEquals("Traversal has been closed - no new side-effects can be retrieved", ex.getMessage());
-        }
-
-        // Earlier keys should be cached locally
-        final Set<String> localSideEffectKeys = se.keys();
-        assertEquals(2, localSideEffectKeys.size());
-        final BulkSet localSideEffects = se.get("a");
-        assertThat(localSideEffects.isEmpty(), is(false));
-
-        // Try to get side effect from server
-        final Cluster cluster = TestClientFactory.open();
-        final Client client = cluster.connect();
-        final Field field = DriverRemoteTraversalSideEffects.class.getDeclaredField("serverSideEffect");
-        field.setAccessible(true);
-        final UUID serverSideEffectId = (UUID) field.get(se);
-        final Map<String, String> aliases = new HashMap<>();
-        aliases.put("g", "g");
-        final RequestMessage msg = RequestMessage.build(Tokens.OPS_GATHER)
-                .addArg(Tokens.ARGS_SIDE_EFFECT, serverSideEffectId)
-                .addArg(Tokens.ARGS_SIDE_EFFECT_KEY, "b")
-                .addArg(Tokens.ARGS_ALIASES, aliases)
-                .processor("traversal").create();
-        boolean error;
-        try {
-            client.submitAsync(msg).get().one();
-            error = false;
-        } catch (Exception ex) {
-            error = true;
-        }
-        assertThat(error, is(true));
-
-        g.close();
-        cluster.close();
-    }
-
-    @Test
-    public void shouldBlockWhenGettingSideEffectKeysUsingWithRemote() throws Exception {
-        final GraphTraversalSource g = traversal().withRemote(conf);
-        g.addV("person").property("age", 20).iterate();
-        g.addV("person").property("age", 10).iterate();
-        final GraphTraversal traversal = g.V().aggregate("a")
-                .sideEffect(Lambda.consumer("{Thread.sleep(3000)}"))
-                .aggregate("b");
-
-        // force strategy application - if this doesn't happen then getSideEffects() returns DefaultTraversalSideEffects
-        traversal.hasNext();
-
-        // start a separate thread to iterate
-        final Thread t = new Thread(traversal::iterate, name.getMethodName());
-        t.start();
-
-        // blocks here until traversal iteration is complete
-        final DriverRemoteTraversalSideEffects se = (DriverRemoteTraversalSideEffects) traversal.asAdmin().getSideEffects();
-
-        // Get keys
-        final Set<String> sideEffectKeys = se.keys();
-        assertEquals(2, sideEffectKeys.size());
-
-        // Get side effects
-        final BulkSet aSideEffects = se.get("a");
-        assertThat(aSideEffects.isEmpty(), is(false));
-        final BulkSet bSideEffects = se.get("b");
-        assertThat(bSideEffects.isEmpty(), is(false));
-
-        // Should get local keys/side effects after close
-        se.close();
-
-        final Set<String> localSideEffectKeys = se.keys();
-        assertEquals(2, localSideEffectKeys.size());
-
-        final BulkSet localASideEffects = se.get("a");
-        assertThat(localASideEffects.isEmpty(), is(false));
-
-        final BulkSet localBSideEffects = se.get("b");
-        assertThat(localBSideEffects.isEmpty(), is(false));
-
-        g.close();
-    }
-
-    @Test
-    public void shouldBlockWhenGettingSideEffectValuesUsingWithRemote() throws Exception {
-        final GraphTraversalSource g = traversal().withRemote(conf);
-        g.addV("person").property("age", 20).iterate();
-        g.addV("person").property("age", 10).iterate();
-        final GraphTraversal traversal = g.V().aggregate("a")
-                .sideEffect(Lambda.consumer("{Thread.sleep(3000)}"))
-                .aggregate("b");
-
-        // force strategy application - if this doesn't happen then getSideEffects() returns DefaultTraversalSideEffects
-        traversal.hasNext();
-
-        // start a separate thread to iterate
-        final Thread t = new Thread(traversal::iterate, name.getMethodName());
-        t.start();
-
-        // blocks here until traversal iteration is complete
-        final DriverRemoteTraversalSideEffects se = (DriverRemoteTraversalSideEffects) traversal.asAdmin().getSideEffects();
-
-        // Get side effects
-        final BulkSet aSideEffects = se.get("a");
-        assertThat(aSideEffects.isEmpty(), is(false));
-        final BulkSet bSideEffects = se.get("b");
-        assertThat(bSideEffects.isEmpty(), is(false));
-
-        // Get keys
-        final Set<String> sideEffectKeys = se.keys();
-        assertEquals(2, sideEffectKeys.size());
-
-        // Should get local keys/side effects after close
-        se.close();
-
-        final Set<String> localSideEffectKeys = se.keys();
-        assertEquals(2, localSideEffectKeys.size());
-
-        final BulkSet localASideEffects = se.get("a");
-        assertThat(localASideEffects.isEmpty(), is(false));
-
-        final BulkSet localBSideEffects = se.get("b");
-        assertThat(localBSideEffects.isEmpty(), is(false));
-
-        g.close();
-    }
-
-    @Test
->>>>>>> e0412a67
     public void shouldDoNonBlockingPromiseWithRemote() throws Exception {
         final GraphTraversalSource g = traversal().withRemote(conf);
         g.addV("person").property("age", 20).promise(Traversal::iterate).join();
@@ -1301,6 +1083,8 @@
             assertThat(t, instanceOf(ResponseException.class));
             assertEquals("try again!", t.getMessage());
             assertEquals(ResponseStatusCode.SERVER_ERROR_TEMPORARY, ((ResponseException) t).getResponseStatusCode());
+        } finally {
+            cluster.close();
         }
     }
 }