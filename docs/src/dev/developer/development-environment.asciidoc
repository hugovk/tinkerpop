////
Licensed to the Apache Software Foundation (ASF) under one or more
contributor license agreements.  See the NOTICE file distributed with
this work for additional information regarding copyright ownership.
The ASF licenses this file to You under the Apache License, Version 2.0
(the "License"); you may not use this file except in compliance with
the License.  You may obtain a copy of the License at

  http://www.apache.org/licenses/LICENSE-2.0

Unless required by applicable law or agreed to in writing, software
distributed under the License is distributed on an "AS IS" BASIS,
WITHOUT WARRANTIES OR CONDITIONS OF ANY KIND, either express or implied.
See the License for the specific language governing permissions and
limitations under the License.
////
[[development-environment]]
= Development Environment

TinkerPop is fairly large body of code spread across many modules and covering multiple programming languages. Despite
this complexity, it remains relatively straightforward a project to build. This following subsections explain how to
configure a development environment for TinkerPop.

image:conspiracy.png[]

[[system-configuration]]
== System Configuration

At a minimum, development of TinkerPop requires link:https://openjdk.java.net/projects/jdk8/[Java 8] but it is
preferable to use link:https://openjdk.java.net/projects/jdk/11/[Java 11] cross-compiled to Java 8 (the
cross-compilation happens automatically as part of the build). Maven (requiring a minimum of
link:https://maven.apache.org/download.cgi[Maven 3.5.3+]) is used as the common build system, which even
controls the builds of non-JVM link:https://tinkerpop.apache.org/docs/x.y.z/reference/#gremlin-drivers-variants[GLVs]
such as `gremlin-python`. Java and Maven are described as a "minimum" for a development environment, because they
will only build JVM portions of TinkerPop and many integration tests will not fire with this simple setup. It is
possible to get a clean and successful build with this minimum, but it will not be possible to build non-JVM aspects
of the project and those will go untested.

To gain the ability to execute all aspects of the TinkerPop build system, other environmental configurations must be
established. Those prerequisites are defined in the following subsections.

IMPORTANT: Use Java 11 for documentation generation with `bin/process-docs.sh` and for other build features outside
of the basic `mvn clean install` sort of function.

IMPORTANT: For those who intend to offer a contribution, building with a minimal configuration may not be sufficient
when submitting a pull request. Consider setting up the full environment.

NOTE: For those using Windows, efforts have been made to keep the build OS independent, but, in practice, it is likely
that TinkerPop's build system will only allow for a minimum build at best.

[[groovy-environment]]
=== Groovy Environment

Groovy is not used in the standard build, but when generating documentation it does require the loading of a Gremlin
Console instance. The Gremlin Console is Groovy-based and the documentation bootstrapping loads TinkerPop plugins
which requires proper configuration of Graph/Ivy dependency loaders as described in the
link:https://tinkerpop.apache.org/docs/x.y.z/reference/#gremlin-applications[Gremlin Applications Section] of the
Reference Documentation.

The base configuration described in that link may need to be modified if there is a desire to work with the Gremlin
Console (for documentation generation or just general testing) in a way that utilizes SNAPSHOT releases in the
Apache Snapshots Repository. In that case, the `grapeConfig.xml` will need to include a resolver for that repository
and the basic Ivy configuration will look as follows:

[source,xml]
----
<ivysettings>
  <settings defaultResolver="downloadGrapes"/>
  <resolvers>
    <chain name="downloadGrapes" returnFirst="true">
      <filesystem name="cachedGrapes">
        <ivy pattern="${user.home}/.groovy/grapes/[organisation]/[module]/ivy-[revision].xml"/>
        <artifact pattern="${user.home}/.groovy/grapes/[organisation]/[module]/[type]s/[artifact]-[revision](-[classifier]).[ext]"/>
      </filesystem>
      <ibiblio name="localm2" root="${user.home.url}/.m2/repository/" checkmodified="true" changingPattern=".*" changingMatcher="regexp" m2compatible="true"/>
      <ibiblio name="jcenter" root="https://jcenter.bintray.com/" m2compatible="true"/>
      <ibiblio name="ibiblio" m2compatible="true"/>
      <ibiblio name="apache-snapshots" root="http://repository.apache.org/snapshots/" m2compatible="true"/>
    </chain>
  </resolvers>
</ivysettings>
----

The above configuration is just a modification of the default. Perhaps the most lean common configuration might just
be:

[source,xml]
----
<ivysettings>
  <settings defaultResolver="downloadGrapes"/>
  <resolvers>
    <chain name="downloadGrapes">
      <ibiblio name="local" root="file:${user.home}/.m2/repository/" m2compatible="true"/>
      <ibiblio name="central" root="https://repo1.maven.org/maven2/" m2compatible="true"/>
    </chain>
  </resolvers>
</ivysettings>
----

In the above case, the configuration largely relies on the standard Maven builds to create a well cached `.m2`
directory. Under typical development circumstances, SNAPSHOT will find themselves deployed there locally and that
is all that will be required for Grape to do its work.

As a final word, it is important to take note of the order used for these references as Grape will check them in the order
they are specified and depending on that order, an artifact other than the one expected may be used which is typically
an issue when working with SNAPSHOT dependencies.

[[documentation-environment]]
=== Documentation Environment

The documentation generation process is not Maven-based and uses shell scripts to process the project's asciidoc. The
scripts should work on Mac and Linux.

To generate documentation, it is required that link:https://hadoop.apache.org[Hadoop 3.3.x] is running in
link:https://hadoop.apache.org/docs/r3.3.1/hadoop-project-dist/hadoop-common/SingleCluster.html#Pseudo-Distributed_Operation[pseudo-distributed]
mode. Be sure to set the `HADOOP_GREMLIN_LIBS` environment variable as described in the
link:https://tinkerpop.apache.org/docs/current/reference/#hadoop-gremlin[reference documentation]. It is also important
to set the `CLASSPATH` to point at the directory containing the Hadoop configuration files, like `mapred-site.xml`.

The `/etc/hadoop/yarn-site.xml` file prefers this configuration over the one provided in the Hadoop documentation
referenced above:

[source,xml]
----
<configuration>
  <property>
    <name>yarn.nodemanager.aux-services</name>
    <value>mapreduce_shuffle</value>
  </property>
  <property>
    <name>yarn.nodemanager.vmem-check-enabled</name>
    <value>false</value>
  </property>
  <property>
    <name>yarn.nodemanager.vmem-pmem-ratio</name>
    <value>4</value>
  </property>
</configuration>
----

The `/etc/hadoop/mapred-site.xml` file prefers the following configuration:

[source,xml]
----
<configuration>
  <property>
    <name>mapreduce.framework.name</name>
    <value>yarn</value>
  </property>
  <property>
    <name>mapred.map.tasks</name>
    <value>4</value>
  </property>
  <property>
    <name>mapred.reduce.tasks</name>
    <value>4</value>
  </property>
  <property>
    <name>mapreduce.job.counters.limit</name>
    <value>1000</value>
  </property>
  <property>
    <name>mapreduce.jobtracker.address</name>
    <value>localhost:9001</value>
  </property>
  <property>
    <name>mapreduce.map.memory.mb</name>
    <value>2048</value>
  </property>
  <property>
    <name>mapreduce.reduce.memory.mb</name>
    <value>4096</value>
  </property>
  <property>
    <name>mapreduce.map.java.opts</name>
    <value>-Xmx2048m</value>
  </property>
  <property>
    <name>mapreduce.reduce.java.opts</name>
    <value>-Xmx4096m</value>
  </property>
</configuration>
----

Also note that link:http://www.grymoire.com/Unix/Awk.html[awk] version `4.0.1` is required for documentation generation.
The link:https://tinkerpop.apache.org/docs/current/recipes/#olap-spark-yarn[YARN recipe] also uses the `zip` program to
create an archive so that needs to be installed, too, if you don't have it already.

The Hadoop 3.3.x installation instructions call for installing `pdsh` but installing that seems to cause permission
problems when executing `sbin/start-dfs.sh`. Skipping that prerequisite seems to solve the problem.

Documentation can be generated locally with:

[source,text]
bin/process-docs.sh

Documentation is generated to the `target/docs` directory. It is also possible to generate documentation locally with
Docker. `docker/build.sh -d`.

NOTE: The installation of plugins sometimes fails in this step with the error: `Error grabbing grapes - download
failed`. It often helps in this case to delete the directories for the dependencies that cannot be downloaded
in the `.m2` (`~/.m2/`) and in the `grapes` (`~/.groovy/grapes/`) cache. E.g., if the error is about
`asm#asm;3.2!asm.jar`, then remove the `asm/asm` sub directory in both directories.

To generate the web site locally, there is no need for any of the above infrastructure. Site generation is a simple
shell script:

[source,text]
bin/generate-home.sh

The site will be generated to the `target/site/home` directory.

[[python-environment]]
=== Python Environment

As of TinkerPop 3.2.2, the build optionally requires link:https://www.python.org/[Python] to build the `gremlin-python`
module. If Python is not installed, TinkerPop will still build with Maven, but native Python tests and
Java tests that require Python code will be skipped. Developers should also install link:https://pypi.python.org/pypi/pip[pip]
and link:https://virtualenv.pypa.io/en/stable/[virtualenv] (version 15.0.2 - older versions may cause build failures).

The build expects Python a `python3` installation which should be 3.5.3 or better. Python also tests kerberos and
therefore requires:

[source,text]
sudo apt install libkrb5-dev krb5-user

Once the Python environment is established, the full building and testing of `gremlin-python` may commence. It
can be done manually from the command line with:

[source,text]
mvn clean install -Pglv-python

which enables the "glv-python" Maven profile or in a more automated fashion simply add a `.glv` file to the root of the
`gremlin-python` module which will signify to Maven that the environment is Python-ready. The `.glv` file need not have
any contents and is ignored by Git. A standard `mvn clean install` will then build `gremlin-python` in full.

The build also requires Python to execute `gremlin-console` integration tests. The integration test is configured by a
"console-integration-tests" Maven profile. This profile can be activated manually or can more simply piggy-back on
the `.glv` file in `gremlin-python`. Note that unlike `gremlin-python` the tests are actually integration tests and
therefore must be actively switched on with `-DskipIntegrationTests=false`:

[source,text]
mvn clean install -pl gremlin-console -DskipIntegrationTests=false

TIP: For those who do not have a full Maven environment, please see <<docker-integration,this section>> for how Docker
can be used to help run tests.

See the <<release-environment,Release Environment>> section for more information on release manager configurations.

[[dotnet-environment]]
=== DotNet Environment

The build optionally requires link:https://dotnet.microsoft.com/download[.NET SDK] (>=6.0) to work with the
`gremlin-dotnet` module. If .NET SDK is not installed, TinkerPop will still build with Maven, but .NET projects
will be skipped.

`gremlin-dotnet` can be built and tested from the command line with:

[source,text]
mvn clean install -Pgremlin-dotnet

which enables the "gremlin-dotnet" Maven profile or in a more automated fashion simply add a `.glv` file to the `src`
and `test` directories of the `gremlin-dotnet` module which will signify to Maven that the environment is .NET-ready.
The `.glv` file need not have any contents and is ignored by Git. A standard `mvn clean install` will then build
`gremlin-dotnet` in full.

In order to pack the Gremlin.Net.Template project, it is also necessary to install link:http://www.mono-project.com/[Mono].
The template can still be built and tested without Mono but packing will be skipped.
To pack the template (which will also download the link:https://docs.microsoft.com/en-us/nuget/tools/nuget-exe-cli-reference[NuGet CLI tool])
the `nuget` property has to be set:

[source,text]
mvn clean install -Dnuget

TIP: For those who do not have a full Maven environment, please see <<docker-integration,this section>> for how Docker
can be used to help run tests.

See the <<release-environment,Release Environment>> section for more information on release manager configurations.

[[nodejs-environment]]
=== JavaScript Environment

When building `gremlin-javascript`, mvn command will include a local copy of Node.js runtime and npm inside your project
using `com.github.eirslett:frontend-maven-plugin` plugin. This copy of the Node.js runtime will not affect any
other existing Node.js runtime instances in your machine.

To run the development and build scripts of `gremlint` and its corresponding web page `docs/gremlint`, Node.js and npm
have to be installed. When generating or publishing the TinkerPop website, the `docs/gremlint` web page has to be
built. Consequently, the scripts `bin/generate-home.sh` and `bin/publish-home.sh` require that Node.js and npm are
installed. Version 5.2.0 or newer of npm is recommended, as it comes pre-bundled with npx which provides tooling to
easily serve the generated website locally. This is covered in more detail in the <<site,Site>> section.

TIP: For those who do not have a full Maven environment, please see <<docker-integration,this section>> for how Docker
can be used to help run tests.

TIP: Consider installing link:https://github.com/nvm-sh/nvm[nvm-sh] as a convenient way to manage node versions.

See the <<release-environment,Release Environment>> section for more information on release manager configurations.

[[docker-environment]]
=== Docker Environment

The build optionally requires Docker to build Docker images of Gremlin Server and Gremlin Console. The Docker images
can be built from the command line with:

[source,text]
----
mvn clean install -pl gremlin-server,gremlin-console -DdockerImages
----

which enables the "docker-images" Maven profile.

If confronted with "Permission denied" errors on Linux, it may be necessary to do the following:

[source,text]
----
sudo groupadd docker
sudo usermod -aG docker $USER
newgrp docker
sudo chmod 666 /var/run/docker.sock
----

[[release-environment]]
=== Release Environment

This section is only useful to TinkerPop release managers and describes prerequisites related to deploying an official
release of TinkerPop.

Maven needs to be configured to deploy maven artifacts. Apache LDAP credentials can be used for this. Release
managers should encrypt their Apache LDAP password as described
link:https://maven.apache.org/guides/mini/guide-encryption.html[in the Apache Maven docs].
The encrypted password can then be configured in the `settings.xml` as described in the section
link:https://infra.apache.org/publishing-maven-artifacts.html["Set up your development environment" of this Apache Infra article].
This configuration will be used by `mvn deploy`.

For Python releases, uploading to pypi uses link:https://pypi.python.org/pypi/twine[twine] which is automatically
installed by the build process in maven. Twine refers to `HOME/.pypirc` file for configuration on the pypi deploy
environments and username and password combinations. The file typically looks like this:

[source,text]
----
[distutils]
index-servers=
    pypi
    pypitest

[pypitest]
username = <username>
password =

[pypi]
username = <username>
password =
----

The release manager shall use the project's pypi credentials, which are available in the
link:https://svn.apache.org/repos/private/pmc/tinkerpop[PMC SVN repository]. The `password` should be left blank so
the deployment process in Maven will prompt for it at deployment time.

For .NET releases, install link:http://www.mono-project.com/[Mono]. The release process is known to work with 6.12.0,
so it is best to probably install that version. Release managers should probably also do an install of
link:https://dist.nuget.org/win-x86-commandline/v3.4.4/nuget.exe[nuget 3.4.4] as it will help with environmental setup.
To get an environment ready to deploy to NuGet, it is necessary to have a NuGet API key. First, create an account with
link:https://www.nuget.org[nuget] and request that a PMC member add your account to the Gremlin.Net and
the Gremlin.Net.Template package in nuget so that you can deploy. Next, generate an API key for your account on the
nuget website. The API key should be added to `NuGet.Config` with the following:

[source,text]
----
mono nuget.exe setApiKey [your-api-key]
----

This should update `~/.config/NuGet/NuGet.Config` a file with an entry containing the encrypted API key. On
`mvn deploy`, this file will be referenced on the automated `nuget push`.

To deploy JavaScript / TypeScript artifacts on the link:https://www.npmjs.com[npm registry], the release manager must
set the authentication information on the ~/.npmrc file. The easiest way to do that is to use the `npm adduser`
command. This must be done only once, as the auth token doesn't have an expiration date and it's stored on your file
system. If this account is newly created then request that a PMC member add your account to the "gremlin" package on
npm.

Deploying Docker images to link:https://hub.docker.com/[Docker Hub] requires an account that is a member of the TinkerPop
organization. So if you don't already have an account on Docker Hub then create one and request that
a PMC member adds your account to the TinkerPop organization. Afterwards, authentication information needs to be added to
the `~/.docker/config.json` file. This information can simply be added with the `docker login` command which will ask for
credentials. This must be done only once. Finally, `docker push` can be used to push images to Docker Hub which will
be done automatically on `mvn deploy` or it can be triggered manually with `mvn dockerfile:push`.

[[building-testing]]
== Building and Testing

The following commands are a mix of Maven flags and shell scripts that handle different build operations

* Build project: `mvn clean install`
** Build a specific module (e.g. `gremlin-server`) within the project: `mvn clean install -pl gremlin-server`
** Build without assertions for "iterator leaks" which are enabled by default: `mvn clean install -DtestIteratorLeaks=false`
** Specify specific tests in a TinkerPop Suite to run with the `GREMLIN_TESTS` environment variable, along with the
Maven project list argument, e.g.:
+
----
export GREMLIN_TESTS='org.apache.tinkerpop.gremlin.process.traversal.step.map.PathTest$Traversals,org.apache.tinkerpop.gremlin.process.traversal.PathTest'
mvn -Dmaven.javadoc.skip=true --projects tinkergraph-gremlin test
----
** Clean the `.groovy/grapes/org.apache.tinkerpop` directory on build: `mvn clean install -DcleanGrapes`
** Turn off "heavy" logging in the "process" tests: `mvn clean install -DargLine="-DmuteTestLogs=true"`
** The test suite for `neo4j-gremlin` is disabled by default - to turn it on: `mvn clean install -DincludeNeo4j`
* Generate <<building-testing,test resources>> for `gremlin-io-test`: `mvn clean install -pl :gremlin-io-test -Dio`
* Regenerate toy graph data (only necessary given changes to IO classes): `mvn clean install -Dio` from `tinkergraph-gremlin` directory
** If there are changes to the Gryo format, it may be necessary to generate the Grateful Dead dataset from GraphSON (see `IoDataGenerationTest.shouldWriteGratefulDead`)
* Start Gremlin Server with Docker using the standard test configuration: `docker/gremlin-server.sh`
* Check license headers are present: `mvn apache-rat:check`
* Build AsciiDocs (see <<documentation-environment,Documentation Environment>>): `bin/process-docs.sh`
** Build AsciiDocs (but don't evaluate code blocks): `bin/process-docs.sh --dryRun`
** Build AsciiDocs (but don't evaluate code blocks in specific files): `bin/process-docs.sh --dryRun docs/src/reference/the-graph.asciidoc,docs/src/tutorial/getting-started,...`
** Build AsciiDocs (but evaluate code blocks only in specific files): `bin/process-docs.sh --fullRun docs/src/reference/the-graph.asciidoc,docs/src/tutorial/getting-started,...`
** Process a single AsciiDoc file: +pass:[docs/preprocessor/preprocess-file.sh `pwd`/gremlin-console/target/apache-tinkerpop-gremlin-console-*-standalone "" "*" `pwd`/docs/src/xyz.asciidoc]+
* Build JavaDocs/JSDoc: `mvn process-resources -Djavadoc`
** Javadoc to `target/site/apidocs` directory
** JSDoc to the `gremlin-javascript/src/main/javascript/gremlin-javascript/doc/` directory
* Specify the seed used for `Random` in tests `mvn clean install -DtestSeed` - useful when a test fails, the seed will be printed in the build output so that the test can run with the same version of random (look for "TestHelper" logger in output)
* Check for newer dependencies: `mvn versions:display-dependency-updates` or `mvn versions:display-plugin-updates`
* Check the effective `pom.xml`: `mvn -pl gremlin-python -Pglv-python help:effective-pom -Doutput=withProfilePom.xml`
* Deploy JavaDocs/AsciiDocs: `bin/publish-docs.sh svn-username`
* Integration Tests: `mvn verify -DskipIntegrationTests=false`
** Execute with the `-DincludeNeo4j` option to include transactional tests.
** Execute with the `-DuseEpoll` option to try to use Netty native transport (works on Linux, but will fallback to Java NIO on other OS).
* Benchmarks: `mvn verify -DskipBenchmarks=false`
** Reports are generated to the console and to `gremlin-tools/gremlin-benchmark/target/reports/benchmark`.
* Test coverage report: `mvn clean install -Dcoverage` - note that the `install` is necessary because report aggregation is bound to that part of the lifecycle.
** Reports are generated to `gremlin-tools/gremlin-coverage/target/site`.
* `cd site`
** Generate web site locally: `bin/generate-home.sh`
** Publish web site: `bin/publish-home.sh <username>`

[[docker-integration]]
== Docker Integration

TinkerPop provides a shell script, that can start several build tasks within a Docker container. The
required Docker images will be built automatically if they don't exist yet. Thus the first invocation
of the Docker script is expected to take some time.

The script can be found under `PROJECT_HOME/docker/build.sh`. The following tasks are currently
supported:

* run standard test suite
* run integration tests
* build Java docs
* build user docs

A list of command line options is provided by `docker/build.sh --help`. The container will install,
configure and start all required dependencies, such as Hadoop.

Options can be passed to Docker by setting the `TINKERPOP_DOCKER_OPTS` environment variable. A speed boost can
be gained at the expense of memory by using tmpfs and the special directory `/usr/src/tinkermem`.

[source,bash]
.Build in-memory
----
TINKERPOP_DOCKER_OPTS="--tmpfs /usr/src/tinkermem:exec,mode=0755,rw,noatime,size=2000m"
----

[source,bash]
.Disable IPv6 for Hadoop
----
TINKERPOP_DOCKER_OPTS="--sysctl net.ipv6.conf.all.disable_ipv6=1 --sysctl net.ipv6.conf.default.disable_ipv6=1"
----

A custom maven settings.xml can be supplied, for example, to point to a local proxy. Copy the `settings.xml` to the
`PROJECT_HOME/` directory. The Docker script will detect and copy it to the running container.

If the container is used to generate the user docs, it will start a web server and show the URL that
is used to host the HTML docs.

After finishing all tasks, the script will immediately destroy the container.

Docker can also be helpful to developers who do not want to run tests from a Maven environment, which may be a bit
opaque when dealing with test failures and largely unhelpful for debugging. This situation is typically case for
developers doing work on Gremlin Language Variants (e.g. Python). To help alleviate this problem, developers can
start a standalone Gremlin Server with its standard test configuration that is used in the standard Maven build.

Generally speaking, most developers will want to test their code against the latest build of Gremlin Server in the
TinkerPop repository. To do that, first be sure to build a Docker image of the current code:

[source,bash]
mvn clean install -DskipTests

Next, generate the a Docker image for Gremlin Server with:

[source,bash]
mvn clean install -pl :gremlin-server -DdockerImages -DskipTests

IMPORTANT: If changes are made to the repository that need to be reflected in the Gremlin Server Docker image then
the old image should be removed and then the above commands re-executed.

Finally, start the server with:

[source,bash]
docker/gremlin-server.sh

Starting Gremlin Server this way makes it possible to run Gremlin Language Variant tests without Maven (for example,
directly from a debugger) which should greatly reduce development friction for these environments.

It is also possible to specify the exact version of Gremlin Server to run with the test configuration. This version
should be an existing Docker image version and must be an explicit version that maps to an actual TinkerPop artifact:

[source,bash]
docker/gremlin-server.sh 3.4.2

To be a bit more clear, the version can not be a Docker tag like "latest" because there is no such TinkerPop artifact
that has been published with that version number.

[[intellij]]
== Intellij Usage

Most core TinkerPop developers are using Intellij for their work so this section helps describe the mechanisms for
best working with it as an IDE.

=== Setup

Installation and basic configuration of Intellij is beyond the scope of this writing and it is assumed that the
TinkerPop GitHub repository has been cloned and the root of the repository is open in Intellij. From there, we can
begin to look at configuration options specifically relevant to TinkerPop itself.

TinkerPop has a module called `gremlin-shaded` which contains shaded dependencies for some libraries that are widely
used and tend to introduce conflicts.  To ensure that Intellij properly interprets this module after importing the
Maven `pom.xml` perform the following steps:

. Build `gremlin-shaded` from the command line with `mvn clean install`.
. Right-click on the `gremlin-shaded` module in the project viewer of Intellij and select "Remove module". If this menu
option is not available (as is the case in newer versions of Intellij - first noticed in 13.1.5), then open the "Maven
Projects" side panel, right click the `gremlin-shaded` module and select "Ignore Project".
. In the "Maven Projects" Tool window and click the tool button for "Reimport All Maven projects" (go to
`View | Tool Windows | Maven Projects` on the main menu if this panel is not activated).
. At this point it should be possible to compile and run the tests within Intellij, but in the worst case, use
`File | Invalidate Caches/Restart` to ensure that indices properly rebuild.

Note that it may be necessary to re-execute these steps if the `gremlin-shaded` `pom.xml` is ever updated.

<<<<<<< HEAD
You will initially see lots of errors related to the Gremlin lexer/parser. The `gremlin-grammar` module requires
ANTLR processing. While this processing is configured to execute with Maven, it can also be setup to generate parser
files within Intellij itself on command:
=======
Developers working on the `neo4j-gremlin` module should enabled the `include-neo4j` Maven profile in Intellij.
This will ensure that tests will properly execute within the IDE.

If Intellij complains about "duplicate sources" for the Groovy files when attempting to compile/run tests, then
install the link:http://plugins.jetbrains.com/plugin/7442?pr=idea[GMavenPlus Intellij plugin].

The `gremlin-core` module uses a Java annotation processor to help support DSLs. To support this capability be sure
that:

. `File | Settings | Compiler | Annotation Processors` has the checkbox with the "Enable annotation processing" checked.
Intellij should be able to detect the processor automatically on build.
. The `gremlin-core/target` directory should not be hidden and `target/classes`, `target/generated-sources` and
`target/generated-test-sources` should be marked as "Generated Sources Root". If they are not setup that way by
Intellij by default then simply right-click on them use the "Mark Directory with" option to make the appropriate
selections.

The `gremlin-language` module requires ANTLR processing. While this processing is configured to execute with Maven, it
can also be setup to generate parser files within Intellij itself on command:
>>>>>>> 0c8e7231

. Install the ANTLR4 Grammar Plugin for Intellij
. Right-click on the `Gremlin.g4` file and "Configure ANTLR"
. Set "Output directory where all output is generated" to `target/generated-sources/antlr4`
. Set "Grammar file encoding" to `utf-8`
. Set "Package/namespace for the generated code" to `org.apache.tinkerpop.gremlin.language.grammar`
. Set "Language" to `Java`
. Set "Case transformation in the Preview window" should be "Leave as-is"
. The "generate parse tree listener" should be unchecked and the "generate parse tree visitor" should be checked.

With these settings it should be possible to right-click `Gremlin.g4` and "Generate ANTLR Recognizer" which will place
the generated code in where specified at `target/generated-sources/antlr4`. Be sure to right-click the `antlr4`
directory and "Mark directory as" "Generated Sources Root" which should allow Intellij to recognize it.

The `gremlin-groovy` module uses a Java annotation processor to help support DSLs. Annotation processing in Intellij
should be set up by the Maven import, but if this is set up incorrectly you will see a cryptic error message when
building: `java: Compilation failed: internal java compiler error`. To fix this, search for the Intellij setting
`Annotation Processors`. Make sure that annotation processing is enabled for `gremlin-groovy` but disabled for
`gremlin-annotations`. This should fix the internal java compile error. Next you may see compile errors complaining
that the `jsr223` classes `__`, ``CredentialTraversal`, `CredentialTraversalSource`, and `DefaultCredentialTraversal`
cannot be found. Those classes are generated by annotations. To fix these errors, make sure mark the
directory `gremlin-groovy/target/generated-sources/annotations` as "Generated Sources Root".

Developers working on the `neo4j-gremlin` module should enabled the `include-neo4j` Maven profile in Intellij.
This will ensure that tests will properly execute within the IDE.

=== Debugging

It is generally assumed that JVM-based debugging of TinkerPop code in Intellij is a relatively straightforward task
for most developers, but it is worth pointing out a few important points related to it and to drill into some specifics
for the non-JVM languages.

[[debug-java]]
==== Java

There are generally no complexities to running the debugger for any JVM-based test in the repository, but the following
tips are helpful to know when doing so:

* It is not possible to run the tests in `gremlin-test` without an `Graph` implementation. For example, it is not
possible to just right-click `org.apache.tinkerpop.gremlin.process.traversal.step.filter.CoinTest` and then select
`Debug 'CoinTest'`. Instead, running that test would require opening `tinkergraph-gremlin` and executing the
`TinkerGraphProcessStandardTest` (as an example) which runs the full Gremlin test suite to include `CoinTest`.
* To run just `CoinTest`, set a `GREMLIN_TESTS` environment variable with the fully qualified path name to the test
configuration in Intellij. Note that the fully qualified test name is really
`org.apache.tinkerpop.gremlin.process.traversal.step.filter.CoinTest$Traversals`.
* Gherkin tests have a similar pattern in that they require a `Graph` implementation to execute them. Therefore,
debugging entails going to `tinkergraph-gremlin` and running `TinkerGraphFeatureTest` in the debugger.
* It is possible to filter the Gherkin tests by adding a system property to the debug configuration that specifies the
tags to use or ignore. For example to just run the `coin()` tests: `-Dcucumber.filter.tags="@StepCoin"`

[[debug-python]]
==== Python

Debugging Python within this mainly JVM-based project structure requires a bit of configuration. The following steps
will help get Intellij prepared for this task:

1. Install the Python plugin from JetBrains which should provide PyCharm like functionality.
1. Right-click the "tinkerpop" top-level module in Intellij's project explorer and "Open Module Settings".
1. Select "Platform Settings | SDKs" and then click the "+" to "Add Python SDK..."
1. Choose a "Virtualenv Environment" and a "New environment". Set the "Location" to
"<project-root>/gremlin-python/src/main/python". Select a "Base interpreter" that matches the version required by
`gremlin-python` and click "OK".
1. Select "Project Settings | Modules" and then select "gremlin-python" from the listing. Change the "Module SDK" to
the newly added Python SDK.
1. Open a terminal to `gremlin-python/scr/main/python` and do `venv/bin/pip3 install -e .` to pull in all of the
`gremlin-python` dependencies.

At this stage, it should be possible to run unit tests in Python:

1. Pull down the drop down in the toolbar for "Run/Debug Configurations" and select "Edit Configurations..."
1. Click the "+" to "Python Tests | pytest" and browse to a test to supply the "Script path".
1. Go to "Python interpreter" and select "Use SDK of module" and choose "gremlin-python" in the drop-down and click OK.
1. The test should not appear in the "Run/Debug Configurations" and can be executed.

NOTE: When the Debug button is pressed, Intellij may display a notification that using the debugger requires some
additional downloads - confirm those installations as required.

Many of the tests in `gremlin-python` require Gremlin Server. They are effectively integration tests. TinkerPop makes
it easy to debug these tests by providing a Docker based test server which is rigged up with all the configurations
required for the tests to execute. Start this server with `docker/gremlin-server.sh -n` where the `-n` will enable
Neo4j for transaction based tests.<|MERGE_RESOLUTION|>--- conflicted
+++ resolved
@@ -536,30 +536,9 @@
 
 Note that it may be necessary to re-execute these steps if the `gremlin-shaded` `pom.xml` is ever updated.
 
-<<<<<<< HEAD
-You will initially see lots of errors related to the Gremlin lexer/parser. The `gremlin-grammar` module requires
+You will initially see lots of errors related to the Gremlin lexer/parser. The `gremlin-language` module requires
 ANTLR processing. While this processing is configured to execute with Maven, it can also be setup to generate parser
 files within Intellij itself on command:
-=======
-Developers working on the `neo4j-gremlin` module should enabled the `include-neo4j` Maven profile in Intellij.
-This will ensure that tests will properly execute within the IDE.
-
-If Intellij complains about "duplicate sources" for the Groovy files when attempting to compile/run tests, then
-install the link:http://plugins.jetbrains.com/plugin/7442?pr=idea[GMavenPlus Intellij plugin].
-
-The `gremlin-core` module uses a Java annotation processor to help support DSLs. To support this capability be sure
-that:
-
-. `File | Settings | Compiler | Annotation Processors` has the checkbox with the "Enable annotation processing" checked.
-Intellij should be able to detect the processor automatically on build.
-. The `gremlin-core/target` directory should not be hidden and `target/classes`, `target/generated-sources` and
-`target/generated-test-sources` should be marked as "Generated Sources Root". If they are not setup that way by
-Intellij by default then simply right-click on them use the "Mark Directory with" option to make the appropriate
-selections.
-
-The `gremlin-language` module requires ANTLR processing. While this processing is configured to execute with Maven, it
-can also be setup to generate parser files within Intellij itself on command:
->>>>>>> 0c8e7231
 
 . Install the ANTLR4 Grammar Plugin for Intellij
 . Right-click on the `Gremlin.g4` file and "Configure ANTLR"
