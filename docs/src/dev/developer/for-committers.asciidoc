////
Licensed to the Apache Software Foundation (ASF) under one or more
contributor license agreements.  See the NOTICE file distributed with
this work for additional information regarding copyright ownership.
The ASF licenses this file to You under the Apache License, Version 2.0
(the "License"); you may not use this file except in compliance with
the License.  You may obtain a copy of the License at

  http://www.apache.org/licenses/LICENSE-2.0

Unless required by applicable law or agreed to in writing, software
distributed under the License is distributed on an "AS IS" BASIS,
WITHOUT WARRANTIES OR CONDITIONS OF ANY KIND, either express or implied.
See the License for the specific language governing permissions and
limitations under the License.
////
= For Committers

image::business-gremlin.png[width=400]

The guidelines that follow generally apply to those with commit access to the main repository, but those seeking to
contribute will also find helpful information here on the development style and process for the project.

[[initial-setup]]
== Initial Setup

Once the Apache TinkerPop PMC has sent an invitation to a contributor to become a new committer and that contributor
has accepted that invitation and provided their iCLA to Apache, then there are some administrative steps that the
new committer can expect to go through to complete the process so that they have access to Apache resources like the
Git repository. While the information for completing the process can be found in a multitude of places the following
listing provides a summary of what to do next:

* Look for a welcome email from root_at_apache.org. This will contain your Apache user name
** e.g. "Welcome to the Apache Software Foundation (ASF)!"
* Visit https://id.apache.org/reset/enter and enter your user name
* Look for a password reset email from root_at_apache.org. This will have been sent after you confirmed your user name, above.
** e.g. "Password reset request for [username] from Apache ID"
* Visit the link provided in the password reset email, and choose a new password. ASF asks you to choose a strong one. You will see a "Password change successful" page when this is done.
* You will now have SVN access
** link:https://svn.apache.org/[svn.apache.org]
* Try sending yourself an email at your new [username]@apache.org email address. It should forward to your primary address.
* Check your account details at https://id.apache.org/details/[username]
* Link your accounts using gitbox (https://gitbox.apache.org/setup/)
** Link your Apache account
** Link your GitHub account
*** You will be asked to "Authorize Apache M.A.T.T."
** Obtain MFA status
*** Visit link:https://id.apache.org[id.apache.org] and set your GitHub ID to be invited to the org
*** Wait for an email to arrive from "support_at_github.com", and click "Join @apache". Accept the invitation on github.com. Your new MFA status will not immediately be reflected on github, but you will get a confirmation email from noreply_at_github.com. Later, the status will read "MFA ENABLED"
**** e.g. "[GitHub] @asf-gitbox has invited you to join the @apache organization"
*** You can find yourself by searching in the link:https://github.com/orgs/apache/teams/apache-committers[Apache Committers listing]
* Read the link:https://www.apache.org/dev/new-committers-guide.html[Apache Committer Guide] and link:http://www.apache.org/dev/committers.html[Apache Committer FAQ]
* Read through the other sections of this document - the Developer Documentation - for more details on project procedures and other administrative items.
** In particular, see <<rtc,Review then Commit>>
* If you have trouble committing, email dev@tinkerpop.apache.org

== Communication

TinkerPop has a link:http://groups.google.com/group/gremlin-users[user mailing list] and a
pass:[<a href="https://lists.apache.org/list.html?dev@tinkerpop.apache.org">dev mailing list</a>].  As a committer,
it is a good idea to join both.

Occasionally, online meetings via video conference are held. These meetings are schedule via the dev mailing list
about a week before they are to occur to find a day and time that is available for those interested in attending.
On the day of the meeting, the meeting organizer will create a Google Hangout (or similar video conferencing link).
At that point, all who are interested can attend.  Meeting minutes should be
taken and added to the <<meetings,Meetings>> section of this document using the pattern already established.

== Release Notes

There is a two-pronged approach to maintaining the change log and preparing the release notes.

1. For work that is documented in JIRA, run the release notes report to include all of
the tickets targeted for a specific release.  This report can be included in the
release announcement.

2. The manual change log (`CHANGELOG.asciidoc`) can be used to highlight large
changes, describe themes (e.g. "We focused on performance improvements") or to
give voice to undocumented changes.

Given the dependence on the JIRA report for generating additions to the `CHANGELOG.asciidoc`,
which uses the title of the issue as the line presented in the release note report, titles should
be edited prior to release to be useful in that context.  In other words, an issue title should
be understandable as a change in the fewest words possible while still conveying the gist of the
change.

Changes that break the public APIs should be marked with a "breaking" label and should be
distinguished from other changes in the release notes.

[[branches]]
== Branches

TinkerPop has several release branches:

<<<<<<< HEAD
* `tp30` - 3.0.x (no longer maintained)
* `tp31` - 3.1.x (no longer maintained)
* `tp32` - 3.2.x (no longer maintained)
* `tp33` - 3.3.x (current development)
* `tp34` - 3.4.x (current development)
=======
* `3.0-dev` - 3.0.x (no longer maintained)
* `3.1-dev` - 3.1.x (no longer maintained)
* `3.2-dev` - 3.2.x (no longer maintained)
* `3.3-dev` - 3.3.x (major bug fixes only)
* `3.4-dev` - 3.4.x (current development)
>>>>>>> 68c19355
* `master` - 3.5.x (future development)
* `4.0-dev` - 4.0.x (future development)

Changes to `3.3-dev` should merge to `3.4-dev` and then `3.4-dev` to `master`. Please read more about this process in
the <<pull-requests, Pull Requests>> section. Note that `4.0-dev` is rebased on `master` and currently behaves as a
fresh repository as all 3.x content was removed.

Other branches may be created for collaborating on features or for RFC's that other developers may want to inspect.
It is suggested that the JIRA issue ID be used as the prefix, since that triggers certain automation, and it provides a
way to account for the branch lifecycle, i.e. "Who's branch is this, and can I delete it?"

For branches that are NOT associated with JIRA issues, developers should utilize their Apache ID as
a branch name prefix.  This provides a unique namespace, and also a way to account for the branch lifecycle.

Developers should remove their own branches when they are no longer needed.

== Tags

Tags are used for milestones, release candidates, and approved releases.  Please refrain from creating arbitrary
tags, as they produce permanent clutter.

== Issue Tracker Conventions

TinkerPop uses Apache JIRA as its link:https://issues.apache.org/jira/browse/TINKERPOP[issue tracker].  JIRA is a
very robust piece of software with many options and configurations.  To simplify usage and ensure consistency across
issues, the following conventions should be adhered to:

* An issue's "status" should generally be in one of two states: `open` or `closed` (`reopened` is equivalent to `open`
for our purposes).
** An `open` issue is newly created, under consideration or otherwise in progress.
** A `closed` issue is completed for purposes of release (i.e. code, testing, and documentation complete).
** Issues in a `resolved` state should immediately be evaluated for movement to `closed` - issue become `resolved`
by those who don't have the permissions to `close`.
* An issue's "type" should be one of two options: `bug` or `improvement`.
** A `bug` has a very specific meaning, referring to an error that prevents usage of TinkerPop AND does not have a
reasonable workaround.  Given that definition, a `bug` should generally have very high priority for a fix.
** Everything else is an `improvement` in the sense that any other work is an enhancement to the current codebase.
* The "component" should be representative of the primary area of code that it applies to and all issues should have
this property set.
* Issues are not assigned "labels" with two exceptions:
** The "breaking" label which marks an issue as one that is representative of a change in the API that might
affect users or providers.  This label is important when organizing release notes.
** The "deprecation" label which is assigned to an issue that includes changes to deprecate a portion of the API.
* The "affects/fix version(s)" fields should be appropriately set, where the "fix version" implies the version on
which that particular issue will completed. This is a field usually only set by committers.
* The "priority" field can be arbitrarily applied with one exception.  The "trivial" option should be reserved for
tasks that are "easy" for a potential new contributor to jump into and do not have significant impact to urgently
required improvements.
* The "resolution" field which is set on the close of the issue should specify the status most closely related to why
the issue was closed. In most cases, this will mean "Fixed" for a "Bug" or "Done" for an "Improvement". Only one
resolution has special meaning and care should be taken with this particular option: "Later". "Later" means that the
item is a good idea but likely will not be implemented in any foreseeable future. By closing uncompleted issues with
this resolution, it should be easy to come back to them later when needed.

== Code Style

Contributors should examine the current code base to determine what the code style patterns are and should match their
style to what is already present. Of specific note however, TinkerPop does not use "import wildcards" - IDEs should
be adjusted accordingly to not auto-wildcard the imports.

== Build Server

TinkerPop uses link:https://travis-ci.com/[Travis] for link:https://en.wikipedia.org/wiki/Continuous_integration[CI]
services. The build status can be found link:https://travis-ci.org/apache/tinkerpop[here].  Note that the CI process
does not run all possible tests (e.g. Neo4j-related tests) as a full execution would likely exceed the allowable times
for builds on these servers. Instead Travis runs a basic cross-section of tests selected to provide a reasonably high
degree of confidence in the branch built.

== Deprecation

When possible, committers should avoid direct "breaking" change (e.g. removing a method from a class) and favor
deprecation.  Deprecation should come with sufficient documentation and notice especially when the change involves
public APIs that might be utilized by users or implemented by providers:

* Mark the code with the `@Deprecated` annotation.
* Use javadoc to further document the change with the following content:
** `@deprecated As of release x.y.z, replaced by {@link SomeOtherClass#someNewMethod()}` - if the method is not
replaced then the comment can simply read "not replaced".  Additional comments that provide more context are
encouraged.
** `@see <a href="https://issues.apache.org/jira/browse/TINKERPOP-XXX">TINKERPOP-XXX</a>` - supply a link to the
JIRA issue for reference - the issue should include the "deprecation" label.
* Be sure that deprecated methods are still under test - consider using javadoc/comments in the tests themselves to
call out this fact.
* Create a new JIRA issue to track removal of the deprecation for future evaluation.
* Update the "upgrade documentation" to reflect the API change and how the reader should resolve it.

The JIRA issues that track removal of deprecated methods should be periodically evaluated to determine if it is
prudent to schedule them into a release.

== Developing Tests

TinkerPop has a wide variety of test types that help validate its internal code as well as external provider code.
There are "unit tests" and "integration tests". Unit tests execute on standard runs of `mvn clean install`.  These
tests tend to run quickly and provide a reasonable level of coverage and confidence in the code base.  Integration
tests are disabled by default and must be explicitly turned on with a special build property by adding
`-DskipIntegrationTests=false` to the `mvn` execution.  Integration tests run slower and may require external
components to be running when they are executed. They are "marked" as separate from unit tests by inclusion of the
suffix "IntegrateTest".

Here are some other points to consider when developing tests:

* Avoid use of `println` in tests and prefer use of a SLF4j `Logger` instance so that outputs can be controlled in a
standard way.
* If it is necessary to create files on the filesystem, do not hardcode directories - instead, use the `TestHelper` to
create directory structures.  `TestHelper` will properly create file system structure in the appropriate build
directory thus allowing proper clean-up between test runs.
* If writing tests in one of the test suites, like `gremlin-test`, it is important to remember that if a new `Graph`
instance is constructed within the test manually, that it be closed on exit of that test.  Failing to do this cleanup
can cause problems for some graph providers.
* Tests that are designed to use a `GraphProvider` implementation in conjunction with `AbstractGremlinTest` _and_ are
in the `/test` directory should not be named with `Test` as the suffix, as this will cause them to execute in some
environments without a `GraphProvider` being initialized by a suite. These types of tests should be suffixed with
`Check` instead. Please see link:https://github.com/apache/tinkerpop/blob/e32a4187e4f25e290aabe14007f9087c48a06521/neo4j-gremlin/src/test/java/org/apache/tinkerpop/gremlin/neo4j/structure/NativeNeo4jStructureCheck.java[NativeNeo4jStructureCheck]
for an example.

=== Gremlin Language Test Cases

Test cases for the Gremlin Language currently requires that the newly developed test be added in three places:

1. As a test written in Java in the `gremlin-test` module within the subpackages of
`org.apache.tinkerpop.gremlin.process.traversal.step`
2. As a test written in Gherkin in the `gremlin-test` module in the `/features` subdirectory

When writing a Java test case for a Gremlin step, be sure to use the following conventions.

* The name of the traversal generator should start with `get`, use `X` for brackets, `_` for space, and the Gremlin-Groovy sugar syntax.
** `get_g_V_hasLabelXpersonX_groupXaX_byXageX_byXsumX_name()`
* When creating a test for a step that has both a barrier and sideEffect form (e.g. `group()`, `groupCount()`, etc.), test both representations.
** `get_g_V_groupCount_byXnameX()`
** `get_g_V_groupCountXaX_byXnameX_capXaX()`
* The name of the actual test case should be the name of the traversal generator minus the `get_` prefix.
* The Gremlin-Groovy version of the test should use the sugar syntax in order to test sugar (as Gremlin-Java8 tests test standard syntax).
** `g.V.age.sum`
* Avoid using lambdas in the test case unless that is explicitly what is being tested as OLAP systems will typically not be able to execute those tests.
* `AbstractGremlinProcessTest` has various static methods to make writing a test case easy.
** `checkResults(Arrays.asList("marko","josh"), traversal)`
** `checkMap(new HashMap<String,Long>() {{ put("marko",1l); }}, traversal.next())`

Gherkin tests follow some important conventions and have a sub-language that must be adhered to for the tests to
function properly. Note that Gherkin tests are designed to support the testing of GLVs and at some point will likely
replace the Java tests. If a new Java test is added and an associated Gherkin tests is not, the overall build will
fail the `FeatureCoverageTest` of `gremlin-test` which validates that all tests written in Java are also implemented
in Gherkin.

The basic syntax of a Gherkin test is as follows:

[source,gherkin]
----
Scenario: g_VX1X_unionXrepeatXoutX_timesX2X__outX_name
  Given the modern graph
  And using the parameter v1Id defined as "v[marko].id"
  And the traversal of
    """
    g.V(v1Id).union(__.repeat(__.out()).times(2), __.out()).values("name")
    """
  When iterated to list
  Then the result should be unordered
    | result |
    | ripple |
    | lop |
    | lop   |
    | vadas |
    | josh  |
----

==== Scenario Name

The name of the scenario needs to match the name of the Java test. If it does not then the `FeatureCoverageTest` will
fail.

==== Given

"Given" sets the context of the test. Specifically, it establishes the graph that will be used for the test. It
conforms to the pattern of "Given the _xxx_ graph" where the "xxx" may be one of the following:

* empty
* modern
* classic
* crew
* sink
* grateful

Never modify the data of any of the graphs except for the "empty" graph. The "empty" graph is the only graph that is
guaranteed to be refreshed between tests. The "empty" graph maybe be modified by the traversal under test or by an
additional "Given" option:

[source,gherkin]
----
Given the empty graph
And the graph initializer of
  """
  g.addV("person").property(T.id, 1).property("name", "marko").property("age", 29).as("marko").
    addV("person").property(T.id, 2).property("name", "vadas").property("age", 27).as("vadas").
    addV("software").property(T.id, 3).property("name", "lop").property("lang", "java").as("lop").
    addV("person").property(T.id, 4).property("name","josh").property("age", 32).as("josh").
    addV("software").property(T.id, 5).property("name", "ripple").property("lang", "java").as("ripple").
    addV("person").property(T.id, 6).property("name", "peter").property("age", 35).as('peter').
    addE("knows").from("marko").to("vadas").property(T.id, 7).property("weight", 0.5).
    addE("knows").from("marko").to("josh").property(T.id, 8).property("weight", 1.0).
    addE("created").from("marko").to("lop").property(T.id, 9).property("weight", 0.4).
    addE("created").from("josh").to("ripple").property(T.id, 10).property("weight", 1.0).
    addE("created").from("josh").to("lop").property(T.id, 11).property("weight", 0.4).
    addE("created").from("peter").to("lop").property(T.id, 12).property("weight", 0.2)
  """
----

The above configuration will use the "empty" graph and initialize it with the specified traversal. In this case, that
traversal loads the "empty" graph with the "modern" graph.

Once the graph for the test is defined, the context can be expanded to include parameters that will be applied to the
traversal under test. Any variable value being used in the traversal under test, especially ones that require a
specific type, should be defined as parameters. The structure for parameter definition looks like this:

[source,gherkin]
----
Given the modern graph
And using the parameter v1Id defined as "v[marko].id"
----

In the above example, "v1Id" is the name of the parameter that will be used in the traversal. The end of that line in
quotes is the value of that parameter and should use the type system notation that has been developed for the TinkerPop
Gherkin tests. The type system notation ensures that different language variants have the ability to construct the
appropriate types expected by the tests.

The syntax of the type notation involves a prefix character to help denote the type, a value between two square
brackets, optionally suffixed with some additional notation depending on the primary type.

* Edge - *e[_xxx_]* - The "xxx" should be replaced with a representation of an edge in the form of the
`vertex_name-edgelabel->vertex_name`. This syntax may also include the `.id` suffix which would indicate getting the
edge identifier or the `.sid` suffix which gets a string representation of the edge identifier.
* Lambda - *c[_xxx_]* - The "xxx" should contain a lambda written in Groovy.
* List - *l[_xxx_,_yyy_,_zzz_,...]* - A comma separated collection of values that make up the list should be added to
between the square brackets. These values respect the type system thus allowing for creation of lists of vertices,
edges, maps, and any other available type.
* Map - *m[_xxx_]* - The "xxx" should be replaced with a JSON string. Note that keys and values will be parsed using
the type notation system so that it is possible to have maps containing arbitrary keys and values.
* Numeric - *d[_xxx_]._y_* - The "xxx" should be replaced with a number. The suffix denoted by "y" should always be
included to further qualify the type of numeric. The following options are available:
** *d* - 32-bit Double
** *f* - 32-bit Float
** *i* - 32-bit Integer
** *l* - 64-bit Long
** *m* - Arbitrary-precision signed decimal numbers (i.e. BigDecimal in Java)
* Path - *p[_xxx_,_yyy_,_zzz_,...]* - A comma separated collection of values that make up the `Path` should be added to
between the square brackets. These values respect the type system thus allowing for creation of `Path` of vertices,
edges, maps, and any other available type.
* Set - *s[_xxx_,_yyy_,_zzz_,...]* - A comma separated collection of values that make up the set should be added to
between the square brackets. These values respect the type system thus allowing for creation of sets of vertices,
edges, maps, and any other available type.
* String - Any value not using the system notation will be interpreted as a string.
* T - *t[_xxx_]* - The "xxx" should be replaced with a value of the `T` enum, such as `id` or `label`.
* Vertex - *v[_xxx_]* - The "xxx" should be replaced with the "name" property of a vertex in the graph. This syntax may
include the `.id` suffix which would indicate getting the vertex identifier or the `.sid` suffix which gets a string
representation of the edge identifier.

Finally, specify the traversal under test with the "Given" option "and the traversal":

[source,gherkin]
----
And the traversal of
  """
  g.V(v1Id).union(__.repeat(__.out()).times(2), __.out()).values("name")
  """
----

It will be the results of this traversal that end up being asserted by Gherkin. When writing these test traversals,
be sure to always use the method and enum prefixes. For example, use  `__.out()` for an anonymous traversal rather
than just `out()` and prefer `Scope.local` rather than just `local`.

If a particular test cannot be written in Gherkin for some reason or cannot be otherwise supported by a GLV, first,
consider whether or not this test can be re-written in Java so that it will work for GLVs and then, second, if it
cannot, then use the following syntax for unsupported tests:

[source,gherkin]
----
Scenario: g_V_outXcreatedX_groupCountXxX_capXxX
  Given an unsupported test
  Then nothing should happen because
    """
    The result returned is not supported under GraphSON 2.x and therefore cannot be properly asserted. More
    specifically it has vertex keys which basically get toString()'d under GraphSON 2.x. This test can be supported
    with GraphSON 3.x.
    """
----

==== When

The "When" options get the result from the traversal in preparation for assertion. There are two options to iterate:

* "When iterated to list" - iterates the entire traversal into a list result that is asserted
* "When iterated next" - gets the first value from the traversal as the result to be asserted

There should be only one "When" defined in a scenario.

==== Then

The "Then" options handle the assertion of the result. There are several options to consider:

* "the result should have a count of _xxx_" - assumes a list value in the result and counts the number of values
in it
* "the result should be empty" - no results
* "the result should be ordered" - the exact results and should appear in the order presented
* "the result should be unordered" - the exact results but can appear any order
* "the result should be of" - results can be any of the specified values and in any order (use when guarantees
regarding the exact results cannot be pre-determined easily - see the `range()`-step tests for examples)

These final three types of assertions mentioned above should be followed by a Gherkin table that has one column, where
each row value in that column represents a value to assert in the result. These values are type notation respected as
shown in the following example:

[source,gherkin]
----
Then the result should be unordered
  | result |
  | ripple |
  | lop |
  | lop   |
  | vadas |
  | josh  |
----

Another method of assertion is to test mutations in the original graph. Again, mutations should only occur on the
"empty" graph, but they can be validated as follows:

[source,gherkin]
----
Scenario: g_V_outE_drop
  Given the empty graph
  And the graph initializer of
    """
    g.addV().as("a").addV().as("b").addE("knows").to("a")
    """
  And the traversal of
    """
    g.V().outE().drop()
    """
  When iterated to list
  Then the result should be empty
  And the graph should return 2 for count of "g.V()"
  And the graph should return 0 for count of "g.E()"
----

== Developing Benchmarks

Benchmarks are a useful tool to track performance between TinkerPop versions and also as tools to aid development
decision making. TinkerPop uses link:http://openjdk.java.net/projects/code-tools/jmh/[OpenJDK JMH] for benchmark development.
The JMH framework provides tools for writing robust benchmarking code that avoid many of the pitfalls inherent in benchmarking
JIT compiled code on the JVM.  Example JMH benchmarks can be found
link:http://hg.openjdk.java.net/code-tools/jmh/file/tip/jmh-samples/src/main/java/org/openjdk/jmh/samples/[here].

TinkerPop benchmarks live in the `gremlin-benchmark` module and can either be run from within your IDE or as a standalone
uber-jar.  The uber-jar is the JMH recommended approach and also makes it easy to distribute artifacts to various environments
to gather benchmarking numbers.  Having said that, in most cases it should be sufficient to run it from within the IDE.

Benchmarks will not run by default because they are time consuming.  To enable benchmarks during the test phase do
`-DskipBenchmarks=false`.  To change the number of warmup iterations, measurement iterations, and forks you can do
`mvn clean test -DskipBenchmarks=false -DdefaultForks=5 -DmeasureIterations=20 -DwarmupIterations=20`.  Benchmark results
will be output by default to the `benchmarks` directory in JSON format.

Benchmarks may also be run from the command line using the JMH runner.  Build the uber-jar and simply run
`java -jar gremlin-benchmark-TP-VERSION.jar`.  To see a list of JMH runner options, add the `-h` flag.

The JUnit/JMH integration was inspired by the Netty projects microbenchmarking suite.  Please refer to the Netty
link:http://netty.io/wiki/microbenchmarks.html[docs] for more details.  Presently there are 3 abstract benchmark classes
that may be used as building blocks for your benchmarks; `AbstractBenchmarkBase`, `AbstractGraphBenchmark`, and
`AbstractGraphMutateBenchmark`.

* `AbstractBenchmarkBase` - extend when your benchmark does not require a graph instance
* `AbstractGraphBenchmark` - extend when you are benchmarking read operations against a graph
* `AbstractGraphMutateBenchmark` - extend when you are benchmarking graph mutation operations eg. `g.addV()`, `graph.addVertex()`

[[rtc]]
== Review then Commit

Code modifications must go through a link:http://www.apache.org/foundation/glossary.html#ReviewThenCommit[review-then-commit] (RTC)
process before being merged into a release branch. All committers should follow the pattern below, where "you" refers
to the committer wanting to put code into a release branch.

* Make a JIRA ticket for the software problem you want to solve (i.e. a fix).
* Fork the release branch that the fix will be put into.
** The branch name should be the JIRA issue identifier (e.g. `TINKERPOP-XXX`).
* Develop your fix in your branch.
* When your fix is complete and ready to merge, issue a <<pull-requests,pull request>>.
** Be certain that the test suite is passing.
** If you updated documentation, be sure that the `process-docs.sh` is building the documentation correctly.
* Before you can merge your branch into the release branch, you must have at least 3 +1 link:http://www.apache.org/foundation/glossary.html#ConsensusApproval[consensus votes]
from other committers OR a single +1 from a committer and a seven day review period for objections (i.e. a "cool down
period") at which point we will assume a lazy consensus.
** Please see the Apache Software Foundations regulations regarding link:http://www.apache.org/foundation/voting.html#votes-on-code-modification[Voting on Code Modifications].
** With the "cool down" process and lazy consensus the single +1 may (should) come from the committer who submitted
the pull request (in other words, the change submitter and the reviewer are the same person).
** Committers are trusted with their changes, but are expected to request reviews for complex changes as necessary and
not rely strictly on lazy consensus.
* Votes are issued by TinkerPop committers as comments to the pull request.
* Once either consensus position is reached, you are responsible for merging to the release branch and handling any merge conflicts.
** If there is a higher version release branch that requires your fix (e.g. `3.y-1.z` fix going to a `3.y.z` release), multiple pull requests may be necessary (i.e. one for each branch).
* Be conscious of deleting your branch if it is no longer going to be used so stale branches don't pollute the repository.

NOTE: These steps also generally apply to external pull requests from those who are not official Apache committers. In
this case, the person responsible for the merge after voting is typically the first person available
who is knowledgeable in the area that the pull request affects. Any additional coordination on merging can be handled
via the pull request comment system.

For those performing reviews as part of this process it is worth noting that the notion of "review" is fairly wide for
our purposes. TinkerPop has grown into a large and complex code base and very few people (if anyone) is knowledgeable
on all of its modules. Detailed code reviews might often be difficult or impossible as a result.

To be clear, a "review" need not be specifically about the exact nature of the code. It is perfectly reasonable to
review (and VOTE) in the following fashion:

* VOTE +1 - ran docker integration tests and everything passes
* VOTE +1 - reviewed the code in detail - solid pull request
* VOTE +1 - agree with the principle of this pull request but don't fully understand the code
* VOTE +1 - read through the updated documentation and understand why this is important, nice

Non-committers are welcome to review and VOTE as well and while their VOTEs are not binding, they will be taken as
seriously as non-binding VOTEs on releases. Reviewing and VOTEing on pull requests as a non-committer is a great way
to contribute to the TinkerPop community and get a good pulse on the changes that are upcoming to the framework.

The following exceptions to the RTC (review-then-commit) model presented above are itemized below. It is up to the
committer to self-regulate as the itemization below is not complete and only hints at the types of commits that do not
require a review.

* You are responsible for a release and need to manipulate files accordingly for the release.
** `Gremlin.version()`, CHANGELOG dates, `pom.xml` version bumps, etc.
* You are doing an minor change and it is obvious that an RTC is not required (would be a pointless burden to the community).
** The fix is under the link:http://www.apache.org/foundation/glossary.html#CommitThenReview[commit-then-review] (CTR) policy and lazy consensus is sufficient, where a single -1 vote requires you to revert your changes.
** Adding a test case, fixing spelling/grammar mistakes in the documentation, fixing LICENSE/NOTICE/etc. files, fixing a minor issue in an already merged branch.

When the committer chooses CTR, it is considered good form to include something in the commit message that explains
that CTR was invoked and the reason for doing so.  For example, "Invoking CTR as this change encompasses minor
adjustments to text formatting." CTR based commits will still require manual merging through all release branches.
Merges should occur in reverse order, starting with the latest release version first (e.g. if the fix is going to
3.3.x then the change should be merged in the following order `master`, `3.4-dev`, `3.3-dev`).

[[pull-requests]]
=== Pull Requests

When submitting a pull request to one of the <<branches, release branches>>, be sure it uses the following style:

* The title of the pull request is the JIRA ticket number + "colon" + the title of the JIRA ticket.
* The first line of the pull request message should contain a link to the JIRA ticket.
* Discuss what you did to solve the problem articulated in the JIRA ticket.
* Discuss any "extra" work done that go beyond the assumed requirements of the JIRA ticket.
* Be sure to explain what you did to prove that the issue is resolved.
** Test cases written.
** Integration tests run (if required for the work accomplished).
** Documentation building (if required for the work accomplished).
** Any manual testing (though this should be embodied in a test case).
* Notes about what you will do when you merge to the respective release branch (e.g. update CHANGELOG).
** These types of "on merge tweaks" are typically done to extremely dynamic files to combat and merge conflicts.
* If you are a TinkerPop committer, you can VOTE on your own pull request, so please do so.

A pull request will typically be made to a target <<branches, branch>>. Assuming that branch is upstream of other
release branches (e.g. a pull request made to for the branch containing 3.2.x must merge to the branch that releases
3.3.x), it is important to be sure that those changes are merged to the downstream release branches. Typically,
this process is best handled by multiple pull requests: one to each release branch.

While merges can be handled manually with `git` commands, it is typically best to use the GitHub UI itself and the
"Merge Pull Request" button instead. Branches should be merged in reverse order, starting with the latest release
version first (e.g. if the fix is going to 3.3.x then the change should be merged in the following order `master`,
3.4-dev`, `3.3-dev`).

As an example, consider a situation where there is a feature branch named "TINKERPOP-1234" that contains a fix for
the `3.4-dev` branch:

[source,bash]
----
`git checkout -b TINKERPOP-1234 3.4-dev`
// do a bunch of stuff to implement TINKERPOP-1234 and commit/push
git checkout -b <TINKERPOP-1234-master> master
git merge TINKERPOP-1234
----

At this point, there are two branches, with the same set of commits going to `3.4-dev` and `master`. Voting will occur
on both pull requests. After a successful vote, it is time to merge. If there are no conflicts, then simply `git merge`
both pull requests to their respective branches. If there are conflicts, then there is some added work to do - time to
rebase:

[source,bash]
----
git checkout TINKERPOP-1234
git rebase origin/3.4-dev
----

Depending on the conflict, it might be a good idea to re-test before going any further, otherwise:

[source,bash]
----
git push origin TINKERPOP-1234 --force
----

Now, `git rebase` has re-written the commit history, which makes a mess of the other pull request to master. This
problem is rectified by essentially re-issuing the PR:

[source,bash]
----
git checkout TINKERPOP-1234-master
git reset --hard origin/master
git merge TINKERPOP-1234
----

Again, depending on the changes, it may make sense to re-test at this point, otherwise:

[source,bash]
----
git push origin TINKERPOP-1234-master --force
----

It should now be safe to merge both pull requests to their release branches.

IMPORTANT: Always take a moment to review the commits in a particular pull request. Be sure that they are *all* related
to the work that was done and that no extraneous commits are present that cannot be explained. Ensuring a pull request
only contains the expected commits is the responsibility of the committer as well as the reviewer.

[[dependencies]]
== Dependencies

There are many dependencies on other open source libraries in TinkerPop modules. When adding dependencies or
altering the version of a dependency, developers must consider the implications that may apply to the TinkerPop
LICENSE and NOTICE files. There are two implications to consider:

. Does the dependency fit an Apache _approved_ license?
. Given the addition or modification to a dependency, does it mean any change for TinkerPop LICENSE and NOTICE files?

Understanding these implications is important for insuring that  TinkerPop stays compliant with the Apache 2 license
that it releases under.

Regarding the first item, refer to the Apache Legal for a list of link:http://www.apache.org/legal/resolved.html[approved licenses]
that are compatible with the Apache 2 license.

The second item requires a bit more effort to follow. The Apache website offers a
link:http://www.apache.org/dev/licensing-howto.html[how-to guide] on the approach to maintaining appropriate LICENSE
and NOTICE files, but this guide is designed to offer some more specific guidance as it pertains to TinkerPop
and its distribution.

To get started, TinkerPop has both "source" and "binary" LICENSE/NOTICE files:

* Source LICENSE/NOTICE relate to files packaged with the released source code distribution:
link:https://github.com/apache/tinkerpop/blob/master/LICENSE[LICENSE] / link:https://github.com/apache/tinkerpop/blob/master/NOTICE[NOTICE]
* Binary LICENSE/NOTICE relate to files packaged with the released binary distributions:
** Gremlin Console link:https://github.com/apache/tinkerpop/blob/master/gremlin-console/src/main/static/LICENSE[LICENSE]
/ link:https://github.com/apache/tinkerpop/blob/master/gremlin-console/src/main/static/NOTICE[NOTICE]
** Gremlin Server link:https://github.com/apache/tinkerpop/blob/master/gremlin-server/src/main/static/LICENSE[LICENSE]
/ link:https://github.com/apache/tinkerpop/blob/master/gremlin-server/src/main/static/NOTICE[NOTICE]

=== Source LICENSE and NOTICE

As dependencies are not typically added to the source distribution (i.e. the source zip distribution), there is
typically no need to edit source LICENSE/NOTICE when editing a TinkerPop `pom.xml`. These files only need to be edited
if the distribution has a file added to it.  Such a situation may arise from several scenarios, but it would most
likely come from the addition of a source file from another library.

* If the file being bundled is Apache licensed, then add an entry to NOTICE.
* If the file being bundled is under a different approved license, then add an entry to LICENSE and include a copy of
that LICENSE in the root `/licenses` directory of the code repository.

=== Binary LICENSE and NOTICE

The binary LICENSE/NOTICE is perhaps most impacted by changes to the various `pom.xml` files. After altering the
`pom.xml` file of any module, build both Gremlin Console and Gremlin Server and examine the contents of the binary
distributions:

* target/gremlin-console-x.y.z-uber.jar
* target/apache-tinkerpop-gremlin-console-x.y.z-distribution.zip
* target/apache-tinkerpop-gremlin-server-x.y.z-distribution.zip

Apache licensed software does not need to be included in LICENSE, but if the new dependency is an Apache-approved
license (e.g. BSD, MIT) then it should be added in the pattern already defined. A copy of the LICENSE should be
added to the `<project>/src/main/static/licenses` directory of the code repository and the `maven-shade-plugin` section
of the `gremlin-console` `pom.xml` should be updated to reference this new license file so that it is included in the
uber jar.

To determine if changes are required to the NOTICE, first check if the bundled jar has a NOTICE file in it (typically
found in `/META-INF` directory of the jar).

* If the bundled file does not have a NOTICE, then no changes to TinkerPop's NOTICE are required.
* If the NOTICE of the file being bundled is NOT Apache licensed, then there is no change to TinkerPop's NOTICE.
* If the NOTICE of the file being bundled is Apache licensed, then include the copyright notification in TinkerPop's
NOTICE.
* If the NOTICE of the file being bundled is Apache licensed AND is an Apache Software Foundation project, then
ONLY include the portion of that NOTICE in TinkerPop's NOTICE that is unrelated to the Apache boilerplate NOTICE.
If there is no such portion that is different than the boilerplate then this NOTICE can be excluded (i.e. don't
alter TinkerPop's NOTICE at all).

Please refer to the link:http://www.apache.org/dev/licensing-howto.html#mod-notice[Modifications to Notice] section
of the Apache "Licensing How-to" for more information.

[[documentation]]
== Documentation

The documentation for TinkerPop is stored in the git repository in `docs/src/` and are then split into several
subdirectories, each representing a "book" (or its own publishable body of work). If a new AsciiDoc file is added to
a book, then it should also be included in the `index.asciidoc` file for that book, otherwise the preprocessor will
ignore it. Likewise, if a whole new book (subdirectory) is added, it must include an `index.asciidoc` file to be
recognized by the AsciiDoc preprocessor.

Adding a book also requires a change to the root `pom.xml` file. Find the "asciidoc" Maven profile and add a new
`<execution>` to the `asciidoctor-maven-plugin` configuration. For each book in `docs/src/`, there should be a
related `<execution>` that generates the HTML from the AsciiDoc. Follows the patterns already established by
the existing `<execution>` entries, paying special attention to the pathing of the '<sourceDirectory>',
`<outputDirectory>` and `<imagesdir>`.  Note that the `<outputDirectory>` represents where the book will exist when
uploaded to the server and should preserve the directory structure in git as referenced in `<sourceDirectory>`.

Please see the <<building-testing,Building and Testing>> section for more information on how to generate the
documentation.

=== Asciidoc Formatting Tips

*Use Asciidoctor*

Asciidoc may render differently with different tools. What may look proper and correct with an IDE may be different
than what is ultimately generated during the official build of the documentation which uses Asciidoctor. As a result
it's best to not rely on any other view of changes besides one generated by Asciidoctor.

*Anonymous Traversal Formatting*

The double underscore (i.e. `+__+`) does not typically render right and requires such code to be wrapped with
`pass:[`pass:[__]`]` or `pass:[`+__+`]`.

Cause: link:https://github.com/asciidoctor/asciidoctor/issues/1717[#1717],
link:https://github.com/asciidoctor/asciidoctor/issues/1066[#1066]

*Non-whitespace After Backtick*

Use double backtick if there is non-whitespace immediately following the trailing backtick. So rather than:
pass:[`ScriptInputFormat`'s], prefer pass:[``ScriptInputFormat``'s].

Original: [...] globally available for `ScriptInputFormat`'s `parse()` method

Fixed: [...] globally available for ``ScriptInputFormat``'s `parse()` method

Cause: link:https://github.com/asciidoctor/asciidoctor/issues/1514[#1514]

[[site]]
== Site

The content for the TinkerPop home page and related pages that make up the web site at link://tinkerpop.apache.org[tinkerpop.apache.org]
is stored in the git repository under `/docs/site`. In this way, it becomes easier for the community to provide content
presented there, because the content can be accepted via the standard workflow of a pull request. To generate the site
for local viewing, run `bin/generate-home.sh`, which will build the site in `target/site/`. PMC members can officially
publish the site with `bin/publish-home.sh <username>`.

"Publishing" does not publish documentation (e.g. reference docs, javadocs, etc) and only publishes what is generated
from the content in `/docs/site`. Publishing the site can be performed out of band with the release cycle and is no
way tied to a version. The `master` branch should always be considered the "current" web site and publishing should
only happen from that branch.

[[logging]]
== Logging

TinkerPop uses SLF4j for logging and typically leans back on Log4j as the implementation. Configuring log outputs
for debugging purposes within tests can be altered by editing the `log4j-test.properties` file in each module's test
resources.  That file gets copied to the `target/test-classes` on build and surefire and failsafe plugins in maven
are then configured to point at that area of the file system for those configuration files. The properties files
can be edited to fine tune control of the log output, but generally speaking the current configuration is likely
best for everyone's general purposes, so if changes are made please revert them prior to commit.

[[io]]
== IO Documentation and Testing

The link:http://tinkerpop.apache.org/docs/x.y.z/dev/io[IO Documentation] provides more details into GraphML, GraphSON
and Gryo with a special focus on the needs of developers who are working directly with these formats. GraphSON gets
the greatest focus here as it is used as the primary IO format for link:http://tinkerpop.apache.org/docs/x.y.z/reference/#gremlin-drivers-variants[GLVs].
This documentation is largely generated from the `gremlin-io-test` module found under `gremlin-tools`. The
`gremlin-io-test` module also includes a testing framework which validates that formats don't break between TinkerPop
versions. Unfortunately, this module requires some maintenance to ensure that the documentation and tests both stay
updated.

The `gremlin-io-test` module contains a set of files in the test resources that are statically bound to the version in
which they were generated. Older versions should never be modified. The only time changes to these resources should be
accepted should be for the current `SNAPSHOT` version. The test resources are generated from the `Model` class which
contains the objects that will undergo serialization for purpose of testing. Note that these same objects in the
`Model` are also used to generate documentation.

To generate these test resources and documentation snippets based on the `Model`, use this Maven command:

[source,text]
----
mvn clean install -pl :gremlin-io-test -Dio
----

This command will generate two directories in the `/target` output directory of `gremlin-io-test`: `test-case-data`
and `dev-docs`. The contents of `test-case-data` represents the serialized `Model` objects that can be copied to the
test resources and the contents of the `dev-docs` contains asciidoc snippets that can be copied to the IO documentation.

Generating data files in the fashion mentioned above with Maven is only good for versions of TinkerPop on the 3.3.x
line because the `gremlin-io-test` module did not exist in 3.2.x. Of course, compatibility is still tested back to
those older versions. To generate test data from 3.2.x, there are Groovy scripts in the comments of the
`gryo.asciidoc` and `graphson.asciidoc` files that can copy/pasted to the Gremlin Console. They will generate the
batch of test files needed for `gremlin-io-test`.

When does this command need to be executed?

1. If a new object is added to the `Model` - in this case, the newly created data files should be copied to the
appropriate test resource directory for the current `SNAPSHOT` version and the appropriate asciidoc snippet added to
the IO asciidocs.
2. After the release of a new TinkerPop version - in this case, a new test resource directory should be created for
the `SNAPSHOT` version and the generated `test-case-data` copied in appropriately.

The second case, does require some additional discussion. When a new version is added the following classes will need
to be updated in the following ways:

*GraphBinaryCompatibility* - Include new GraphBinary 1.0 enums for the current `SNAPSHOT`.

[source,java]
----
V1_3_4_3("3.4.3", "1.0", "v1"),
V1_3_4_4("3.4.4", "1.0", "v1");
----

*GryoCompatibility* - Include new Gryo 1.0 and 3.0 enums for the current `SNAPSHOT`.

[source,java]
----
V1D0_3_3_x("3.3.x", "1.0", "v1d0"),
V3D0_3_3_x("3.3.x", "3.0", "v3d0")
----

*GraphSONCompatibility* - Include new GraphSON enums for each of the various GraphSON configurations and versions.

[source,java]
----
V1D0_3_3_x("3.3.x", "1.0", "v1d0"),
V2D0_PARTIAL_3_3_x("3.3.x", "2.0", "v2d0-partial"),
V2D0_NO_TYPE_3_3_x("3.3.x", "2.0", "v2d0-no-types"),
V3D0_PARTIAL_3_3_x("3.3.x", "3.0", "v3d0");
----

*GraphBinaryCompatibilityTest* - Add the newly included `GraphBinaryCompatibility` enums to the test parameters being
careful to match the appropriate "mapper" to the right version.

*GryoCompatibilityTest* - Add the newly included `GryoCompatibility` enums to the test parameters being careful to
match the appropriate "mapper" to the right version.

*GraphSONUntypedCompatibilityTest* - Add the newly included GraphSON 1.0 and 2.0 "untyped" enums to the test parameters
being careful to match the appropriate "mapper" to the right version.

*GraphSONTypedCompatibilityTest* - Add the newly included GraphSON 3.0 and 2.0 "typed" enums to the test parameters
being careful to match the appropriate "mapper" to the right version.

At this point, all of the IO tests are rigged up properly and assuming the test resources are available a standard
`mvn clean install` should execute the compatibility tests and validate that everything is working as expected and
that there are no breaks in serialization processes.<|MERGE_RESOLUTION|>--- conflicted
+++ resolved
@@ -92,19 +92,11 @@
 
 TinkerPop has several release branches:
 
-<<<<<<< HEAD
-* `tp30` - 3.0.x (no longer maintained)
-* `tp31` - 3.1.x (no longer maintained)
-* `tp32` - 3.2.x (no longer maintained)
-* `tp33` - 3.3.x (current development)
-* `tp34` - 3.4.x (current development)
-=======
 * `3.0-dev` - 3.0.x (no longer maintained)
 * `3.1-dev` - 3.1.x (no longer maintained)
 * `3.2-dev` - 3.2.x (no longer maintained)
-* `3.3-dev` - 3.3.x (major bug fixes only)
+* `3.3-dev` - 3.3.x (no longer maintained)
 * `3.4-dev` - 3.4.x (current development)
->>>>>>> 68c19355
 * `master` - 3.5.x (future development)
 * `4.0-dev` - 4.0.x (future development)
 
