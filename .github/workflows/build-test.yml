name: build-test
on: [push, pull_request]
jobs:
  smoke:
    name: smoke
    timeout-minutes: 10
    runs-on: ubuntu-latest
    steps:
      - uses: actions/checkout@v3
      - name: Set up JDK 11
        uses: actions/setup-java@v3
        with:
          java-version: '11'
          distribution: 'temurin'
      - name: Build with Maven
        run: mvn clean install -DskipTests -Dci --batch-mode -Dorg.slf4j.simpleLogger.log.org.apache.maven.cli.transfer.Slf4jMavenTransferListener=warn
  java-jdk11:
    name: mvn clean install - jdk11
    timeout-minutes: 45
    needs: smoke
    runs-on: ubuntu-latest
    steps:
      - uses: actions/checkout@v3
      - name: Set up JDK 11
        uses: actions/setup-java@v3
        with:
          java-version: '11'
          distribution: 'adopt'
      - name: Build with Maven
        run: mvn clean install -pl -:gremlin-javascript -Dci --batch-mode -Dorg.slf4j.simpleLogger.log.org.apache.maven.cli.transfer.Slf4jMavenTransferListener=warn
  java-jdk8:
    name: mvn clean install - jdk8
    timeout-minutes: 45
    needs: smoke
    runs-on: ubuntu-latest
    steps:
      - uses: actions/checkout@v3
      - name: Set up JDK 8
        uses: actions/setup-java@v3
        with:
          java-version: '8'
          distribution: 'temurin'
      - name: Build with Maven
        run: mvn clean install -pl -:gremlin-javascript -Dci --batch-mode -Dorg.slf4j.simpleLogger.log.org.apache.maven.cli.transfer.Slf4jMavenTransferListener=warn
  gremlin-server-default:
    name: gremlin-server default
    timeout-minutes: 45
    needs: smoke
    runs-on: ubuntu-latest
    steps:
      - uses: actions/checkout@v3
      - name: Set up JDK 11
        uses: actions/setup-java@v3
        with:
          java-version: '11'
          distribution: 'temurin'
      - name: Build with Maven
        run: |
          mvn clean install -pl -:gremlin-javascript,-:gremlin-python,-gremlin-dotnet,-:gremlin-dotnet-source,-:gremlin-dotnet-tests,-:gremlint -q -DskipTests -Dci
          mvn verify -pl :gremlin-server -DskipTests -DskipIntegrationTests=false -DincludeNeo4j
  gremlin-server-unified:
    name: gremlin-server unified
    timeout-minutes: 45
    needs: smoke
    runs-on: ubuntu-latest
    steps:
      - uses: actions/checkout@v3
      - name: Set up JDK 11
        uses: actions/setup-java@v3
        with:
          java-version: '11'
          distribution: 'temurin'
      - name: Build with Maven
        run: |
          mvn clean install -pl -:gremlin-javascript,-:gremlin-python,-gremlin-dotnet,-:gremlin-dotnet-source,-:gremlin-dotnet-tests,-:gremlint -q -DskipTests -Dci
          mvn verify -pl :gremlin-server -DskipTests -DskipIntegrationTests=false -DincludeNeo4j -DtestUnified=true
  spark-core:
    name: spark core
    timeout-minutes: 45
    needs: smoke
    runs-on: ubuntu-latest
    steps:
      - uses: actions/checkout@v3
      - name: Set up JDK 11
        uses: actions/setup-java@v3
        with:
          java-version: '11'
          distribution: 'temurin'
      - name: Build with Maven
        run: |
          mvn clean install -pl -:gremlin-javascript,-:gremlin-python,-gremlin-dotnet,-:gremlin-dotnet-source,-:gremlin-dotnet-tests,-:gremlint -q -DskipTests -Dci
          mvn verify -pl :spark-gremlin -DskipTests -DskipIntegrationTests=false '-Dit.test=*IntegrateTest,!SparkGryoSerializerGraphComputerProcessIntegrateTest'
  spark-gryo:
    name: spark gryo
    timeout-minutes: 45
    needs: smoke
    runs-on: ubuntu-latest
    steps:
      - uses: actions/checkout@v3
      - name: Set up JDK 11
        uses: actions/setup-java@v3
        with:
          java-version: '11'
          distribution: 'temurin'
      - name: Build with Maven
        run: |
          mvn clean install -pl -:gremlin-javascript,-:gremlin-python,-gremlin-dotnet,-:gremlin-dotnet-source,-:gremlin-dotnet-tests,-:gremlint -q -DskipTests -Dci
          mvn verify -pl :spark-gremlin -DskipTests -DskipIntegrationTests=false -Dit.test=SparkGryoSerializerGraphComputerProcessIntegrateTest
  gremlin-console:
    name: gremlin-console
    timeout-minutes: 20
    needs: smoke
    runs-on: ubuntu-latest
    steps:
      - uses: actions/checkout@v3
      - name: Set up JDK 11
        uses: actions/setup-java@v3
        with:
          java-version: '11'
          distribution: 'temurin'
      - name: Build with Maven
        run: |
          mvn clean install -pl -:gremlin-javascript,-:gremlin-python,-gremlin-dotnet,-:gremlin-dotnet-source,-:gremlin-dotnet-tests,-:gremlint -q -DskipTests -Dci
          mvn verify -pl :gremlin-console -DskipTests -DskipIntegrationTests=false
  javascript:
    name: javascript
    timeout-minutes: 15
    needs: smoke
    runs-on: ubuntu-latest
    steps:
      - uses: actions/checkout@v3
      - name: Set up JDK 11
        uses: actions/setup-java@v3
        with:
          java-version: '11'
          distribution: 'temurin'
      - name: Build with Maven
        run: |
          mvn clean install -pl -:gremlin-python,-gremlin-dotnet,-:gremlin-dotnet-source,-:gremlin-dotnet-tests -q -DskipTests -Dci
          mvn verify -pl :gremlin-javascript,:gremlint -DincludeNeo4j
  python:
    name: python
    timeout-minutes: 20
    needs: smoke
    runs-on: ubuntu-latest
    steps:
      - uses: actions/checkout@v3
      - name: Set up JDK 11
        uses: actions/setup-java@v3
        with:
          java-version: '11'
          distribution: 'temurin'
      - name: Set up Python 3.x
        uses: actions/setup-python@v3
        with:
          python-version: '3.8'
      - name: Setup Python requirements
        run: |
          sudo apt install gcc libkrb5-dev
          python3 -m pip install --upgrade pip
          pip install virtualenv
      - name: Build with Maven
        run: |
          touch gremlin-python/.glv
          mvn clean install -pl -:gremlin-javascript,-gremlin-dotnet,-:gremlin-dotnet-source,-:gremlin-dotnet-tests,-:gremlint -q -DskipTests -Dci
          mvn verify -pl gremlin-python -DincludeNeo4j
  dotnet:
    name: .NET
    timeout-minutes: 20
    needs: smoke
    runs-on: ubuntu-latest
    steps:
      - uses: actions/checkout@v3
      - name: Set up JDK11
        uses: actions/setup-java@v3
        with:
          java-version: '11'
          distribution: 'temurin'
      - name: Set up .NET 6.0.x
        uses: actions/setup-dotnet@v2
        with:
          dotnet-version: '6.0.x'
      - name: Build with Maven
        run: |
          touch gremlin-dotnet/src/.glv
          touch gremlin-dotnet/test/.glv
          mvn clean install -pl -:gremlin-javascript,-:gremlin-python,-:gremlint -q -DskipTests -Dci
          mvn verify -pl :gremlin-dotnet,:gremlin-dotnet-tests -P gremlin-dotnet -DincludeNeo4j
  neo4j-gremlin:
    name: neo4j-gremlin
    timeout-minutes: 20
    needs: smoke
    runs-on: ubuntu-latest
    steps:
      - uses: actions/checkout@v3
      - name: Set up JDK11
        uses: actions/setup-java@v3
        with:
          java-version: '11'
          distribution: 'temurin'
      - name: Build with Maven
        run: |
          mvn clean install -pl -:gremlin-javascript,-:gremlin-python,-gremlin-dotnet,-:gremlin-dotnet-source,-:gremlin-dotnet-tests -q -DskipTests -Dci
          mvn verify -pl :neo4j-gremlin -DincludeNeo4j
<<<<<<< HEAD
  #go:
  #  name: go
  #  timeout-minutes: 20
  #  needs: smoke
  #  runs-on: ubuntu-latest
  #  steps:
  #    - name: Checkout
  #      uses: actions/checkout@v3
  #
  #    - name: Setup Go
  #      uses: actions/setup-go@v3
  #      with:
  #        go-version: '1.17'
  #
  #    - name: Generate Gremlin Server Base Image
  #      working-directory: .
  #      run: |
  #        mvn clean install -pl :gremlin-server -DskipTests -DskipIntegrationTests=true -am && mvn install -Pdocker-images -pl :gremlin-server
  #
  #    - name: Execute Go tests
  #      working-directory: ./gremlin-go
  #      run: |
  #        docker-compose up --exit-code-from gremlin-go-integration-tests
  #        docker-compose down
  #
  #    - name: Go-Vet
  #      working-directory: ./gremlin-go
  #      run: go vet ./...
=======
  go:
    name: go
    timeout-minutes: 20
    needs: smoke
    runs-on: ubuntu-latest
    steps:
      - name: Checkout
        uses: actions/checkout@v3

      - name: Setup Go
        uses: actions/setup-go@v3
        with:
          go-version: '1.17'

      - name: Generate Gremlin Server Base Image
        working-directory: .
        run: |
          mvn clean install -pl :gremlin-server -DskipTests -DskipIntegrationTests=true -am && mvn install -Pdocker-images -pl :gremlin-server

      - name: Execute Go tests
        working-directory: ./gremlin-go
        run: |
          docker-compose up --exit-code-from gremlin-go-integration-tests
          docker-compose down

      - name: Upload to Codecov
        uses: codecov/codecov-action@v2
        with:
          working-directory: ./gremlin-go

      - name: Go-Vet
        working-directory: ./gremlin-go
        run: go vet ./...
>>>>>>> 2eee3f43
<|MERGE_RESOLUTION|>--- conflicted
+++ resolved
@@ -202,7 +202,6 @@
         run: |
           mvn clean install -pl -:gremlin-javascript,-:gremlin-python,-gremlin-dotnet,-:gremlin-dotnet-source,-:gremlin-dotnet-tests -q -DskipTests -Dci
           mvn verify -pl :neo4j-gremlin -DincludeNeo4j
-<<<<<<< HEAD
   #go:
   #  name: go
   #  timeout-minutes: 20
@@ -228,41 +227,11 @@
   #        docker-compose up --exit-code-from gremlin-go-integration-tests
   #        docker-compose down
   #
+  #    - name: Upload to Codecov
+  #      uses: codecov/codecov-action@v2
+  #      with:
+  #        working-directory: ./gremlin-go
+  #
   #    - name: Go-Vet
   #      working-directory: ./gremlin-go
-  #      run: go vet ./...
-=======
-  go:
-    name: go
-    timeout-minutes: 20
-    needs: smoke
-    runs-on: ubuntu-latest
-    steps:
-      - name: Checkout
-        uses: actions/checkout@v3
-
-      - name: Setup Go
-        uses: actions/setup-go@v3
-        with:
-          go-version: '1.17'
-
-      - name: Generate Gremlin Server Base Image
-        working-directory: .
-        run: |
-          mvn clean install -pl :gremlin-server -DskipTests -DskipIntegrationTests=true -am && mvn install -Pdocker-images -pl :gremlin-server
-
-      - name: Execute Go tests
-        working-directory: ./gremlin-go
-        run: |
-          docker-compose up --exit-code-from gremlin-go-integration-tests
-          docker-compose down
-
-      - name: Upload to Codecov
-        uses: codecov/codecov-action@v2
-        with:
-          working-directory: ./gremlin-go
-
-      - name: Go-Vet
-        working-directory: ./gremlin-go
-        run: go vet ./...
->>>>>>> 2eee3f43
+  #      run: go vet ./...