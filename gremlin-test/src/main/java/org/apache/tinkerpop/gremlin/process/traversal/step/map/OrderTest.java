/*
 * Licensed to the Apache Software Foundation (ASF) under one
 * or more contributor license agreements.  See the NOTICE file
 * distributed with this work for additional information
 * regarding copyright ownership.  The ASF licenses this file
 * to you under the Apache License, Version 2.0 (the
 * "License"); you may not use this file except in compliance
 * with the License.  You may obtain a copy of the License at
 *
 * http://www.apache.org/licenses/LICENSE-2.0
 *
 * Unless required by applicable law or agreed to in writing,
 * software distributed under the License is distributed on an
 * "AS IS" BASIS, WITHOUT WARRANTIES OR CONDITIONS OF ANY
 * KIND, either express or implied.  See the License for the
 * specific language governing permissions and limitations
 * under the License.
 */
package org.apache.tinkerpop.gremlin.process.traversal.step.map;

import org.apache.tinkerpop.gremlin.LoadGraphWith;
import org.apache.tinkerpop.gremlin.process.AbstractGremlinProcessTest;
import org.apache.tinkerpop.gremlin.process.GremlinProcessRunner;
import org.apache.tinkerpop.gremlin.process.IgnoreEngine;
import org.apache.tinkerpop.gremlin.process.traversal.Order;
import org.apache.tinkerpop.gremlin.process.traversal.Scope;
import org.apache.tinkerpop.gremlin.process.traversal.Traversal;
import org.apache.tinkerpop.gremlin.process.traversal.TraversalEngine;
import org.apache.tinkerpop.gremlin.process.traversal.dsl.graph.__;
import org.apache.tinkerpop.gremlin.process.traversal.util.TraversalHelper;
import org.apache.tinkerpop.gremlin.structure.Column;
import org.apache.tinkerpop.gremlin.structure.T;
import org.apache.tinkerpop.gremlin.structure.Vertex;
import org.junit.Test;
import org.junit.runner.RunWith;

import java.util.Arrays;
import java.util.HashMap;
import java.util.Iterator;
import java.util.List;
import java.util.Map;

import static org.apache.tinkerpop.gremlin.LoadGraphWith.GraphData.GRATEFUL;
import static org.apache.tinkerpop.gremlin.LoadGraphWith.GraphData.MODERN;
import static org.apache.tinkerpop.gremlin.process.traversal.dsl.graph.__.outE;
import static org.junit.Assert.assertEquals;
import static org.junit.Assert.assertFalse;
import static org.junit.Assert.assertTrue;
import static org.junit.Assert.fail;


/**
 * @author Marko A. Rodriguez (http://markorodriguez.com)
 * @author Stephen Mallette (http://stephen.genoprime.com)
 */
@RunWith(GremlinProcessRunner.class)
public abstract class OrderTest extends AbstractGremlinProcessTest {

    public abstract Traversal<Vertex, String> get_g_V_name_order();

    public abstract Traversal<Vertex, String> get_g_V_name_order_byXa1_b1X_byXb2_a2X();

    public abstract Traversal<Vertex, String> get_g_V_order_byXname_incrX_name();

    public abstract Traversal<Vertex, String> get_g_V_order_byXname_ascX_name();

    public abstract Traversal<Vertex, String> get_g_V_order_byXnameX_name();

    public abstract Traversal<Vertex, Double> get_g_V_outE_order_byXweight_decrX_weight();

    public abstract Traversal<Vertex, Double> get_g_V_outE_order_byXweight_descX_weight();

    public abstract Traversal<Vertex, String> get_g_V_order_byXname_a1_b1X_byXname_b2_a2X_name();

    public abstract Traversal<Vertex, Map<String, Vertex>> get_g_V_asXaX_outXcreatedX_asXbX_order_byXshuffleX_selectXa_bX();

    public abstract Traversal<Vertex, Map<Integer, Integer>> get_g_VX1X_hasXlabel_personX_mapXmapXint_ageXX_orderXlocalX_byXvalues_descX_byXkeys_ascX(final Object v1Id);

    public abstract Traversal<Vertex, Vertex> get_g_V_order_byXoutE_count_descX();

    public abstract Traversal<Vertex, Map<String, List<Vertex>>> get_g_V_group_byXlabelX_byXname_order_byXdescX_foldX();

<<<<<<< HEAD
    public abstract Traversal<Vertex, List<Double>> get_g_V_mapXbothE_weight_foldX_order_byXsumXlocalX_decrX();
=======
    public abstract Traversal<Vertex, List<Double>> get_g_V_localXbothE_weight_foldX_order_byXsumXlocalX_descX();
>>>>>>> 20a722a3

    public abstract Traversal<Vertex, Map<String, Object>> get_g_V_asXvX_mapXbothE_weight_foldX_sumXlocalX_asXsX_selectXv_sX_order_byXselectXsX_descX();

    public abstract Traversal<Vertex, Vertex> get_g_V_hasLabelXpersonX_order_byXageX();

    public abstract Traversal<Vertex, List<Vertex>> get_g_V_hasLabelXpersonX_fold_orderXlocalX_byXageX();

    public abstract Traversal<Vertex, String> get_g_V_hasLabelXpersonX_order_byXvalueXageX_descX_name();

    public abstract Traversal<Vertex, String> get_g_V_properties_order_byXkey_descX_key();

    public abstract Traversal<Vertex, Vertex> get_g_V_hasXsong_name_OHBOYX_outXfollowedByX_outXfollowedByX_order_byXperformancesX_byXsongType_descX();

    public abstract Traversal<Vertex, String> get_g_V_both_hasLabelXpersonX_order_byXage_descX_limitX5X_name();

    public abstract Traversal<Vertex, String> get_g_V_both_hasLabelXpersonX_order_byXage_descX_name();

    public abstract Traversal<Vertex, String> get_g_V_hasLabelXsongX_order_byXperformances_descX_byXnameX_rangeX110_120X_name();

    public abstract Traversal<Vertex, Map<String, Number>> get_g_V_hasLabelXpersonX_group_byXnameX_byXoutE_weight_sumX_orderXlocalX_byXvaluesX();

    public abstract Traversal<Vertex, Map.Entry<String, Number>> get_g_V_hasLabelXpersonX_group_byXnameX_byXoutE_weight_sumX_unfold_order_byXvalues_descX();

    @Test
    @LoadGraphWith(MODERN)
    public void g_V_name_order() {
        final Traversal<Vertex, String> traversal = get_g_V_name_order();
        printTraversalForm(traversal);
        checkOrderedResults(Arrays.asList("josh", "lop", "marko", "peter", "ripple", "vadas"), traversal);
    }

    @Test
    @LoadGraphWith(MODERN)
    public void g_V_name_order_byXa1_b1X_byXb2_a2X() {
        final Traversal<Vertex, String> traversal = get_g_V_name_order_byXa1_b1X_byXb2_a2X();
        printTraversalForm(traversal);
        checkOrderedResults(Arrays.asList("marko", "vadas", "peter", "ripple", "josh", "lop"), traversal);
    }

    @Test
    @LoadGraphWith(MODERN)
    public void g_V_order_byXname_incrX_name() {
        final Traversal<Vertex, String> traversal = get_g_V_order_byXname_incrX_name();
        printTraversalForm(traversal);
        checkOrderedResults(Arrays.asList("josh", "lop", "marko", "peter", "ripple", "vadas"), traversal);
    }

    @Test
    @LoadGraphWith(MODERN)
    public void g_V_order_byXname_ascX_name() {
        final Traversal<Vertex, String> traversal = get_g_V_order_byXname_ascX_name();
        printTraversalForm(traversal);
        checkOrderedResults(Arrays.asList("josh", "lop", "marko", "peter", "ripple", "vadas"), traversal);
    }

    @Test
    @LoadGraphWith(MODERN)
    public void g_V_order_byXnameX_name() {
        final Traversal<Vertex, String> traversal = get_g_V_order_byXnameX_name();
        printTraversalForm(traversal);
        checkOrderedResults(Arrays.asList("josh", "lop", "marko", "peter", "ripple", "vadas"), traversal);
    }

    @Test
    @LoadGraphWith(MODERN)
    public void g_V_outE_order_byXweight_decrX_weight() {
        final Traversal<Vertex, Double> traversal = get_g_V_outE_order_byXweight_decrX_weight();
        printTraversalForm(traversal);
        checkOrderedResults(Arrays.asList(1.0d, 1.0d, 0.5d, 0.4d, 0.4d, 0.2d), traversal);
    }

    @Test
    @LoadGraphWith(MODERN)
    public void g_V_outE_order_byXweight_descX_weight() {
        final Traversal<Vertex, Double> traversal = get_g_V_outE_order_byXweight_descX_weight();
        printTraversalForm(traversal);
        checkOrderedResults(Arrays.asList(1.0d, 1.0d, 0.5d, 0.4d, 0.4d, 0.2d), traversal);
    }

    @Test
    @LoadGraphWith(MODERN)
    public void g_V_order_byXname_a1_b1X_byXname_b2_a2X_name() {
        final Traversal<Vertex, String> traversal = get_g_V_order_byXname_a1_b1X_byXname_b2_a2X_name();
        printTraversalForm(traversal);
        checkOrderedResults(Arrays.asList("marko", "vadas", "peter", "ripple", "josh", "lop"), traversal);
    }

    @Test
    @LoadGraphWith(MODERN)
    public void g_V_asXaX_outXcreatedX_asXbX_order_byXshuffleX_selectXa_bX() {
        final Traversal<Vertex, Map<String, Vertex>> traversal = get_g_V_asXaX_outXcreatedX_asXbX_order_byXshuffleX_selectXa_bX();
        printTraversalForm(traversal);
        int counter = 0;
        int markoCounter = 0;
        int joshCounter = 0;
        int peterCounter = 0;
        while (traversal.hasNext()) {
            counter++;
            Map<String, Vertex> bindings = traversal.next();
            assertEquals(2, bindings.size());
            if (bindings.get("a").id().equals(convertToVertexId("marko"))) {
                assertEquals(convertToVertexId("lop"), bindings.get("b").id());
                markoCounter++;
            } else if (bindings.get("a").id().equals(convertToVertexId("josh"))) {
                assertTrue((bindings.get("b")).id().equals(convertToVertexId("lop")) || bindings.get("b").id().equals(convertToVertexId("ripple")));
                joshCounter++;
            } else if (bindings.get("a").id().equals(convertToVertexId("peter"))) {
                assertEquals(convertToVertexId("lop"), bindings.get("b").id());
                peterCounter++;
            } else {
                fail("This state should not have been reachable");
            }
        }
        assertEquals(4, markoCounter + joshCounter + peterCounter);
        assertEquals(1, markoCounter);
        assertEquals(1, peterCounter);
        assertEquals(2, joshCounter);
        assertEquals(4, counter);
    }

    @Test
    @LoadGraphWith(MODERN)
    public void g_VX1X_hasXlabel_personX_mapXmapXint_ageXX_orderXlocalX_byXvalues_descX_byXkeys_ascX() {
        final Traversal<Vertex, Map<Integer, Integer>> traversal = get_g_VX1X_hasXlabel_personX_mapXmapXint_ageXX_orderXlocalX_byXvalues_descX_byXkeys_ascX(convertToVertexId("marko"));
        printTraversalForm(traversal);
        final Map<Integer, Integer> map = traversal.next();
        assertFalse(traversal.hasNext());
        assertEquals(4, map.size());
        final Iterator<Map.Entry<Integer, Integer>> iterator = map.entrySet().iterator();
        Map.Entry<Integer, Integer> entry = iterator.next();
        assertEquals(3, entry.getKey().intValue());
        assertEquals(87, entry.getValue().intValue());
        entry = iterator.next();
        assertEquals(2, entry.getKey().intValue());
        assertEquals(58, entry.getValue().intValue());
        entry = iterator.next();
        assertEquals(1, entry.getKey().intValue());
        assertEquals(29, entry.getValue().intValue());
        entry = iterator.next();
        assertEquals(4, entry.getKey().intValue());
        assertEquals(29, entry.getValue().intValue());
        assertFalse(iterator.hasNext());
        assertFalse(traversal.hasNext());
    }

    @Test
    @LoadGraphWith(MODERN)
    public void g_V_order_byXoutE_count_descX() {
        Arrays.asList(get_g_V_order_byXoutE_count_descX()).forEach(traversal -> {
            printTraversalForm(traversal);
            final List<Vertex> vertices = traversal.toList();
            assertEquals(vertices.size(), 6);
            assertEquals("marko", vertices.get(0).value("name"));
            assertEquals("josh", vertices.get(1).value("name"));
            assertEquals("peter", vertices.get(2).value("name"));
            assertTrue(vertices.get(3).value("name").equals("vadas") || vertices.get(3).value("name").equals("ripple") || vertices.get(3).value("name").equals("lop"));
            assertTrue(vertices.get(4).value("name").equals("vadas") || vertices.get(4).value("name").equals("ripple") || vertices.get(4).value("name").equals("lop"));
            assertTrue(vertices.get(5).value("name").equals("vadas") || vertices.get(5).value("name").equals("ripple") || vertices.get(5).value("name").equals("lop"));
        });
    }

    @Test
    @LoadGraphWith(MODERN)
    public void g_V_group_byXlabelX_byXname_order_byXdescX_foldX() {
        final Traversal<Vertex, Map<String, List<Vertex>>> traversal = get_g_V_group_byXlabelX_byXname_order_byXdescX_foldX();
        printTraversalForm(traversal);
        final Map<String, List<Vertex>> map = traversal.next();
        assertFalse(traversal.hasNext());
        assertEquals(2, map.size());
        List list = map.get("software");
        assertEquals(2, list.size());
        assertEquals("lop", list.get(1));
        assertEquals("ripple", list.get(0));
        list = map.get("person");
        assertEquals(4, list.size());
        assertEquals("josh", list.get(3));
        assertEquals("marko", list.get(2));
        assertEquals("peter", list.get(1));
        assertEquals("vadas", list.get(0));
    }

    @Test
    @LoadGraphWith(MODERN)
<<<<<<< HEAD
    public void g_V_mapXbothE_weight_foldX_order_byXsumXlocalX_decrX() {
        final Traversal<Vertex, List<Double>> traversal = get_g_V_mapXbothE_weight_foldX_order_byXsumXlocalX_decrX();
=======
    public void g_V_localXbothE_weight_foldX_order_byXsumXlocalX_descX() {
        final Traversal<Vertex, List<Double>> traversal = get_g_V_localXbothE_weight_foldX_order_byXsumXlocalX_descX();
>>>>>>> 20a722a3
        final List<List<Double>> list = traversal.toList();
        assertEquals(list.get(0).size(), 3);
        assertEquals(list.get(1).size(), 3);
        //assertEquals(list.get(2).size(),3);  // they both have value 1.0 and thus can't guarantee a tie order
        //assertEquals(list.get(3).size(),1);
        assertEquals(list.get(4).size(), 1);
        assertEquals(list.get(5).size(), 1);
        ///
        assertEquals(2.4d, list.get(0).stream().reduce(0.0d, (a, b) -> a + b), 0.01d);
        assertEquals(1.9d, list.get(1).stream().reduce(0.0d, (a, b) -> a + b), 0.01d);
        assertEquals(1.0d, list.get(2).stream().reduce(0.0d, (a, b) -> a + b), 0.01d);
        assertEquals(1.0d, list.get(3).stream().reduce(0.0d, (a, b) -> a + b), 0.01d);
        assertEquals(0.5d, list.get(4).stream().reduce(0.0d, (a, b) -> a + b), 0.01d);
        assertEquals(0.2d, list.get(5).stream().reduce(0.0d, (a, b) -> a + b), 0.01d);
    }

    @Test
    @LoadGraphWith(MODERN)
    public void g_V_asXvX_mapXbothE_weight_foldX_sumXlocalX_asXsX_selectXv_sX_order_byXselectXsX_descX() {
        final Traversal<Vertex, Map<String, Object>> traversal = get_g_V_asXvX_mapXbothE_weight_foldX_sumXlocalX_asXsX_selectXv_sX_order_byXselectXsX_descX();
        final List<Map<String, Object>> list = traversal.toList();
        assertEquals(convertToVertex(graph, "josh"), list.get(0).get("v"));
        assertEquals(2.4d, (Double) list.get(0).get("s"), 0.1d);
        ///
        assertEquals(convertToVertex(graph, "marko"), list.get(1).get("v"));
        assertEquals(1.9d, (Double) list.get(1).get("s"), 0.1d);
        //
        assertEquals(1.0d, (Double) list.get(2).get("s"), 0.1d);   // they both have 1.0 so you can't test the "v" as().
        assertEquals(1.0d, (Double) list.get(3).get("s"), 0.1d);
        ///
        assertEquals(convertToVertex(graph, "vadas"), list.get(4).get("v"));
        assertEquals(0.5d, (Double) list.get(4).get("s"), 0.1d);
        ///
        assertEquals(convertToVertex(graph, "peter"), list.get(5).get("v"));
        assertEquals(0.2d, (Double) list.get(5).get("s"), 0.1d);
    }

    @Test
    @LoadGraphWith(MODERN)
    public void g_V_hasLabelXpersonX_order_byXageX() {
        final Traversal<Vertex, Vertex> traversal = get_g_V_hasLabelXpersonX_order_byXageX();
        printTraversalForm(traversal);
        checkResults(Arrays.asList(convertToVertex(graph, "vadas"), convertToVertex(graph, "marko"), convertToVertex(graph, "josh"), convertToVertex(graph, "peter")), traversal);
    }

    @Test
    @LoadGraphWith(MODERN)
    public void g_V_hasLabelXpersonX_fold_orderXlocalX_byXageX() {
        final Traversal<Vertex, List<Vertex>> traversal = get_g_V_hasLabelXpersonX_fold_orderXlocalX_byXageX();
        printTraversalForm(traversal);
        final List<Vertex> list = traversal.next();
        assertEquals(convertToVertex(graph, "vadas"), list.get(0));
        assertEquals(convertToVertex(graph, "marko"), list.get(1));
        assertEquals(convertToVertex(graph, "josh"), list.get(2));
        assertEquals(convertToVertex(graph, "peter"), list.get(3));
    }

    @Test
    @LoadGraphWith(MODERN)
    public void g_V_hasLabelXpersonX_order_byXvalueXageX_descX_name() {
        final Traversal<Vertex, String> traversal = get_g_V_hasLabelXpersonX_order_byXvalueXageX_descX_name();
        printTraversalForm(traversal);
        checkOrderedResults(Arrays.asList("peter", "josh", "marko", "vadas"), traversal);
    }

    @Test
    @LoadGraphWith(MODERN)
    public void g_V_properties_order_byXkey_descX_key() {
        final Traversal<Vertex, String> traversal = get_g_V_properties_order_byXkey_descX_key();
        printTraversalForm(traversal);
        checkOrderedResults(Arrays.asList(
                "name", "name", "name", "name", "name", "name",
                "lang", "lang",
                "age", "age", "age", "age"), traversal);
    }

    @Test
    @LoadGraphWith(GRATEFUL)
    public void g_V_hasXsong_name_OHBOYX_outXfollowedByX_outXfollowedByX_order_byXperformancesX_byXsongType_descX() {
        final Traversal<Vertex, Vertex> traversal = get_g_V_hasXsong_name_OHBOYX_outXfollowedByX_outXfollowedByX_order_byXperformancesX_byXsongType_descX();
        printTraversalForm(traversal);
        int counter = 0;
        String lastSongType = "a";
        int lastPerformances = Integer.MIN_VALUE;
        while (traversal.hasNext()) {
            final Vertex vertex = traversal.next();
            final String currentSongType = vertex.value("songType");
            final int currentPerformances = vertex.value("performances");
            assertTrue(currentPerformances == lastPerformances || currentPerformances > lastPerformances);
            if (currentPerformances == lastPerformances)
                assertTrue(currentSongType.equals(lastSongType) || currentSongType.compareTo(lastSongType) < 0);
            lastSongType = currentSongType;
            lastPerformances = currentPerformances;
            counter++;
        }
        assertEquals(144, counter);
    }

    @Test
    @LoadGraphWith(MODERN)
    public void g_V_both_hasLabelXpersonX_order_byXage_descX_limitX5X_name() {
        final Traversal<Vertex, String> traversal = get_g_V_both_hasLabelXpersonX_order_byXage_descX_limitX5X_name();
        printTraversalForm(traversal);
        checkOrderedResults(Arrays.asList("peter", "josh", "josh", "josh", "marko"), traversal);
    }

    @Test
    @IgnoreEngine(TraversalEngine.Type.STANDARD) // validating the internal sort/limit works in GraphComputer
    @LoadGraphWith(MODERN)
    public void g_V_both_hasLabelXpersonX_order_byXage_descX_name() {
        final Traversal<Vertex, String> traversal = get_g_V_both_hasLabelXpersonX_order_byXage_descX_name();
        traversal.asAdmin().applyStrategies();
        if (!TraversalHelper.getFirstStepOfAssignableClass(OrderGlobalStep.class, traversal.asAdmin()).isPresent())
            return; // total hack to avoid providers that don't compile to OrderGlobalStep
        TraversalHelper.getFirstStepOfAssignableClass(OrderGlobalStep.class, traversal.asAdmin()).get().setLimit(1);
        printTraversalForm(traversal);
        final List<String> results = traversal.toList();
        assertTrue(results.size() < 8);
        assertFalse(traversal.hasNext());
    }

    @Test
    @LoadGraphWith(GRATEFUL)
    public void g_V_hasLabelXsongX_order_byXperformances_descX_byXnameX_rangeX110_120X_name() {
        final Traversal<Vertex, String> traversal = get_g_V_hasLabelXsongX_order_byXperformances_descX_byXnameX_rangeX110_120X_name();
        printTraversalForm(traversal);
        checkOrderedResults(Arrays.asList(
                "WANG DANG DOODLE", "THE ELEVEN", "WAY TO GO HOME", "FOOLISH HEART",
                "GIMME SOME LOVING", "DUPREES DIAMOND BLUES", "CORRINA", "PICASSO MOON",
                "KNOCKING ON HEAVENS DOOR", "MEMPHIS BLUES"), traversal);
    }

    @Test
    @LoadGraphWith(MODERN)
    public void g_V_hasLabelXpersonX_group_byXnameX_byXoutE_weight_sumX_orderXlocalX_byXvaluesX() {
        final Traversal<Vertex, Map<String, Number>> traversal = get_g_V_hasLabelXpersonX_group_byXnameX_byXoutE_weight_sumX_orderXlocalX_byXvaluesX();
        printTraversalForm(traversal);
        assertTrue(traversal.hasNext());
        final Map<String, Number> m = traversal.next();
        assertFalse(traversal.hasNext());
        assertEquals(3, m.size());
        final Iterator<Map.Entry<String, Number>> iterator = m.entrySet().iterator();
        Map.Entry<String, Number> entry = iterator.next();
        assertEquals("peter", entry.getKey());
        assertEquals(0.2, entry.getValue().doubleValue(), 0.0001);
        entry = iterator.next();
        assertEquals("josh", entry.getKey());
        assertEquals(1.4, entry.getValue().doubleValue(), 0.0001);
        entry = iterator.next();
        assertEquals("marko", entry.getKey());
        assertEquals(1.9, entry.getValue().doubleValue(), 0.0001);
    }

    @Test
    @LoadGraphWith(MODERN)
    public void g_V_hasLabelXpersonX_group_byXnameX_byXoutE_weight_sumX_unfold_order_byXvalues_descX() {
        final Traversal<Vertex, Map.Entry<String, Number>> traversal = get_g_V_hasLabelXpersonX_group_byXnameX_byXoutE_weight_sumX_unfold_order_byXvalues_descX();
        printTraversalForm(traversal);
        assertTrue(traversal.hasNext());
        Map.Entry<String, Number> entry = traversal.next();
        assertEquals("marko", entry.getKey());
        assertEquals(1.9, entry.getValue().doubleValue(), 0.0001);
        entry = traversal.next();
        assertEquals("josh", entry.getKey());
        assertEquals(1.4, entry.getValue().doubleValue(), 0.0001);
        entry = traversal.next();
        assertEquals("peter", entry.getKey());
        assertEquals(0.2, entry.getValue().doubleValue(), 0.0001);
        assertFalse(traversal.hasNext());
    }

    public static class Traversals extends OrderTest {

        @Override
        public Traversal<Vertex, String> get_g_V_name_order() {
            return g.V().<String>values("name").order();
        }

        @Override
        public Traversal<Vertex, String> get_g_V_name_order_byXa1_b1X_byXb2_a2X() {
            return g.V().<String>values("name").order().by((a, b) -> a.substring(1, 2).compareTo(b.substring(1, 2))).by((a, b) -> b.substring(2, 3).compareTo(a.substring(2, 3)));
        }

        @Override
        public Traversal<Vertex, String> get_g_V_order_byXname_incrX_name() {
            return g.V().order().by("name", Order.incr).values("name");
        }

        @Override
        public Traversal<Vertex, String> get_g_V_order_byXname_ascX_name() {
            return g.V().order().by("name", Order.asc).values("name");
        }

        @Override
        public Traversal<Vertex, String> get_g_V_order_byXnameX_name() {
            return g.V().order().by("name").values("name");
        }

        @Override
        public Traversal<Vertex, Double> get_g_V_outE_order_byXweight_decrX_weight() {
            return g.V().outE().order().by("weight", Order.decr).values("weight");
        }

        @Override
        public Traversal<Vertex, Double> get_g_V_outE_order_byXweight_descX_weight() {
            return g.V().outE().order().by("weight", Order.desc).values("weight");
        }

        @Override
        public Traversal<Vertex, String> get_g_V_order_byXname_a1_b1X_byXname_b2_a2X_name() {
            return g.V().order().
                    <String>by("name", (a, b) -> a.substring(1, 2).compareTo(b.substring(1, 2))).
                    <String>by("name", (a, b) -> b.substring(2, 3).compareTo(a.substring(2, 3))).values("name");
        }

        @Override
        public Traversal<Vertex, Map<String, Vertex>> get_g_V_asXaX_outXcreatedX_asXbX_order_byXshuffleX_selectXa_bX() {
            return g.V().as("a").out("created").as("b").order().by(Order.shuffle).select("a", "b");
        }

        @Override
        public Traversal<Vertex, Map<Integer, Integer>> get_g_VX1X_hasXlabel_personX_mapXmapXint_ageXX_orderXlocalX_byXvalues_descX_byXkeys_ascX(final Object v1Id) {
            return g.V(v1Id).hasLabel("person").map(v -> {
                final Map<Integer, Integer> map = new HashMap<>();
                map.put(1, (int) v.get().value("age"));
                map.put(2, (int) v.get().value("age") * 2);
                map.put(3, (int) v.get().value("age") * 3);
                map.put(4, (int) v.get().value("age"));
                return map;
            }).order(Scope.local).by(Column.values, Order.desc).by(Column.keys, Order.asc);
        }

        @Override
        public Traversal<Vertex, Vertex> get_g_V_order_byXoutE_count_descX() {
            return g.V().order().by(outE().count(), Order.desc);
        }

        @Override
        public Traversal<Vertex, Map<String, List<Vertex>>> get_g_V_group_byXlabelX_byXname_order_byXdescX_foldX() {
            return g.V().<String, List<Vertex>>group().by(T.label).by(__.values("name").order().by(Order.desc).fold());
        }

        @Override
<<<<<<< HEAD
        public Traversal<Vertex, List<Double>> get_g_V_mapXbothE_weight_foldX_order_byXsumXlocalX_decrX() {
            return g.V().map(__.bothE().<Double>values("weight").fold()).order().by(__.sum(Scope.local), Order.decr);
=======
        public Traversal<Vertex, List<Double>> get_g_V_localXbothE_weight_foldX_order_byXsumXlocalX_descX() {
            return g.V().local(__.bothE().<Double>values("weight").fold()).order().by(__.sum(Scope.local), Order.desc);
>>>>>>> 20a722a3
        }

        @Override
        public Traversal<Vertex, Map<String, Object>> get_g_V_asXvX_mapXbothE_weight_foldX_sumXlocalX_asXsX_selectXv_sX_order_byXselectXsX_descX() {
            return g.V().as("v").map(__.bothE().<Double>values("weight").fold()).sum(Scope.local).as("s").select("v", "s").order().by(__.select("s"), Order.desc);
        }

        @Override
        public Traversal<Vertex, Vertex> get_g_V_hasLabelXpersonX_order_byXageX() {
            return g.V().hasLabel("person").order().by("age");
        }

        @Override
        public Traversal<Vertex, List<Vertex>> get_g_V_hasLabelXpersonX_fold_orderXlocalX_byXageX() {
            return g.V().hasLabel("person").fold().order(Scope.local).by("age");
        }

        @Override
        public Traversal<Vertex, String> get_g_V_hasLabelXpersonX_order_byXvalueXageX_descX_name() {
            return g.V().hasLabel("person").order().<Vertex>by(v -> v.value("age"), Order.desc).values("name");
        }

        @Override
        public Traversal<Vertex, String> get_g_V_properties_order_byXkey_descX_key() {
            return g.V().properties().order().by(T.key, Order.desc).key();
        }

        @Override
        public Traversal<Vertex, Vertex> get_g_V_hasXsong_name_OHBOYX_outXfollowedByX_outXfollowedByX_order_byXperformancesX_byXsongType_descX() {
            return g.V().has("song", "name", "OH BOY").out("followedBy").out("followedBy").order().by("performances").by("songType", Order.desc);
        }

        @Override
        public Traversal<Vertex, String> get_g_V_both_hasLabelXpersonX_order_byXage_descX_limitX5X_name() {
            return g.V().both().hasLabel("person").order().by("age", Order.desc).limit(5).values("name");
        }

        @Override
        public Traversal<Vertex, String> get_g_V_both_hasLabelXpersonX_order_byXage_descX_name() {
            return g.V().both().hasLabel("person").order().by("age", Order.desc).values("name");
        }

        @Override
        public Traversal<Vertex, String> get_g_V_hasLabelXsongX_order_byXperformances_descX_byXnameX_rangeX110_120X_name() {
            return g.V().hasLabel("song").order().by("performances", Order.desc).by("name").range(110, 120).values("name");
        }

        @Override
        public Traversal<Vertex, Map<String, Number>> get_g_V_hasLabelXpersonX_group_byXnameX_byXoutE_weight_sumX_orderXlocalX_byXvaluesX() {
            return g.V().hasLabel("person").<String, Number>group().by("name").by(outE().values("weight").sum()).order(Scope.local).by(Column.values);
        }

        @Override
        public Traversal<Vertex, Map.Entry<String, Number>> get_g_V_hasLabelXpersonX_group_byXnameX_byXoutE_weight_sumX_unfold_order_byXvalues_descX() {
            return g.V().hasLabel("person").group().by("name").by(outE().values("weight").sum()).<Map.Entry<String, Number>>unfold().order().by(Column.values, Order.desc);
        }
    }
}<|MERGE_RESOLUTION|>--- conflicted
+++ resolved
@@ -80,11 +80,7 @@
 
     public abstract Traversal<Vertex, Map<String, List<Vertex>>> get_g_V_group_byXlabelX_byXname_order_byXdescX_foldX();
 
-<<<<<<< HEAD
-    public abstract Traversal<Vertex, List<Double>> get_g_V_mapXbothE_weight_foldX_order_byXsumXlocalX_decrX();
-=======
-    public abstract Traversal<Vertex, List<Double>> get_g_V_localXbothE_weight_foldX_order_byXsumXlocalX_descX();
->>>>>>> 20a722a3
+    public abstract Traversal<Vertex, List<Double>> get_g_V_mapXbothE_weight_foldX_order_byXsumXlocalX_descX();
 
     public abstract Traversal<Vertex, Map<String, Object>> get_g_V_asXvX_mapXbothE_weight_foldX_sumXlocalX_asXsX_selectXv_sX_order_byXselectXsX_descX();
 
@@ -268,13 +264,8 @@
 
     @Test
     @LoadGraphWith(MODERN)
-<<<<<<< HEAD
-    public void g_V_mapXbothE_weight_foldX_order_byXsumXlocalX_decrX() {
-        final Traversal<Vertex, List<Double>> traversal = get_g_V_mapXbothE_weight_foldX_order_byXsumXlocalX_decrX();
-=======
-    public void g_V_localXbothE_weight_foldX_order_byXsumXlocalX_descX() {
-        final Traversal<Vertex, List<Double>> traversal = get_g_V_localXbothE_weight_foldX_order_byXsumXlocalX_descX();
->>>>>>> 20a722a3
+    public void g_V_mapXbothE_weight_foldX_order_byXsumXlocalX_descX() {
+        final Traversal<Vertex, List<Double>> traversal = get_g_V_mapXbothE_weight_foldX_order_byXsumXlocalX_descX();
         final List<List<Double>> list = traversal.toList();
         assertEquals(list.get(0).size(), 3);
         assertEquals(list.get(1).size(), 3);
@@ -518,13 +509,8 @@
         }
 
         @Override
-<<<<<<< HEAD
-        public Traversal<Vertex, List<Double>> get_g_V_mapXbothE_weight_foldX_order_byXsumXlocalX_decrX() {
-            return g.V().map(__.bothE().<Double>values("weight").fold()).order().by(__.sum(Scope.local), Order.decr);
-=======
-        public Traversal<Vertex, List<Double>> get_g_V_localXbothE_weight_foldX_order_byXsumXlocalX_descX() {
-            return g.V().local(__.bothE().<Double>values("weight").fold()).order().by(__.sum(Scope.local), Order.desc);
->>>>>>> 20a722a3
+        public Traversal<Vertex, List<Double>> get_g_V_mapXbothE_weight_foldX_order_byXsumXlocalX_descX() {
+            return g.V().map(__.bothE().<Double>values("weight").fold()).order().by(__.sum(Scope.local), Order.desc);
         }
 
         @Override
