--- conflicted
+++ resolved
@@ -40,10 +40,7 @@
 import org.apache.tinkerpop.gremlin.process.traversal.traverser.TraverserRequirement;
 import org.apache.tinkerpop.gremlin.process.traversal.traverser.util.TraverserSet;
 import org.apache.tinkerpop.gremlin.structure.Direction;
-<<<<<<< HEAD
 import org.apache.tinkerpop.gremlin.structure.Edge;
-=======
->>>>>>> e7f5ef71
 import org.apache.tinkerpop.gremlin.structure.Graph;
 import org.apache.tinkerpop.gremlin.structure.Property;
 import org.apache.tinkerpop.gremlin.structure.Vertex;
@@ -62,6 +59,7 @@
 import java.util.Iterator;
 import java.util.LinkedList;
 import java.util.List;
+import java.util.Map;
 import java.util.Optional;
 import java.util.Set;
 import java.util.concurrent.ConcurrentSkipListSet;
@@ -76,7 +74,6 @@
 import static org.junit.Assert.assertTrue;
 import static org.junit.Assert.fail;
 import static org.junit.Assume.assumeNoException;
-
 
 /**
  * @author Marko A. Rodriguez (http://markorodriguez.com)
@@ -1593,11 +1590,7 @@
     @Test
     @LoadGraphWith(MODERN)
     public void shouldSupportMultipleScopes() throws ExecutionException, InterruptedException {
-<<<<<<< HEAD
-        final ComputerResult result = graph.compute().program(new MultiScopeVertexProgram()).submit().get();
-=======
-        final ComputerResult result = graph.compute(graphComputerClass.get()).program(new MultiScopeVertexProgram()).submit().get();
->>>>>>> e7f5ef71
+        final ComputerResult result = graphProvider.getGraphComputer(graph).program(new MultiScopeVertexProgram()).submit().get();
         assertEquals(result.graph().traversal().V().has("name", "josh").next().property(MultiScopeVertexProgram.MEMORY_KEY).value(), 0L);
         assertEquals(result.graph().traversal().V().has("name", "lop").next().property(MultiScopeVertexProgram.MEMORY_KEY).value(), 1L);
         assertEquals(result.graph().traversal().V().has("name", "ripple").next().property(MultiScopeVertexProgram.MEMORY_KEY).value(), 1L);
@@ -1659,8 +1652,6 @@
         public GraphComputer.ResultGraph getPreferredResultGraph() {
             return GraphComputer.ResultGraph.NEW;
         }
-
-<<<<<<< HEAD
     }
 
     /////////////////////////////////////////////
@@ -2621,10 +2612,5 @@
                 }
             };
         }
-
-
-    }
-=======
-    }
->>>>>>> e7f5ef71
+    }
 }