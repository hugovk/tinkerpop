--- conflicted
+++ resolved
@@ -95,15 +95,13 @@
 
     public abstract Traversal<Vertex, Long> get_g_V_repeatXdedupX_timesX2X_count();
 
-<<<<<<< HEAD
+    public abstract Traversal<Vertex, String> get_g_V_both_group_by_byXout_dedup_foldX_unfold_selectXvaluesX_unfold_out_order_byXnameX_limitX1X_valuesXnameX();
+
     public abstract Traversal<Vertex, Long> get_g_V_bothE_properties_dedup_count();
 
     public abstract Traversal<Vertex, Long> get_g_V_both_properties_dedup_count();
 
     public abstract Traversal<Vertex, Long> get_g_V_both_properties_properties_dedup_count();
-=======
-    public abstract Traversal<Vertex, String> get_g_V_both_group_by_byXout_dedup_foldX_unfold_selectXvaluesX_unfold_out_order_byXnameX_limitX1X_valuesXnameX();
->>>>>>> 2df43e1f
 
     @Test
     @LoadGraphWith(MODERN)
@@ -451,20 +449,6 @@
         }
 
         @Override
-<<<<<<< HEAD
-        public Traversal<Vertex, Long> get_g_V_bothE_properties_dedup_count() {
-            return g.V().bothE().properties().dedup().count();
-        }
-
-        @Override
-        public Traversal<Vertex, Long> get_g_V_both_properties_dedup_count() {
-            return g.V().both().properties().dedup().count();
-        }
-
-        @Override
-        public Traversal<Vertex, Long> get_g_V_both_properties_properties_dedup_count() {
-            return g.V().both().properties().properties().dedup().count();
-=======
         public Traversal<Vertex, String> get_g_V_both_group_by_byXout_dedup_foldX_unfold_selectXvaluesX_unfold_out_order_byXnameX_limitX1X_valuesXnameX() {
             return g.V().both().
                     group().by().by(__.out().dedup().fold()).
@@ -472,7 +456,21 @@
                     select(Column.values).
                     unfold().
                     out().order().by("name").limit(1).values("name");
->>>>>>> 2df43e1f
+        }
+
+        @Override
+        public Traversal<Vertex, Long> get_g_V_bothE_properties_dedup_count() {
+            return g.V().bothE().properties().dedup().count();
+        }
+
+        @Override
+        public Traversal<Vertex, Long> get_g_V_both_properties_dedup_count() {
+            return g.V().both().properties().dedup().count();
+        }
+
+        @Override
+        public Traversal<Vertex, Long> get_g_V_both_properties_properties_dedup_count() {
+            return g.V().both().properties().properties().dedup().count();
         }
     }
 }