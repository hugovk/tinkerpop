--- conflicted
+++ resolved
@@ -252,28 +252,6 @@
 	switch strategyName {
 	case "VertexProgramStrategy":
 		graphComputer, _ := params["graphComputer"].(string)
-<<<<<<< HEAD
-		return gremlingo.VertexProgramStrategy(graphComputer, "", "", 0, nil, nil, nil)
-	case "ProductiveByStrategy":
-		productiveKeys, _ := params["productiveKeys"]
-		productiveKeysInterface := productiveKeys.([]interface{})
-		var productiveKeysStrings = make([]string, len(productiveKeysInterface))
-		for i := range productiveKeysInterface {
-			productiveKeysStrings[i] = productiveKeysInterface[i].(string)
-		}
-		return gremlingo.ProductiveByStrategy(productiveKeysStrings)
-	case "ReadOnlyStrategy":
-		return gremlingo.ReadOnlyStrategy()
-	case "SubgraphStrategy":
-		checkAdjacentVertices, _ := params["checkAdjacentVertices"]
-		edges, _ := params["edges"]
-		vertices, _ := params["vertices"]
-		vertexProperties, _ := params["vertexProperties"]
-		return gremlingo.SubgraphStrategy(vertices, edges, vertexProperties, checkAdjacentVertices)
-	case "SeedStrategy":
-		seed, _ := params["seed"]
-		return gremlingo.SeedStrategy(int64(seed.(int)))
-=======
 		config := gremlingo.VertexProgramStrategyConfig{
 			GraphComputer: graphComputer,
 			Workers:       0,
@@ -284,7 +262,37 @@
 			Configuration: nil,
 		}
 		return gremlingo.VertexProgramStrategy(config)
->>>>>>> c8db98c5
+	case "ProductiveByStrategy":
+		productiveKeys, _ := params["productiveKeys"]
+		productiveKeysInterface := productiveKeys.([]interface{})
+		var productiveKeysStrings = make([]string, len(productiveKeysInterface))
+		for i := range productiveKeysInterface {
+			productiveKeysStrings[i] = productiveKeysInterface[i].(string)
+		}
+		config := gremlingo.ProductiveByStrategyConfig{
+			ProductiveKeys: productiveKeysStrings,
+		}
+		return gremlingo.ProductiveByStrategy(config)
+	case "ReadOnlyStrategy":
+		return gremlingo.ReadOnlyStrategy()
+	case "SubgraphStrategy":
+		edges, _ := params["edges"].(*gremlingo.GraphTraversal)
+		vertices, _ := params["vertices"].(*gremlingo.GraphTraversal)
+		vertexProperties, _ := params["vertexProperties"].(*gremlingo.GraphTraversal)
+		checkAdjacentVertices, _ := params["checkAdjacentVertices"]
+		config := gremlingo.SubgraphStrategyConfig{
+			Edges:                 edges,
+			Vertices:              vertices,
+			VertexProperties:      vertexProperties,
+			CheckAdjacentVertices: checkAdjacentVertices,
+		}
+		return gremlingo.SubgraphStrategy(config)
+	case "SeedStrategy":
+		seed, _ := params["seed"]
+		config := gremlingo.SeedStrategyConfig{
+			Seed: int64(seed.(int)),
+		}
+		return gremlingo.SeedStrategy(config)
 	}
 	return nil
 
