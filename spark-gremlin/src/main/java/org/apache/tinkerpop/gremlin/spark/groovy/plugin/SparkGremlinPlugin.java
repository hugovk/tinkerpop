--- conflicted
+++ resolved
@@ -25,10 +25,7 @@
 import org.apache.tinkerpop.gremlin.groovy.plugin.PluginInitializationException;
 import org.apache.tinkerpop.gremlin.groovy.plugin.RemoteAcceptor;
 import org.apache.tinkerpop.gremlin.spark.process.computer.SparkGraphComputer;
-<<<<<<< HEAD
 import org.apache.tinkerpop.gremlin.spark.structure.Spark;
-=======
->>>>>>> 2110d658
 
 import java.util.HashSet;
 import java.util.Optional;
@@ -54,17 +51,12 @@
     @Override
     public void afterPluginTo(final PluginAcceptor pluginAcceptor) throws PluginInitializationException, IllegalEnvironmentException {
         pluginAcceptor.addImports(IMPORTS);
-<<<<<<< HEAD
         try {
-            pluginAcceptor.eval(String.format("Logger.getLogger(%s).setLevel(Level.INFO)", SparkGraphComputer.class.getName()));
-            pluginAcceptor.eval(String.format("Logger.getLogger(%s).setLevel(Level.ERROR)", MetricsSystem.class.getName()));
             pluginAcceptor.eval("spark = Spark");
             pluginAcceptor.eval(SparkLoader.class.getCanonicalName() + ".load()");
         } catch (final Exception e) {
             throw new PluginInitializationException(e.getMessage(), e);
         }
-=======
->>>>>>> 2110d658
     }
 
     @Override
